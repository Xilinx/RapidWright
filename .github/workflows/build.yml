name: Build

on:
  push:
  pull_request:

env:
<<<<<<< HEAD
  RAPIDWRIGHT_VERSION: v2025.2.0-rc2-beta
=======
  RAPIDWRIGHT_VERSION: v2025.2.0-rc1-beta
>>>>>>> 67564c7e

jobs:
  build:
    strategy:
      matrix:
        os: [ubuntu-latest]
        single_threaded: [multi-threaded, single-threaded]
    runs-on: ${{ matrix.os }}
    steps:
      - uses: actions/checkout@v4

      - name: Setup JDK 1.17
        uses: actions/setup-java@v4
        with:
          distribution: 'temurin'
          java-version: '17'
          cache: 'gradle'

      - name: Setup Python 3.12
        uses: actions/setup-python@v5
        with:
          python-version: 3.12

      - name: Cache Jars & Data
        id: cache-rapidwright
        uses: actions/cache@v4
        with:
          path: |
              data
          key: rapidwright-clouddata-v2-${{ env.RAPIDWRIGHT_VERSION }}

      - name: Install Python Dependencies
        run: |
          pip install pytest python/

      - name: Compile
        run: ./gradlew assemble -Dorg.gradle.warning.mode=fail 

      - name: Test
        run: ./gradlew -PlimitToSingleProc=${{ matrix.single_threaded }} test 

      - name: Archive Java Test Report
        uses: actions/upload-artifact@v4
        if: always() && matrix.os == 'ubuntu-latest'
        with:
          name: Java Test Report ${{ matrix.single_threaded }}
          path: build/reports/tests/testJava

      - name: Upload Test Results
        if: always() && matrix.os == 'ubuntu-latest'
        uses: actions/upload-artifact@v4
        with:
          name: Unit Test Results ${{ matrix.single_threaded }}
          path: |
            build/test-results/**/*.xml

      - name: Terminate Gradle to allow caching
        run: ./gradlew --stop
<|MERGE_RESOLUTION|>--- conflicted
+++ resolved
@@ -5,11 +5,8 @@
   pull_request:
 
 env:
-<<<<<<< HEAD
   RAPIDWRIGHT_VERSION: v2025.2.0-rc2-beta
-=======
-  RAPIDWRIGHT_VERSION: v2025.2.0-rc1-beta
->>>>>>> 67564c7e
+
 
 jobs:
   build:
