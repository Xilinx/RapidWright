name: Build

on:
  push:
  pull_request:

env:
<<<<<<< HEAD
  RAPIDWRIGHT_VERSION: v2021.2.2-rc2-beta
=======
  RAPIDWRIGHT_VERSION: v2021.2.2-beta
>>>>>>> 7a4a77ec

jobs:
  build:
    strategy:
      matrix:
        os: [ubuntu-latest, windows-latest]
    runs-on: ${{ matrix.os }}
    steps:
      - uses: actions/checkout@v2

      - uses: gradle/wrapper-validation-action@e6e38bacfdf1a337459f332974bb2327a31aaf4b

      - name: Setup JDK 1.11
        uses: actions/setup-java@v2
        with:
          distribution: 'temurin'
          java-version: '11'
          cache: 'gradle'

      - name: Setup Python 3.6
        uses: actions/setup-python@v2
        with:
          python-version: 3.6

      - name: Cache Jars & Data
        id: cache-rapidwright
        uses: actions/cache@v2
        with:
          path: |
              data
          key: rapidwright-clouddata-v2-${{ env.RAPIDWRIGHT_VERSION }}

      - name: Install Python Dependencies
        run: |
          pip install pytest python/

      - name: Compile
        run: ./gradlew assemble

      - name: Test
        run: ./gradlew test

      - name: Archive Java Test Report
        uses: actions/upload-artifact@v2
        if: always() && matrix.os == 'ubuntu-latest'
        with:
          name: Java Test Report
          path: build/reports/tests/testJava

      - name: Upload Test Results
        if: always() && matrix.os == 'ubuntu-latest'
        uses: actions/upload-artifact@v2
        with:
          name: Unit Test Results
          path: |
            build/test-results/**/*.xml

      - name: Terminate Gradle to allow caching
        run: ./gradlew --stop
<|MERGE_RESOLUTION|>--- conflicted
+++ resolved
@@ -5,11 +5,7 @@
   pull_request:
 
 env:
-<<<<<<< HEAD
-  RAPIDWRIGHT_VERSION: v2021.2.2-rc2-beta
-=======
   RAPIDWRIGHT_VERSION: v2021.2.2-beta
->>>>>>> 7a4a77ec
 
 jobs:
   build:
