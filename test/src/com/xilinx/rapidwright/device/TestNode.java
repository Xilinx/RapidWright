--- conflicted
+++ resolved
@@ -228,30 +228,6 @@
 
     @ParameterizedTest
     @CsvSource({
-<<<<<<< HEAD
-            "xcvp1002,INT_X38Y220,NODE_PINBOUNCE,true",
-            "xcvp1002,INT_X38Y220,NODE_INODE,true",
-            "xcvp1002,INT_X38Y220,NODE_IMUX,true",
-            "xcvp1002,INT_X38Y220,NODE_SDQNODE,false",
-            "xcvp1002,INT_X38Y220,NODE_HSINGLE,false",
-            "xcvp1002,INT_X38Y220,NODE_VSINGLE,false",
-            "xcvp1002,INT_X38Y220,NODE_HDOUBLE,false",
-            "xcvp1002,INT_X38Y220,NODE_VDOUBLE,false",
-            "xcvp1002,INT_X38Y220,NODE_HQUAD,false",
-            "xcvp1002,INT_X38Y220,NODE_VQUAD,false",
-            "xcvp1002,INT_X38Y220,NODE_HLONG6,false",
-            "xcvp1002,INT_X38Y220,NODE_HLONG10,false",
-            "xcvp1002,INT_X38Y220,NODE_VLONG7,false",
-            "xcvp1002,INT_X38Y220,NODE_VLONG12,false",
-            "xcvp1002,CLE_BC_CORE_X37Y220,NODE_CLE_BNODE,true",
-            "xcvp1002,CLE_BC_CORE_X37Y220,NODE_CLE_CNODE,true",
-            "xcvp1002,CLE_BC_CORE_X37Y220,NODE_CLE_CTRL,true",
-            "xcvp1002,CLE_W_CORE_X38Y220,NODE_PINFEED,true",
-            "xcvp1002,CLE_E_CORE_X38Y220,NODE_CLE_OUTPUT,false",
-            "xcvp1002,CLE_W_CORE_X38Y220,NODE_CLE_OUTPUT,false",
-            "xcvp1002,INTF_ROCF_TR_TILE_X39Y153,NODE_INTF_CNODE,true",
-            "xcvp1002,INTF_ROCF_TR_TILE_X39Y153,NODE_INTF_BNODE,true",
-=======
             "xcvp1002,INT_X38Y220,NODE_PINBOUNCE,BOUNCE_E.*,true",
             "xcvp1002,INT_X38Y220,NODE_PINBOUNCE,BOUNCE_W.*,true",
             "xcvp1002,INT_X38Y220,NODE_INODE,INT_NODE_IMUX_ATOM_([0-9]|1[0-9]|2[0-9]|3[01]|6[4-9]|7[0-9]|8[0-9]|9[0-5])_.*,true",
@@ -280,7 +256,6 @@
             "xcvp1002,CLE_W_CORE_X38Y220,NODE_CLE_OUTPUT,,false",
             "xcvp1002,INTF_ROCF_TR_TILE_X39Y153,NODE_INTF_CNODE,,true",
             "xcvp1002,INTF_ROCF_TR_TILE_X39Y153,NODE_INTF_BNODE,,true",
->>>>>>> a937982a
     })
     public void testNodeReachabilityVersal(String partName, String tileName, String intentCodeName, String wireNameRegex, boolean local) {
         Device device = Device.getDevice(partName);
