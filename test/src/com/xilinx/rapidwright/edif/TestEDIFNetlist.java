--- conflicted
+++ resolved
@@ -103,12 +103,7 @@
 
     @Test
     public void testCopyCellsAndSubCells() {
-<<<<<<< HEAD
-        String dcpPath = RapidWrightDCP.getString("picoblaze_ooc_X10Y235.dcp");
-        Design design = RapidWrightDCP.loadDCP(dcpPath);
-=======
         Design design = RapidWrightDCP.loadDCP("picoblaze_ooc_X10Y235.dcp");
->>>>>>> e94a239e
         EDIFNetlist srcNetlist = design.getNetlist();
 
         EDIFNetlist dstNetlist = EDIFTools.createNewNetlist("dstNetlist");
@@ -135,8 +130,6 @@
             }
         }
     }
-<<<<<<< HEAD
-=======
 
     @Test
     public void testCopyCellsAndSubCellsCollision() {
@@ -151,5 +144,4 @@
         Assertions.assertEquals("ERROR: Destination netlist already contains EDIFCell named 'picoblaze_top' in library 'work'",
                 e.getMessage());
     }
->>>>>>> e94a239e
 }