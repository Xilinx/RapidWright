--- conflicted
+++ resolved
@@ -107,19 +107,12 @@
                 "picoblaze_1_12",
                 "picoblaze_1_13",
                 "picoblaze_1_13/processor",
-<<<<<<< HEAD
-                "picoblaze_1_13/processor/active_interrupt_lut",
-                "picoblaze_1_13/processor/active_interrupt_lut/LUT5"
-=======
                 "picoblaze_1_13/processor/active_interrupt_lut",        // This is a LUT6_2 macro
                 "picoblaze_1_13/processor/active_interrupt_lut/LUT5"    // This is a LUT5 primitive
->>>>>>> 9277594a
         )) {
             EDIFHierCellInst ehci = netlist.getHierCellInstFromName(path);
             Assertions.assertFalse(ehci.isUniquified());
         }
-<<<<<<< HEAD
-=======
 
         // Test that removing all but one instance makes the remaining one unique
         EDIFCell topCell = netlist.getTopCell();
@@ -127,6 +120,5 @@
         Assertions.assertNotNull(topCell.removeCellInst("picoblaze_0_13"));
         Assertions.assertNotNull(topCell.removeCellInst("picoblaze_1_12"));
         Assertions.assertTrue(netlist.getHierCellInstFromName("picoblaze_1_13/processor").isUniquified());
->>>>>>> 9277594a
     }
 }