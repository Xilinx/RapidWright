--- conflicted
+++ resolved
@@ -633,8 +633,6 @@
         // Ensure the net stays routed after LUT1 is removed from A6LUT
         Assertions.assertEquals(si.getNetFromSiteWire("H6"), routethruNet);
     }
-<<<<<<< HEAD
-=======
 
     private void testRefactorCellHelper(Design d, String cellName, String newParentName) {
         EDIFHierCellInst cell = d.getNetlist().getHierCellInstFromName(cellName);
@@ -957,6 +955,4 @@
 
         VivadoToolsHelper.assertFullyRouted(d);
     }
-
->>>>>>> 07748737
 }