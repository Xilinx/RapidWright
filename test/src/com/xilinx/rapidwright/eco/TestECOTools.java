--- conflicted
+++ resolved
@@ -1100,8 +1100,6 @@
 
         VivadoToolsHelper.assertFullyRouted(d);
     }
-<<<<<<< HEAD
-=======
 
     @ParameterizedTest
     @ValueSource(strings = {"xcvu19p", "xcvp1502"})
@@ -1187,6 +1185,4 @@
 
         VivadoToolsHelper.assertFullyRouted(design);
     }
-
->>>>>>> 3ad137f6
 }