/*
 * Copyright (c) 2021-2022, Xilinx, Inc.
 * Copyright (c) 2022, Advanced Micro Devices, Inc.
 * All rights reserved.
 *
 * Author: Eddie Hung, Xilinx Research Labs.
 *
 * This file is part of RapidWright.
 *
 * Licensed under the Apache License, Version 2.0 (the "License");
 * you may not use this file except in compliance with the License.
 * You may obtain a copy of the License at
 *
 *     http://www.apache.org/licenses/LICENSE-2.0
 *
 * Unless required by applicable law or agreed to in writing, software
 * distributed under the License is distributed on an "AS IS" BASIS,
 * WITHOUT WARRANTIES OR CONDITIONS OF ANY KIND, either express or implied.
 * See the License for the specific language governing permissions and
 * limitations under the License.
 *
 */

package com.xilinx.rapidwright.rwroute;

import com.xilinx.rapidwright.design.Design;
import com.xilinx.rapidwright.design.DesignTools;
import com.xilinx.rapidwright.design.Net;
import com.xilinx.rapidwright.design.SiteInst;
import com.xilinx.rapidwright.design.SitePinInst;
import com.xilinx.rapidwright.device.Device;
import com.xilinx.rapidwright.support.LargeTest;
import com.xilinx.rapidwright.support.RapidWrightDCP;
import org.junit.jupiter.api.Assertions;
import org.junit.jupiter.api.Assumptions;
import org.junit.jupiter.api.Disabled;
import org.junit.jupiter.api.Test;
import org.junit.jupiter.params.ParameterizedTest;
import org.junit.jupiter.params.provider.CsvSource;

import java.util.ArrayList;
import java.util.List;

@LargeTest
public class TestRWRoute {
    /**
     * Tests the non-timing driven full routing, i.e., RWRoute running in its wirelength-driven mode.
     * The bnn design from Rosetta benchmarks is used.
     * It is a small heterogeneous design with CLBs, DSPs and BRAMs.
     * The bnn design does not have any clock nets.
     * This test takes around 15s on a machine with a CPU @ 2.5GHz.
     */
    @Test
    public void testNonTimingDrivenFullRouting() {
        String dcpPath = RapidWrightDCP.getString("bnn.dcp");
        Design design = Design.readCheckpoint(dcpPath);
        RWRoute.routeDesignFullNonTimingDriven(design);
    }

    /**
     * Tests the timing driven full routing, i.e., RWRoute running in timing-driven mode.
     * The bnn design from Rosetta benchmarks is used.
     * It is a small heterogeneous design with CLBs, DSPs and BRAMs.
     * The bnn design does not have any clock nets.
     * In this test, the default {@link RWRouteConfig} options are used. We do not provide DSP logic delays
     * for the timing-driven routing to test the fallback when DSP timing data is missing.
     * This test takes around 20s on a machine with a CPU @ 2.5GHz.
     */
    @Test
    public void testTimingDrivenFullRouting() {
        String dcpPath = RapidWrightDCP.getString("bnn.dcp");
        Design design = Design.readCheckpoint(dcpPath);
        RWRoute.routeDesignFullTimingDriven(design);
    }

    /**
     * Tests the non-timing driven full routing with a design that has a global clock net.
     * The optical-flow design from Rosetta benchmarks is used.
     * It is the largest heterogeneous design from the Rosetta benchmark set.
     * It has a global clock net, fitting in this test purpose of routing with a clock net.
     * This test takes around 3 minutes on a machine with a CPU @ 2.5GHz.
     */
    @Test
    public void testNonTimingDrivenFullRoutingWithClkDesign() {
        // Sporadically failing due to OutOfMemoryException (see #439)
        long maxMemoryNeeded = 1024L*1024L*1024L*8L;
        Assumptions.assumeTrue(Runtime.getRuntime().maxMemory() >= maxMemoryNeeded);
        String dcpPath = RapidWrightDCP.getString("optical-flow.dcp");
        Design design = Design.readCheckpoint(dcpPath);
        RWRoute.routeDesignFullNonTimingDriven(design);
    }

    /**
     * Tests the non-timing driven partial routing, i.e., RWRoute running in its wirelength-driven partial routing mode.
     * The picoblaze design is from one of the RapidWright tutorials with nets between computing kernels not routed.
     * Other nets within each kernel are fully routed.
     * This test takes around 40s on a machine with a CPU @ 2.5GHz.
     */
    @Test
    public void testNonTimingDrivenPartialRouting() {
        // Sporadically failing due to OutOfMemoryException (see #439)
        long maxMemoryNeeded = 1024L*1024L*1024L*8L;
        Assumptions.assumeTrue(Runtime.getRuntime().maxMemory() >= maxMemoryNeeded);
<<<<<<< HEAD
		String dcpPath = RapidWrightDCP.getString("picoblaze_partial.dcp");
		Design design = Design.readCheckpoint(dcpPath);
		DesignTools.createMissingSitePinInsts(design);
		DesignTools.createPossiblePinsToStaticNets(design);

		List<SitePinInst> pinsToRoute = new ArrayList<>();
		for (Net net : design.getNets()) {
			if (!net.hasPIPs()) {
				pinsToRoute.addAll(net.getSinkPins());
			}
		}
		PartialRouter.routeDesignPartialNonTimingDriven(design, pinsToRoute);
	}

	/**
	 * Tests timing driven partial routing.
	 * The picoblaze design is from one of the RapidWright tutorials with nets between computing kernels not routed.
	 * Other nets within each kernel are fully routed.
	 */
	@Test
	@Disabled("Blocked on TimingGraph.build() being able to build partial graphs")
	public void testTimingDrivenPartialRouting() {
		String dcpPath = RapidWrightDCP.getString("picoblaze_partial.dcp");
		Design design = Design.readCheckpoint(dcpPath);
		DesignTools.createMissingSitePinInsts(design);
		DesignTools.createPossiblePinsToStaticNets(design);

		List<SitePinInst> pinsToRoute = new ArrayList<>();
		for (Net net : design.getNets()) {
			if (!net.hasPIPs()) {
				pinsToRoute.addAll(net.getSinkPins());
			}
		}
		PartialRouter.routeDesignPartialTimingDriven(design, pinsToRoute);
	}

	@ParameterizedTest
	@CsvSource({
			// One SLR crossing
			"SLICE_X9Y299,SLICE_X9Y300,10000",	// Close
			"SLICE_X9Y241,SLICE_X9Y300,1000",	// Perfect
			"SLICE_X9Y358,SLICE_X9Y299,1000",	// Perfect
			"SLICE_X9Y240,SLICE_X9Y359,2000",	// Far
			"SLICE_X9Y359,SLICE_X9Y240,2000",	// Far (opposite direction as above requires noticeably more nodes?)

			// Two SLR crossings
			"SLICE_X0Y240,SLICE_X0Y430,20000",
			"SLICE_X0Y299,SLICE_X0Y599,10000",
			"SLICE_X0Y599,SLICE_X0Y299,30000",	// (opposite direction as above requires noticeably more nodes?)

			// Three SLR crossings
			"SLICE_X0Y0,SLICE_X168Y899,160000",
			"SLICE_X168Y0,SLICE_X0Y899,15000",
	})
	public void testSLRCrossingNonTimingDriven(String srcSiteName, String dstSiteName, long nodesPoppedLimit) {
		Design design = new Design("top", Device.AWS_F1);

		Net net = design.createNet("net");
		SiteInst srcSi = design.createSiteInst(srcSiteName);
		net.createPin("AQ", srcSi);

		SiteInst dstSi = design.createSiteInst(dstSiteName);
		SitePinInst dstSpi = net.createPin("A1", dstSi);

		List<SitePinInst> pinsToRoute = new ArrayList<>();
		pinsToRoute.add(dstSpi);
		PartialRouter.routeDesignPartialNonTimingDriven(design, pinsToRoute);

		Assertions.assertTrue(Long.valueOf(System.getProperty("rapidwright.rwroute.nodesPopped")) < nodesPoppedLimit);
	}
=======
        String dcpPath = RapidWrightDCP.getString("picoblaze_partial.dcp");
        Design design = Design.readCheckpoint(dcpPath);
        RWRoute.routeDesignPartialNonTimingDriven(design);
    }
>>>>>>> f5930b27
}<|MERGE_RESOLUTION|>--- conflicted
+++ resolved
@@ -101,81 +101,74 @@
         // Sporadically failing due to OutOfMemoryException (see #439)
         long maxMemoryNeeded = 1024L*1024L*1024L*8L;
         Assumptions.assumeTrue(Runtime.getRuntime().maxMemory() >= maxMemoryNeeded);
-<<<<<<< HEAD
-		String dcpPath = RapidWrightDCP.getString("picoblaze_partial.dcp");
-		Design design = Design.readCheckpoint(dcpPath);
-		DesignTools.createMissingSitePinInsts(design);
-		DesignTools.createPossiblePinsToStaticNets(design);
-
-		List<SitePinInst> pinsToRoute = new ArrayList<>();
-		for (Net net : design.getNets()) {
-			if (!net.hasPIPs()) {
-				pinsToRoute.addAll(net.getSinkPins());
-			}
-		}
-		PartialRouter.routeDesignPartialNonTimingDriven(design, pinsToRoute);
-	}
-
-	/**
-	 * Tests timing driven partial routing.
-	 * The picoblaze design is from one of the RapidWright tutorials with nets between computing kernels not routed.
-	 * Other nets within each kernel are fully routed.
-	 */
-	@Test
-	@Disabled("Blocked on TimingGraph.build() being able to build partial graphs")
-	public void testTimingDrivenPartialRouting() {
-		String dcpPath = RapidWrightDCP.getString("picoblaze_partial.dcp");
-		Design design = Design.readCheckpoint(dcpPath);
-		DesignTools.createMissingSitePinInsts(design);
-		DesignTools.createPossiblePinsToStaticNets(design);
-
-		List<SitePinInst> pinsToRoute = new ArrayList<>();
-		for (Net net : design.getNets()) {
-			if (!net.hasPIPs()) {
-				pinsToRoute.addAll(net.getSinkPins());
-			}
-		}
-		PartialRouter.routeDesignPartialTimingDriven(design, pinsToRoute);
-	}
-
-	@ParameterizedTest
-	@CsvSource({
-			// One SLR crossing
-			"SLICE_X9Y299,SLICE_X9Y300,10000",	// Close
-			"SLICE_X9Y241,SLICE_X9Y300,1000",	// Perfect
-			"SLICE_X9Y358,SLICE_X9Y299,1000",	// Perfect
-			"SLICE_X9Y240,SLICE_X9Y359,2000",	// Far
-			"SLICE_X9Y359,SLICE_X9Y240,2000",	// Far (opposite direction as above requires noticeably more nodes?)
-
-			// Two SLR crossings
-			"SLICE_X0Y240,SLICE_X0Y430,20000",
-			"SLICE_X0Y299,SLICE_X0Y599,10000",
-			"SLICE_X0Y599,SLICE_X0Y299,30000",	// (opposite direction as above requires noticeably more nodes?)
-
-			// Three SLR crossings
-			"SLICE_X0Y0,SLICE_X168Y899,160000",
-			"SLICE_X168Y0,SLICE_X0Y899,15000",
-	})
-	public void testSLRCrossingNonTimingDriven(String srcSiteName, String dstSiteName, long nodesPoppedLimit) {
-		Design design = new Design("top", Device.AWS_F1);
-
-		Net net = design.createNet("net");
-		SiteInst srcSi = design.createSiteInst(srcSiteName);
-		net.createPin("AQ", srcSi);
-
-		SiteInst dstSi = design.createSiteInst(dstSiteName);
-		SitePinInst dstSpi = net.createPin("A1", dstSi);
-
-		List<SitePinInst> pinsToRoute = new ArrayList<>();
-		pinsToRoute.add(dstSpi);
-		PartialRouter.routeDesignPartialNonTimingDriven(design, pinsToRoute);
-
-		Assertions.assertTrue(Long.valueOf(System.getProperty("rapidwright.rwroute.nodesPopped")) < nodesPoppedLimit);
-	}
-=======
         String dcpPath = RapidWrightDCP.getString("picoblaze_partial.dcp");
         Design design = Design.readCheckpoint(dcpPath);
-        RWRoute.routeDesignPartialNonTimingDriven(design);
+        DesignTools.createMissingSitePinInsts(design);
+        DesignTools.createPossiblePinsToStaticNets(design);
+
+        List<SitePinInst> pinsToRoute = new ArrayList<>();
+        for (Net net : design.getNets()) {
+            if (!net.hasPIPs()) {
+                pinsToRoute.addAll(net.getSinkPins());
+            }
+        }
+        PartialRouter.routeDesignPartialNonTimingDriven(design, pinsToRoute);
     }
->>>>>>> f5930b27
+
+    /**
+     * Tests timing driven partial routing.
+     * The picoblaze design is from one of the RapidWright tutorials with nets between computing kernels not routed.
+     * Other nets within each kernel are fully routed.
+     */
+    @Test
+    @Disabled("Blocked on TimingGraph.build() being able to build partial graphs")
+    public void testTimingDrivenPartialRouting() {
+        String dcpPath = RapidWrightDCP.getString("picoblaze_partial.dcp");
+        Design design = Design.readCheckpoint(dcpPath);
+        DesignTools.createMissingSitePinInsts(design);
+        DesignTools.createPossiblePinsToStaticNets(design);
+
+        List<SitePinInst> pinsToRoute = new ArrayList<>();
+        for (Net net : design.getNets()) {
+            if (!net.hasPIPs()) {
+                pinsToRoute.addAll(net.getSinkPins());
+            }
+        }
+        PartialRouter.routeDesignPartialTimingDriven(design, pinsToRoute);
+    }
+
+    @ParameterizedTest
+    @CsvSource({
+            // One SLR crossing
+            "SLICE_X9Y299,SLICE_X9Y300,10000",    // Close
+            "SLICE_X9Y241,SLICE_X9Y300,1000",    // Perfect
+            "SLICE_X9Y358,SLICE_X9Y299,1000",    // Perfect
+            "SLICE_X9Y240,SLICE_X9Y359,2000",    // Far
+            "SLICE_X9Y359,SLICE_X9Y240,2000",    // Far (opposite direction as above requires noticeably more nodes?)
+
+            // Two SLR crossings
+            "SLICE_X0Y240,SLICE_X0Y430,20000",
+            "SLICE_X0Y299,SLICE_X0Y599,10000",
+            "SLICE_X0Y599,SLICE_X0Y299,30000",    // (opposite direction as above requires noticeably more nodes?)
+
+            // Three SLR crossings
+            "SLICE_X0Y0,SLICE_X168Y899,160000",
+            "SLICE_X168Y0,SLICE_X0Y899,15000",
+    })
+    public void testSLRCrossingNonTimingDriven(String srcSiteName, String dstSiteName, long nodesPoppedLimit) {
+        Design design = new Design("top", Device.AWS_F1);
+
+        Net net = design.createNet("net");
+        SiteInst srcSi = design.createSiteInst(srcSiteName);
+        net.createPin("AQ", srcSi);
+
+        SiteInst dstSi = design.createSiteInst(dstSiteName);
+        SitePinInst dstSpi = net.createPin("A1", dstSi);
+
+        List<SitePinInst> pinsToRoute = new ArrayList<>();
+        pinsToRoute.add(dstSpi);
+        PartialRouter.routeDesignPartialNonTimingDriven(design, pinsToRoute);
+
+        Assertions.assertTrue(Long.valueOf(System.getProperty("rapidwright.rwroute.nodesPopped")) < nodesPoppedLimit);
+    }
 }