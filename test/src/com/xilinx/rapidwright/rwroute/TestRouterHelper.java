/*
 * Copyright (c) 2023, Advanced Micro Devices, Inc.
 * All rights reserved.
 *
 * Author: Eddie Hung, Advanced Micro Devices, Inc.
 *
 * This file is part of RapidWright.
 *
 * Licensed under the Apache License, Version 2.0 (the "License");
 * you may not use this file except in compliance with the License.
 * You may obtain a copy of the License at
 *
 *     http://www.apache.org/licenses/LICENSE-2.0
 *
 * Unless required by applicable law or agreed to in writing, software
 * distributed under the License is distributed on an "AS IS" BASIS,
 * WITHOUT WARRANTIES OR CONDITIONS OF ANY KIND, either express or implied.
 * See the License for the specific language governing permissions and
 * limitations under the License.
 *
 */

package com.xilinx.rapidwright.rwroute;

import com.xilinx.rapidwright.design.Design;
import com.xilinx.rapidwright.design.Net;
import com.xilinx.rapidwright.design.SiteInst;
import com.xilinx.rapidwright.design.SitePinInst;
import com.xilinx.rapidwright.design.Unisim;
import com.xilinx.rapidwright.design.tools.LUTTools;
import org.junit.jupiter.api.Assertions;
import org.junit.jupiter.params.ParameterizedTest;
import org.junit.jupiter.params.provider.Arguments;
import org.junit.jupiter.params.provider.CsvSource;
import org.junit.jupiter.params.provider.MethodSource;

import java.util.Arrays;
import java.util.HashMap;
import java.util.List;
import java.util.Map;
import java.util.stream.Stream;

public class TestRouterHelper {
    @ParameterizedTest
    @CsvSource({
            "SLICE_X0Y0,COUT,null",
            "SLICE_X0Y299,COUT,null",
            "SLICE_X0Y0,A_O,CLEL_R_X0Y0/CLE_CLE_L_SITE_0_A_O",
            "GTYE4_CHANNEL_X0Y12,TXOUTCLK_INT,null",
            "IOB_X1Y95,I,INT_INTF_L_IO_X72Y109/LOGIC_OUTS_R23"
    })
    public void testProjectOutputPinToINTNode(String siteName, String pinName, String nodeAsString) {
        Design design = new Design("design", "xcvu3p");
        SiteInst si = design.createSiteInst(siteName);
        SitePinInst spi = new SitePinInst(pinName, si);
        Assertions.assertEquals(nodeAsString, String.valueOf(RouterHelper.projectOutputPinToINTNode(spi)));
    }

    @ParameterizedTest
    @MethodSource
    public void testInvertPossibleGndPinsToVccPins(String partName, String siteName, List<String> pinNamesAndInverted) {
        Design design = new Design("design", partName);
        SiteInst si = design.createSiteInst(siteName);
        Map<SitePinInst, Boolean> expectedResult = new HashMap<>(pinNamesAndInverted.size());
        Net gndNet = design.getGndNet();
        for (String pinNameAndInverted : pinNamesAndInverted) {
            String[] split = pinNameAndInverted.split(",", 2);
            String pinName = split[0];
            Boolean inverted = Boolean.parseBoolean(split[1]);
            SitePinInst spi = new SitePinInst(pinName, si);
            gndNet.addPin(spi);
            expectedResult.put(spi, inverted);
        }

        RouterHelper.invertPossibleGndPinsToVccPins(design, gndNet.getPins());

        Net vccNet = design.getVccNet();
        for (Map.Entry<SitePinInst, Boolean> e : expectedResult.entrySet()) {
            SitePinInst spi = e.getKey();
            boolean expectVcc = e.getValue();
            Assertions.assertSame(expectVcc ? vccNet : gndNet, spi.getNet());
        }
    }

<<<<<<< HEAD
    @Test
    public void testInvertPossibleGndPinsToVccPinsLutInput() {
        Design design = new Design("design", "xcvu3p");
        Cell cell = design.createAndPlaceCell("lut", Unisim.LUT1, "SLICE_X0Y0/A6LUT");
        LUTTools.configureLUT(cell, "O=~I0");
        Assertions.assertEquals("O=!I0", LUTTools.getLUTEquation(cell));

        Net gndNet = design.getGndNet();
        gndNet.createPin("A6", cell.getSiteInst());

        // Check A6 was inverted, and it was moved off gndNet
        Set<SitePinInst> invertedPins = RouterHelper.invertPossibleGndPinsToVccPins(design, gndNet.getPins());
        Assertions.assertEquals("[IN SLICE_X0Y0.A6]", invertedPins.toString());
        Assertions.assertTrue(gndNet.getPins().isEmpty());

        // Must have moved onto vccNet, and the LUT mask inverted
        Net vccNet = design.getVccNet();
        Assertions.assertEquals("[IN SLICE_X0Y0.A6]", vccNet.getPins().toString());
        Assertions.assertEquals("O=I0", LUTTools.getLUTEquation(cell));
=======
    public static Stream<Arguments> testInvertPossibleGndPinsToVccPins() {
        return Stream.of(
                Arguments.of("xcvu3p", "RAMB36_X0Y0", Arrays.asList(
                        "ENAL,true",
                        "ENAU,true",
                        "ENBL,true",
                        "ENBU,true",
                        "RSTFIFO,true",
                        "RSTRAMAL,true",
                        "RSTRAMAU,true",
                        "RSTRAMBL,true",
                        "RSTRAMBU,true",
                        "RSTREGAL,true",
                        "RSTREGAU,true",
                        "RSTREGBL,true",
                        "RSTREGBU,true",

                        "CLKAL,false",
                        "CLKAU,false",
                        "CLKBL,false",
                        "CLKBU,false",
                        "ADDRENAL,false",
                        "ADDRENAU,false",
                        "REGCEAL,false",
                        "REGCEAU,false"
                        )),
                Arguments.of("xcvu3p", "DSP48E2_X0Y0", Arrays.asList(
                        "ALUMODE0,true",
                        "ALUMODE1,true",
                        "ALUMODE2,true",
                        "ALUMODE3,true",
                        "CARRYIN,true",
                        "CLK,true",
                        "INMODE0,true",
                        "INMODE1,true",
                        "INMODE2,true",
                        "INMODE3,true",
                        "INMODE4,true",
                        "OPMODE0,true",
                        "OPMODE1,true",
                        "OPMODE2,true",
                        "OPMODE3,true",
                        "OPMODE4,true",
                        "OPMODE5,true",
                        "OPMODE6,true",
                        "OPMODE7,true",
                        "OPMODE8,true",
                        "RSTA,true",
                        "RSTALLCARRYIN,true",
                        "RSTALUMODE,true",
                        "RSTB,true",
                        "RSTC,true",
                        "RSTCTRL,true",
                        "RSTD,true",
                        "RSTINMODE,true",
                        "RSTM,true",
                        "RSTP,true",

                        "CEINMODE,false",
                        "CED,false",
                        "CEAD,false"
                )),
                Arguments.of("xcvu3p", "URAM288_X0Y0", Arrays.asList(
                        "CLK,true",
                        "EN_A,true",
                        "EN_B,true",
                        "RDB_WR_A,true",
                        "RDB_WR_B,true",
                        "RST_A,true",
                        "RST_B,true",

                        "SLEEP,false",
                        "ADDR_A0,false",
                        "ADDR_A1,false",
                        "ADDR_A2,false"
                )),
                Arguments.of("xcvu3p", "SLICE_X1Y0", Arrays.asList(
                        "CLK1,true",
                        "CLK2,true",
                        "SRST1,true",
                        "SRST2,true",
                        "LCLK,true",

                        "CKEN1,false",
                        "CKEN2,false",
                        "CKEN3,false",
                        "CKEN4,false",
                        "WCKEN,false",
                        "CIN,false"
                ))
        );
>>>>>>> ede179cf
    }
}<|MERGE_RESOLUTION|>--- conflicted
+++ resolved
@@ -22,6 +22,7 @@
 
 package com.xilinx.rapidwright.rwroute;
 
+import com.xilinx.rapidwright.design.Cell;
 import com.xilinx.rapidwright.design.Design;
 import com.xilinx.rapidwright.design.Net;
 import com.xilinx.rapidwright.design.SiteInst;
@@ -29,6 +30,7 @@
 import com.xilinx.rapidwright.design.Unisim;
 import com.xilinx.rapidwright.design.tools.LUTTools;
 import org.junit.jupiter.api.Assertions;
+import org.junit.jupiter.api.Test;
 import org.junit.jupiter.params.ParameterizedTest;
 import org.junit.jupiter.params.provider.Arguments;
 import org.junit.jupiter.params.provider.CsvSource;
@@ -38,6 +40,7 @@
 import java.util.HashMap;
 import java.util.List;
 import java.util.Map;
+import java.util.Set;
 import java.util.stream.Stream;
 
 public class TestRouterHelper {
@@ -82,27 +85,6 @@
         }
     }
 
-<<<<<<< HEAD
-    @Test
-    public void testInvertPossibleGndPinsToVccPinsLutInput() {
-        Design design = new Design("design", "xcvu3p");
-        Cell cell = design.createAndPlaceCell("lut", Unisim.LUT1, "SLICE_X0Y0/A6LUT");
-        LUTTools.configureLUT(cell, "O=~I0");
-        Assertions.assertEquals("O=!I0", LUTTools.getLUTEquation(cell));
-
-        Net gndNet = design.getGndNet();
-        gndNet.createPin("A6", cell.getSiteInst());
-
-        // Check A6 was inverted, and it was moved off gndNet
-        Set<SitePinInst> invertedPins = RouterHelper.invertPossibleGndPinsToVccPins(design, gndNet.getPins());
-        Assertions.assertEquals("[IN SLICE_X0Y0.A6]", invertedPins.toString());
-        Assertions.assertTrue(gndNet.getPins().isEmpty());
-
-        // Must have moved onto vccNet, and the LUT mask inverted
-        Net vccNet = design.getVccNet();
-        Assertions.assertEquals("[IN SLICE_X0Y0.A6]", vccNet.getPins().toString());
-        Assertions.assertEquals("O=I0", LUTTools.getLUTEquation(cell));
-=======
     public static Stream<Arguments> testInvertPossibleGndPinsToVccPins() {
         return Stream.of(
                 Arguments.of("xcvu3p", "RAMB36_X0Y0", Arrays.asList(
@@ -194,6 +176,26 @@
                         "CIN,false"
                 ))
         );
->>>>>>> ede179cf
+    }
+
+    @Test
+    public void testInvertPossibleGndPinsToVccPinsLutInput() {
+        Design design = new Design("design", "xcvu3p");
+        Cell cell = design.createAndPlaceCell("lut", Unisim.LUT1, "SLICE_X0Y0/A6LUT");
+        LUTTools.configureLUT(cell, "O=~I0");
+        Assertions.assertEquals("O=!I0", LUTTools.getLUTEquation(cell));
+
+        Net gndNet = design.getGndNet();
+        gndNet.createPin("A6", cell.getSiteInst());
+
+        // Check A6 was inverted, and it was moved off gndNet
+        Set<SitePinInst> invertedPins = RouterHelper.invertPossibleGndPinsToVccPins(design, gndNet.getPins());
+        Assertions.assertEquals("[IN SLICE_X0Y0.A6]", invertedPins.toString());
+        Assertions.assertTrue(gndNet.getPins().isEmpty());
+
+        // Must have moved onto vccNet, and the LUT mask inverted
+        Net vccNet = design.getVccNet();
+        Assertions.assertEquals("[IN SLICE_X0Y0.A6]", vccNet.getPins().toString());
+        Assertions.assertEquals("O=I0", LUTTools.getLUTEquation(cell));
     }
 }