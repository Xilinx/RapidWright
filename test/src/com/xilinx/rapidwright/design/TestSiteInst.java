--- conflicted
+++ resolved
@@ -174,8 +174,6 @@
     }
 
     @ParameterizedTest
-<<<<<<< HEAD
-=======
     @ValueSource(strings = {Device.KCU105, Device.PYNQ_Z1})
     public void testRouteLUTRouteThruToCarry(String deviceName) {
         Design d = new Design("testRouteLutRtCarry", deviceName);
@@ -231,7 +229,6 @@
     }
 
     @ParameterizedTest
->>>>>>> 8d545ba9
     @ValueSource(strings = {"C1","D2"})
     public void testSiteRoutingToF7MUX(String inputPin) {
         Design d = new Design("testSiteRoutingToF7MUX", Device.KCU105);
@@ -287,18 +284,12 @@
         Cell lut = si.getCell(si.getBEL(inputPin.charAt(0) + "6LUT"));
         Assertions.assertNotNull(lut);
         Assertions.assertTrue(lut.isRoutethru());
-<<<<<<< HEAD
-=======
         Assertions.assertTrue(lut.getType().equals("MUXF8"));
->>>>>>> 8d545ba9
 
         Cell f7mux = si.getCell(si.getBEL("F7MUX_EF"));
         Assertions.assertNotNull(f7mux);
         Assertions.assertTrue(f7mux.isRoutethru());
-<<<<<<< HEAD
-=======
         Assertions.assertTrue(f7mux.getType().equals("MUXF8"));
->>>>>>> 8d545ba9
 
         // Check that inserting either of these RT cells hasn't clobbered the
         // non-RT cell
@@ -328,62 +319,4 @@
         Assertions.assertNull(si.getNetFromSiteWire("EX"));
         Assertions.assertNull(si.getSitePinInst("EX"));
     }
-<<<<<<< HEAD
-
-    @ParameterizedTest
-    @ValueSource(strings = {Device.KCU105, Device.PYNQ_Z1})
-    public void testRouteLUTRouteThruToCarry(String deviceName) {
-        Design d = new Design("testRouteLutRtCarry", deviceName);
-
-        SiteInst si = d.createSiteInst(d.getDevice().getSite("SLICE_X32Y73"));
-
-        for(char letter : LUTTools.lutLetters) {
-            routeLUTRouteThruHelperCarry(d, si, letter, true);
-            routeLUTRouteThruHelperCarry(d, si, letter, false);
-            if(d.getDevice().getSeries() == Series.Series7 && letter == 'D') break;
-        }
-    }
-
-    @ParameterizedTest
-    @ValueSource(strings = {Device.KCU105, Device.PYNQ_Z1})
-    public void testUnrouteLUTRouteThruToCarry(String deviceName) {
-        Design d = new Design("testUnrouteLutRtCarry", deviceName);
-
-        SiteInst si = d.createSiteInst(d.getDevice().getSite("SLICE_X32Y73"));
-
-        BEL carry;
-        if(d.getDevice().getSeries() == Series.Series7) {
-            carry = si.getBEL("CARRY4");
-        } else {
-            carry = si.getBEL("CARRY8");
-        }
-
-        for(char letter : LUTTools.lutLetters) {
-            routeLUTRouteThruHelperCarry(d, si, letter, true);
-            routeLUTRouteThruHelperCarry(d, si, letter, false);
-            if(d.getDevice().getSeries() == Series.Series7 && letter == 'D') break;
-
-            char index = Character.forDigit(letter - 'A', 10);
-            // Unroute 6LUT
-            {
-                BELPin src = si.getSite().getBELPin(letter + "5");
-                BELPin snk = carry.getPin("S" + index);
-                Assertions.assertTrue(si.unrouteIntraSiteNet(src, snk));
-                Cell lut6 = si.getCell(letter + "6LUT");
-                Assertions.assertNull(lut6);
-                Cell lut5 = si.getCell(letter + "5LUT");
-                Assertions.assertNotNull(lut5);
-            }
-            // Unroute 5LUT
-            {
-                BELPin src = si.getSite().getBELPin(letter + "4");
-                BELPin snk = carry.getPin("DI" + index);
-                Assertions.assertTrue(si.unrouteIntraSiteNet(src, snk));
-                Cell lut5 = si.getCell(letter + "5LUT");
-                Assertions.assertNull(lut5);
-            }
-        }
-    }
-=======
->>>>>>> 8d545ba9
 }