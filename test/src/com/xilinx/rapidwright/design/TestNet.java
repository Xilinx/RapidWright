/*
 * Copyright (c) 2022, Xilinx, Inc.
 * Copyright (c) 2022, Advanced Micro Devices, Inc.
 * All rights reserved.
 *
 * Author: Eddie Hung, Xilinx Research Labs.
 *
 * This file is part of RapidWright.
 *
 * Licensed under the Apache License, Version 2.0 (the "License");
 * you may not use this file except in compliance with the License.
 * You may obtain a copy of the License at
 *
 *     http://www.apache.org/licenses/LICENSE-2.0
 *
 * Unless required by applicable law or agreed to in writing, software
 * distributed under the License is distributed on an "AS IS" BASIS,
 * WITHOUT WARRANTIES OR CONDITIONS OF ANY KIND, either express or implied.
 * See the License for the specific language governing permissions and
 * limitations under the License.
 *
 */

package com.xilinx.rapidwright.design;

import com.xilinx.rapidwright.device.Device;
import com.xilinx.rapidwright.support.RapidWrightDCP;
import org.junit.jupiter.api.Assertions;
import org.junit.jupiter.api.Test;
import org.junit.jupiter.params.ParameterizedTest;
import org.junit.jupiter.params.provider.ValueSource;

import java.util.Arrays;
import java.util.List;

public class TestNet {
    @Test
    void testSetPinsMultiSrc() {
        Design d = new Design("testSetPinsMultiSrc", Device.KCU105);
        SiteInst si = d.createSiteInst("SLICE_X32Y73");

        Net net = new Net("foo");
        List<SitePinInst> pins = Arrays.asList(
                new SitePinInst("A_O", si),
                new SitePinInst("AMUX", si)
        );

        Assertions.assertTrue(net.setPins(pins));
        Assertions.assertEquals(pins.get(0), net.getSource());
        Assertions.assertEquals(pins.get(1), net.getAlternateSource());
    }

    @Test
    void testSetPinsMultiSrcStatic() {
        Design d = new Design("testSetPinsMultiSrcStatic", Device.KCU105);
        SiteInst si = d.createSiteInst("SLICE_X32Y73");

        Net net = d.getVccNet();
        List<SitePinInst> pins = Arrays.asList(
                new SitePinInst("A_O", si),
                new SitePinInst("B_O", si),
                new SitePinInst("C_O", si)
        );

        Assertions.assertTrue(net.setPins(pins));
        Assertions.assertNull(net.getSource());
        Assertions.assertNull(net.getAlternateSource());
    }

    @ParameterizedTest
    @ValueSource(booleans = {true, false})
    public void testRemovePrimarySourcePinPreserve(boolean preserveOtherRoutes) {
        Design design = new Design("test", Device.KCU105);

        // Net with two outputs (HMUX primary and H_O alternate) and two sinks (SRST_B2 & B2)
        Net net = TestDesignTools.createTestNet(design, "net", new String[]{
                // SLICE_X65Y158/HMUX-> SLICE_X64Y158/SRST_B2
                "INT_X42Y158/INT.LOGIC_OUTS_E16->>INT_NODE_SINGLE_DOUBLE_46_INT_OUT",
                "INT_X42Y158/INT.INT_NODE_SINGLE_DOUBLE_46_INT_OUT->>INT_INT_SINGLE_51_INT_OUT",
                "INT_X42Y158/INT.INT_INT_SINGLE_51_INT_OUT->>INT_NODE_GLOBAL_3_OUT1",
                "INT_X42Y158/INT.INT_NODE_GLOBAL_3_OUT1->>CTRL_W_B7",
                // Adding dual output net
                // SLICE_X65Y158/H_O-> SLICE_X64Y158/B2
                "INT_X42Y158/INT.LOGIC_OUTS_E29->>INT_NODE_QUAD_LONG_5_INT_OUT",
                "INT_X42Y158/INT.INT_NODE_QUAD_LONG_5_INT_OUT->>NN16_BEG3",
                "INT_X42Y174/INT.NN16_END3->>INT_NODE_QUAD_LONG_53_INT_OUT",
                "INT_X42Y174/INT.INT_NODE_QUAD_LONG_53_INT_OUT->>WW4_BEG14",
                "INT_X40Y174/INT.WW4_END14->>INT_NODE_QUAD_LONG_117_INT_OUT",
                "INT_X40Y174/INT.INT_NODE_QUAD_LONG_117_INT_OUT->>SS16_BEG3",
                "INT_X40Y158/INT.SS16_END3->>INT_NODE_QUAD_LONG_84_INT_OUT",
                "INT_X40Y158/INT.INT_NODE_QUAD_LONG_84_INT_OUT->>EE4_BEG12",
                "INT_X42Y158/INT.EE4_END12->>INT_NODE_GLOBAL_8_OUT1",
                "INT_X42Y158/INT.INT_NODE_GLOBAL_8_OUT1->>INT_NODE_IMUX_61_INT_OUT",
                "INT_X42Y158/INT.INT_NODE_IMUX_61_INT_OUT->>IMUX_W0",
        });

        SiteInst si = design.createSiteInst(design.getDevice().getSite("SLICE_X65Y158"));
        SitePinInst src = net.createPin("HMUX", si);
        SitePinInst altSrc = net.createPin("H_O", si);
        Assertions.assertNotNull(net.getAlternateSource());
        Assertions.assertTrue(net.getAlternateSource().equals(altSrc));

        si = design.createSiteInst(design.getDevice().getSite("SLICE_X64Y158"));
        SitePinInst snk = net.createPin("SRST_B2", si);
        snk.setRouted(true);
        SitePinInst altSnk = net.createPin("B2", si);
        altSnk.setRouted(true);

        // Remove the primary source pin
        net.removePin(src, preserveOtherRoutes);
        // Check that alternate source has been promoted to primary
        Assertions.assertEquals(net.getSource(), altSrc);
        Assertions.assertNull(net.getAlternateSource());
        Assertions.assertFalse(snk.isRouted());
        if (preserveOtherRoutes) {
            Assertions.assertEquals(11, net.getPIPs().size());
            Assertions.assertTrue(altSnk.isRouted());
        } else {
            Assertions.assertEquals(0, net.getPIPs().size());
            Assertions.assertFalse(altSnk.isRouted());
        }
    }

    @Test
    public void testRemoveAlternateSourcePin() {
        Design design = new Design("test", Device.KCU105);
        SiteInst si = design.createSiteInst(design.getDevice().getSite("SLICE_X65Y158"));
        Net net = design.createNet("net");
        net.createPin("HMUX", si);
        SitePinInst altSrc = net.createPin("H_O", si);
        Assertions.assertNotNull(net.getAlternateSource());
        Assertions.assertTrue(net.getAlternateSource().equals(altSrc));

        net.removePin(altSrc);
        Assertions.assertNull(net.getAlternateSource());
    }

    @Test
    public void testRemovePinOnStaticNet() {
        Design design = new Design("test", Device.KCU105);
        SiteInst si = design.createSiteInst(design.getDevice().getSite("SLICE_X0Y0"));
        Net gndNet = design.getGndNet();
        SitePinInst a6 = gndNet.createPin("A6", si);
        SitePinInst b6 = gndNet.createPin("B6", si);
        TestDesignTools.addPIPs(gndNet, new String[]{
                "INT_X0Y0/INT.LOGIC_OUTS_E29->>INT_NODE_SINGLE_DOUBLE_101_INT_OUT",
                "INT_X0Y0/INT.INT_NODE_SINGLE_DOUBLE_101_INT_OUT->>SS1_E_BEG7",
                "INT_X0Y0/INT.INT_NODE_IMUX_64_INT_OUT->>IMUX_E16",
                "INT_X0Y0/INT.NN1_E_END0->>INT_NODE_IMUX_64_INT_OUT",
                "INT_X0Y0/INT.INT_NODE_IMUX_64_INT_OUT->>IMUX_E17"
        });
        gndNet.removePin(a6, true);
        Assertions.assertEquals(gndNet.getPIPs().size(), 4);
        gndNet.removePin(b6, true);
        Assertions.assertEquals(gndNet.getPIPs().size(), 0);
    }

    @Test
    public void testGetLogicalHierNetDetachedNetlist() {
        String dcpPath = RapidWrightDCP.getString("bnn.dcp");
        Design design = Design.readCheckpoint(dcpPath);
        design.detachNetlist();

        String[] hierPortNets = new String[]{
                "dmem_mode_V[0]",
                "n_inputs_V[13]",
                "n_inputs_V[1]",
                "n_inputs_V[3]",
                "n_inputs_V[5]",
                "n_inputs_V[7]",
                "n_inputs_V[9]",
        };
        for (String name : hierPortNets) {
            Net net = design.getNet(name);
            Assertions.assertNotNull(net);
            Assertions.assertNull(net.getLogicalHierNet());
        }
    }

    @Test
<<<<<<< HEAD
    public void testCreatePinDuplicate() {
        Design d = new Design("testCreatePinDuplicate", Device.AWS_F1);
        Net net = d.getVccNet();
        SiteInst si = d.createSiteInst("SLICE_X0Y0");
        SitePinInst spi = net.createPin("SRST1", si);
        Assertions.assertEquals(net, spi.getNet());
        net.createPin("SRST2", si);
        RuntimeException ex = Assertions.assertThrows(RuntimeException.class, () -> net.createPin("SRST1", si));
        Assertions.assertEquals("ERROR: SiteInst placed at SLICE_X0Y0 already has a pin named SRST1", ex.getMessage());

        // Remove from net
        Assertions.assertTrue(net.removePin(spi));
        Assertions.assertNull(spi.getNet());

        // Also remove from site inst
        Assertions.assertTrue(si.removePin(spi));
        SitePinInst newSpi = net.createPin("SRST1", si);
        Assertions.assertNotSame(newSpi, spi);
        Assertions.assertEquals(net, newSpi.getNet());
    }

    @Test
    public void testConnectPinDuplicate() {
        Design d = new Design("testConnectPinDuplicate", Device.KCU105);
        Cell cell = d.createAndPlaceCell("ff", Unisim.FDRE, "SLICE_X0Y0/AFF");
        Net net = d.createNet("net");

        SitePinInst spi = net.connect(cell, "CE");
        Assertions.assertNotNull(spi);
        Assertions.assertEquals(net, spi.getNet());

        // No error if connecting same net, returns same SPI
        Assertions.assertEquals(spi, net.connect(cell, "CE"));
        Assertions.assertEquals(net, spi.getNet());

        // Error if already connected
        Net otherNet = d.createNet("other_net");
        RuntimeException ex = Assertions.assertThrows(RuntimeException.class, () -> otherNet.connect(cell, "CE"));
        Assertions.assertEquals("ERROR: SitePinInst 'IN SLICE_X0Y0.CKEN_B1' is already connected to net 'net'.  Disconnect it first from that net before calling Net.connect()", ex.getMessage());

        // Remove from net
        Assertions.assertTrue(net.removePin(spi));
        Assertions.assertNull(spi.getNet());
        Assertions.assertEquals(spi, otherNet.connect(cell, "CE"));
        Assertions.assertEquals(otherNet, spi.getNet());
=======
    public void testCreatePinInvalid() {
        Design d = new Design("top", "xc7a200t");
        SiteInst si = d.createSiteInst(d.getDevice().getSite("RAMB36_X8Y14"));
        RuntimeException ex = Assertions.assertThrows(RuntimeException.class, () ->
                d.getGndNet().createPin("RSTRAMARSTRAML", si)
        );
        Assertions.assertEquals("ERROR: Couldn't find pin RSTRAMARSTRAML on site type RAMBFIFO36E1",
                ex.getMessage());
>>>>>>> 38c4b680
    }
}<|MERGE_RESOLUTION|>--- conflicted
+++ resolved
@@ -178,7 +178,6 @@
     }
 
     @Test
-<<<<<<< HEAD
     public void testCreatePinDuplicate() {
         Design d = new Design("testCreatePinDuplicate", Device.AWS_F1);
         Net net = d.getVccNet();
@@ -224,7 +223,9 @@
         Assertions.assertNull(spi.getNet());
         Assertions.assertEquals(spi, otherNet.connect(cell, "CE"));
         Assertions.assertEquals(otherNet, spi.getNet());
-=======
+    }
+  
+    @Test
     public void testCreatePinInvalid() {
         Design d = new Design("top", "xc7a200t");
         SiteInst si = d.createSiteInst(d.getDevice().getSite("RAMB36_X8Y14"));
@@ -233,6 +234,5 @@
         );
         Assertions.assertEquals("ERROR: Couldn't find pin RSTRAMARSTRAML on site type RAMBFIFO36E1",
                 ex.getMessage());
->>>>>>> 38c4b680
     }
 }