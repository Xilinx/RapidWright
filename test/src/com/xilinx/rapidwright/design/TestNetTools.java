--- conflicted
+++ resolved
@@ -58,11 +58,7 @@
      *      picoblaze4_ooc_X6Y60_X6Y65_X10Y60_X10Y65.dcp    The source cell bufgce_inst of this design is not placed yet.
      *      picoblaze_ooc_X10Y235_unreadable_edif.dcp       This design would call vivado to generate an readable EDIF file.
      *
-<<<<<<< HEAD
-     * @param pathAndlobalClockNames Use ' ' as the delimiter to split this string, where the first element is the path to the DCP file,
-=======
      * @param pathAndGlobalClockNames Use ' ' as the delimiter to split this string, where the first element is the path to the DCP file,
->>>>>>> 6f807e81
      *                               and the remaining elements are the names of the global clock nets reported by Vivado.
      */
     @ParameterizedTest
