/*
 * Copyright (c) 2021-2022, Xilinx, Inc.
 * Copyright (c) 2022, Advanced Micro Devices, Inc.
 * All rights reserved.
 *
 * Author: Chris Lavin, Xilinx Research Labs.
 *
 * This file is part of RapidWright.
 *
 * Licensed under the Apache License, Version 2.0 (the "License");
 * you may not use this file except in compliance with the License.
 * You may obtain a copy of the License at
 *
 *     http://www.apache.org/licenses/LICENSE-2.0
 *
 * Unless required by applicable law or agreed to in writing, software
 * distributed under the License is distributed on an "AS IS" BASIS,
 * WITHOUT WARRANTIES OR CONDITIONS OF ANY KIND, either express or implied.
 * See the License for the specific language governing permissions and
 * limitations under the License.
 *
 */

package com.xilinx.rapidwright.design;

import java.nio.file.Path;
import java.util.ArrayList;
import java.util.Arrays;
import java.util.Collection;
import java.util.Collections;
import java.util.HashMap;
import java.util.HashSet;
import java.util.List;
import java.util.Map;
import java.util.Map.Entry;
import java.util.Set;

import com.xilinx.rapidwright.device.BELPin;
import com.xilinx.rapidwright.device.Device;
import com.xilinx.rapidwright.device.PIP;
import com.xilinx.rapidwright.edif.EDIFHierCellInst;
import com.xilinx.rapidwright.edif.EDIFNetlist;
import com.xilinx.rapidwright.edif.EDIFTools;
import com.xilinx.rapidwright.support.RapidWrightDCP;
import com.xilinx.rapidwright.tests.CodePerfTracker;
import com.xilinx.rapidwright.util.Pair;
import org.junit.jupiter.api.Assertions;
import org.junit.jupiter.api.Test;
import org.junit.jupiter.params.ParameterizedTest;
import org.junit.jupiter.params.provider.CsvSource;
import org.junit.jupiter.params.provider.ValueSource;

public class TestDesignTools {

    private Pair<String,String> inputSiteWire1 = new Pair<>("SLICE_X16Y238","A2");

    private Pair<String,String> inputSiteWire2 = new Pair<>("SLICE_X13Y237","F5");

    private Map<Pair<String,String>,String> mimicInContextInputPortNetSiteRouting(Design design) {
        Map<Pair<String,String>,String> initialState = new HashMap<>();

        for (Pair<String,String> siteWire : Arrays.asList(inputSiteWire1, inputSiteWire2)) {
            SiteInst i = design.getSiteInstFromSiteName(siteWire.getFirst());
            Net net = i.getNetFromSiteWire(siteWire.getSecond());
            initialState.put(siteWire, net.getName());
            BELPin pin = i.getSiteWirePins(siteWire.getSecond())[0];
            i.unrouteIntraSiteNet(pin, pin);
            i.routeIntraSiteNet(design.getVccNet(), pin, pin);
        }

        return initialState;
    }

    @Test
    public void testResolveSiteRoutingFromInContextPorts() {
        String dcpPath = RapidWrightDCP.getString("picoblaze_ooc_X10Y235.dcp");
        Design design = Design.readCheckpoint(dcpPath, CodePerfTracker.SILENT);

        // Convert DCP to introduce test scenario
        Map<Pair<String,String>,String> initialSiteRoutes = mimicInContextInputPortNetSiteRouting(design);

        DesignTools.resolveSiteRoutingFromInContextPorts(design);

        for (Entry<Pair<String,String>,String> e : initialSiteRoutes.entrySet()) {
            SiteInst i = design.getSiteInstFromSiteName(e.getKey().getFirst());
            Net net = i.getNetFromSiteWire(e.getKey().getSecond());
            Assertions.assertEquals(net.getName(), e.getValue());
        }
    }

    @Test
    public void testCopyImplementationRouteThruVCCPinCheck() {
        String dcpPath = RapidWrightDCP.getString("bnn.dcp");
        Design srcDesign = Design.readCheckpoint(dcpPath);
        Design dstDesign = Design.readCheckpoint(dcpPath, true);
        DesignTools.copyImplementation(srcDesign, dstDesign, "bd_0_i/hls_inst/inst");

        SiteInst srcSiteInst = srcDesign.getSiteInstFromSiteName("SLICE_X73Y155");
        SiteInst dstSiteInst = dstDesign.getSiteInstFromSiteName(srcSiteInst.getSiteName());
        List<Pair<String,Boolean>> routeThrus = new ArrayList<>();
        routeThrus.add(new Pair<>("A6LUT", true)); // It has VCC pin
        routeThrus.add(new Pair<>("B6LUT", false)); // It does not have a VCC pin

        for (Pair<String, Boolean> routeThru : routeThrus) {
            Cell rtCell = dstSiteInst.getCell(routeThru.getFirst());
            Assertions.assertTrue(rtCell.isRoutethru());
            String siteWireName = rtCell.getBEL().getPin("A6").getSiteWireName();

            Assertions.assertEquals(srcSiteInst.getNetFromSiteWire(siteWireName).getName(),
                                    dstSiteInst.getNetFromSiteWire(siteWireName).getName());

            if (routeThru.getSecond()) {
                Assertions.assertEquals(dstSiteInst.getNetFromSiteWire(siteWireName),
                                        dstDesign.getVccNet());
            } else {
                Assertions.assertNotEquals(dstSiteInst.getNetFromSiteWire(siteWireName),
                                        dstDesign.getVccNet());
            }
        }
    }

    private void testCopyImplementationHelper(boolean keepStaticRouting, HashMap<String, Integer> numPIPs) {
        String dcpPath = RapidWrightDCP.getString("testCopyImplementation.dcp");
        String srcCellName = "clock_isolation";

        Design src = Design.readCheckpoint(dcpPath);

        List<EDIFHierCellInst> srcCell = src.getNetlist().findCellInsts("*"+ srcCellName);
        String cellName = srcCell.get(0).getFullHierarchicalInstName();
        EDIFNetlist srcCellNetlist = EDIFTools.createNewNetlist(src.getNetlist().getHierCellInstFromName(cellName).getInst());
        EDIFTools.ensureCorrectPartInEDIF(srcCellNetlist, src.getPartName());
        Design d2 = new Design(srcCellNetlist);
        d2.setAutoIOBuffers(false);
        d2.setDesignOutOfContext(true);

        Map<String, String> cellMap = Collections.singletonMap(cellName, "");
        DesignTools.copyImplementation(src, d2,  keepStaticRouting, true, true, true, cellMap);

        Net vccNet = d2.getVccNet();
        Assertions.assertEquals(numPIPs.get(vccNet.getName()), vccNet.getPIPs().size());
        Net gndNet = d2.getGndNet();
        Assertions.assertEquals(numPIPs.get(gndNet.getName()), gndNet.getPIPs().size());
    }

    @Test
    public void testCopyImplementationWithCopyStaticNets() {
        boolean keepStaticRouting = true;
        HashMap<String, Integer> numPIPs = new HashMap<String, Integer>()
        {{
            put(Net.GND_NET,  201);
            put(Net.VCC_NET,  601);
        }};

        testCopyImplementationHelper(keepStaticRouting, numPIPs);
    }

    @Test
    public void testCopyImplementation() {
        boolean keepStaticRouting = false;
        HashMap<String, Integer> numPIPs = new HashMap<String, Integer>()
        {{
            put(Net.GND_NET,  0);
            put(Net.VCC_NET,  0);
        }};

        testCopyImplementationHelper(keepStaticRouting, numPIPs);
    }

    @Test
    public void testBatchRemoveSitePins() {
        Path dcpPath = RapidWrightDCP.getPath("picoblaze_ooc_X10Y235.dcp");
        Design design = Design.readCheckpoint(dcpPath);

        SiteInst si = design.getSiteInstFromSiteName("SLICE_X14Y238");
        Assertions.assertNotNull(si);

        Map<Net, Set<SitePinInst>> deferredRemovals = new HashMap<>();
        for (SitePinInst spi : si.getSitePinInsts()) {
            Net net = spi.getNet();
            Assertions.assertNotNull(net);
            deferredRemovals.computeIfAbsent(net, ($) -> new HashSet<>()).add(spi);
        }

        DesignTools.batchRemoveSitePins(deferredRemovals, true);

        Assertions.assertTrue(si.getSitePinInstMap().isEmpty());

        Map<String,Net> netSiteWireMap = si.getNetSiteWireMap();
        for (Map.Entry<Net, Set<SitePinInst>> e : deferredRemovals.entrySet()) {
            for (SitePinInst spi : e.getValue()) {
                Assertions.assertFalse(netSiteWireMap.containsKey(spi.getSiteWireName()));
            }
        }
    }

    @Test
    public void testCreateMissingSitePinInstsInPins() {
        String dcpPath = RapidWrightDCP.getString("picoblaze_partial.dcp");
        Design design = Design.readCheckpoint(dcpPath);
        DesignTools.createMissingSitePinInsts(design);

        final Set<String> dualOutputNets = new HashSet<String>() {{
            add("picoblaze_2_25/processor/alu_result_0");
            add("picoblaze_2_25/processor/alu_result_1");
            add("picoblaze_2_25/processor/alu_result_2");
            add("picoblaze_8_43/processor/pc_move_is_valid");
            add("picoblaze_0_43/processor/E[0]");
        }};

        for (Net net : design.getNets()) {
            Collection<SitePinInst> pins = net.getPins();
            if (net.getSource() != null) {
                Assertions.assertTrue(pins.contains(net.getSource()));
            }
            if (net.getAlternateSource() != null) {
                Assertions.assertTrue(pins.contains(net.getAlternateSource()));
            }

            if (dualOutputNets.contains(net.getName())) {
                Assertions.assertTrue(net.getSource() != null && net.getAlternateSource() != null);
            }
        }
    }

    @Test
    public void testBlackBoxCreation() {
        Design design = RapidWrightDCP.loadDCP("bnn.dcp");
        String hierCellName = "bd_0_i/hls_inst/inst/dmem_V_U";
        List<EDIFHierCellInst> leafCells = design.getNetlist().getAllLeafDescendants(hierCellName);
        Set<String> placedCellsInBlackBox = new HashSet<>();
        for (EDIFHierCellInst inst : leafCells) {
            String name = inst.getFullHierarchicalInstName();
            Cell cell = design.getCell(name);
            if (cell != null && cell.isPlaced()) {
                placedCellsInBlackBox.add(name);
            }
        }
        Set<String> allOtherPlacedCells = new HashSet<>();
        for (Cell cell : design.getCells()) {
            if (placedCellsInBlackBox.contains(cell.getName())) continue;
            allOtherPlacedCells.add(cell.getName());
        }

        DesignTools.makeBlackBox(design, hierCellName);
        Assertions.assertTrue(design.getNetlist().getCellInstFromHierName(hierCellName).isBlackBox());
        for (String cellName : placedCellsInBlackBox) {
            Assertions.assertNull(design.getCell(cellName));
        }
        for (String cellName : allOtherPlacedCells) {
            Assertions.assertNotNull(design.getCell(cellName));
        }
    }

    @ParameterizedTest
    @ValueSource(strings = {"DX", "D_I"})
    public void testGetTrimmablePIPsFromPins(String pinName) {
        Design design = new Design("top", "xcau10p");
        Device device = design.getDevice();
        Net net = createTestNet(design, "net", new String[]{
                "INT_X24Y92/INT.LOGIC_OUTS_E27->INT_NODE_SDQ_41_INT_OUT1",            // Output pin
                "INT_X24Y92/INT.INT_NODE_SDQ_41_INT_OUT1->>SS1_E_BEG7",
                "INT_X24Y91/INT.SS1_E_END7->>INT_NODE_IMUX_25_INT_OUT1",
                "INT_X24Y91/INT.INT_NODE_IMUX_25_INT_OUT1->>BOUNCE_E_13_FT0",
                "INT_X24Y92/INT.BOUNCE_E_BLN_13_FT1->>INT_NODE_IMUX_30_INT_OUT0",
                "INT_X24Y92/INT.INT_NODE_IMUX_30_INT_OUT0->>BYPASS_E4",
                "INT_X24Y92/INT.BYPASS_E4->>INT_NODE_IMUX_0_INT_OUT0",
                "INT_X24Y92/INT.INT_NODE_IMUX_0_INT_OUT0->>BYPASS_E3",                // DX input pin
                "INT_X24Y92/INT.BYPASS_E3->>INT_NODE_IMUX_12_INT_OUT1",
                "INT_X24Y92/INT.INT_NODE_IMUX_12_INT_OUT1->>BYPASS_E7",               // D_I input pin
        });

        SiteInst si = design.createSiteInst("SLICE_X38Y92");
        net.createPin("DQ2", si);
        net.createPin("D_I", si);
        net.createPin("DX", si);
        SitePinInst pin = si.getSitePinInst(pinName);
        Assertions.assertNotNull(pin);

        Set<PIP> trimmable = DesignTools.getTrimmablePIPsFromPins(net, Arrays.asList(pin));
        if (pinName.equals("DX")) {
            Assertions.assertTrue(trimmable.isEmpty());
        } else if (pinName.equals("D_I")) {
            Assertions.assertEquals(2, trimmable.size());
            Assertions.assertTrue(trimmable.containsAll(Arrays.asList(
                    device.getPIP("INT_X24Y92/INT.BYPASS_E3->>INT_NODE_IMUX_12_INT_OUT1"),
                    device.getPIP("INT_X24Y92/INT.INT_NODE_IMUX_12_INT_OUT1->>BYPASS_E7")
            )));
        } else {
            Assertions.fail();
        }
    }

    @ParameterizedTest
    @ValueSource(booleans = {false, true})
    public void testGetTrimmablePIPsFromPinsBidir(boolean unrouteAll) {
        Design design = new Design("test", "xcvu19p-fsva3824-1-e");
        Device device = design.getDevice();

        Net net = createTestNet(design, "net", new String[]{
                "INT_X102Y428/INT.LOGIC_OUTS_W30->>INT_NODE_IMUX_60_INT_OUT1",  // EQ output
                "INT_X102Y428/INT.INT_NODE_IMUX_60_INT_OUT1->>BYPASS_W14",
                "INT_X102Y428/INT.INT_NODE_IMUX_50_INT_OUT0<<->>BYPASS_W14",    // (bidir PIP!)
                "INT_X102Y428/INT.INT_NODE_IMUX_50_INT_OUT0->>BOUNCE_W_13_FT0",
                "INT_X102Y429/INT.BOUNCE_W_BLN_13_FT1->>INT_NODE_IMUX_62_INT_OUT0",
                "INT_X102Y429/INT.INT_NODE_IMUX_62_INT_OUT0->>BYPASS_W5",       // B_I input
                "INT_X102Y428/INT.BYPASS_W14->>INT_NODE_IMUX_49_INT_OUT1",
                "INT_X102Y428/INT.INT_NODE_IMUX_49_INT_OUT1->>BYPASS_W8",       // EX input
                "INT_X102Y428/INT.LOGIC_OUTS_W30->>INODE_W_60_FT0",
                "INT_X102Y429/INT.INODE_W_BLN_60_FT1->>IMUX_W2",                // E1 input
        });

        SiteInst si = design.createSiteInst(design.getDevice().getSite("SLICE_X196Y428"));
        SitePinInst EQ = net.createPin("EQ", si);
        EQ.setRouted(true);
        SitePinInst EX = net.createPin("EX", si);
        EX.setRouted(true);

        si = design.createSiteInst(design.getDevice().getSite("SLICE_X196Y429"));
        SitePinInst B_I = net.createPin("B_I", si);
        B_I.setRouted(true);
        SitePinInst E1 = net.createPin("E1", si);
        E1.setRouted(true);

        List<SitePinInst> pinsToUnroute = new ArrayList<>(3);
        pinsToUnroute.add(B_I);
        pinsToUnroute.add(E1);
        if (unrouteAll)
            pinsToUnroute.add(EX);
        Set<PIP> trimmable = DesignTools.getTrimmablePIPsFromPins(net, pinsToUnroute);
        if (unrouteAll) {
            Assertions.assertEquals(net.getPIPs().size(), trimmable.size());
        } else {
            Assertions.assertEquals(6, trimmable.size());
            Assertions.assertTrue(trimmable.containsAll(Arrays.asList(
                    device.getPIP("INT_X102Y428/INT.LOGIC_OUTS_W30->>INODE_W_60_FT0"),
                    device.getPIP("INT_X102Y429/INT.INODE_W_BLN_60_FT1->>IMUX_W2"),
                    device.getPIP("INT_X102Y429/INT.INT_NODE_IMUX_62_INT_OUT0->>BYPASS_W5"),
                    device.getPIP("INT_X102Y428/INT.INT_NODE_IMUX_50_INT_OUT0<<->>BYPASS_W14"),
                    device.getPIP("INT_X102Y428/INT.INT_NODE_IMUX_50_INT_OUT0->>BOUNCE_W_13_FT0"),
                    device.getPIP("INT_X102Y429/INT.BOUNCE_W_BLN_13_FT1->>INT_NODE_IMUX_62_INT_OUT0")
            )));
        }
    }

    @Test
    public void testGetTrimmablePIPsFromPinsBidirEndNode() {
        Design design = new Design("test", "xcvu19p-fsva3824-1-e");
        Device device = design.getDevice();

        Net net = createTestNet(design, "net", new String[]{
                "INT_X126Y235/INT.LOGIC_OUTS_W27->INT_NODE_SDQ_87_INT_OUT0",    // DQ2 output
                "INT_X126Y235/INT.INT_NODE_SDQ_87_INT_OUT0->>EE4_W_BEG6",
                "INT_X128Y235/INT.EE4_W_END6->INT_NODE_SDQ_84_INT_OUT1",
                "INT_X128Y235/INT.INT_NODE_SDQ_84_INT_OUT1->>SS2_W_BEG6",
                "INT_X128Y233/INT.SS2_W_END6->INT_NODE_SDQ_85_INT_OUT0",
                "INT_X128Y233/INT.INT_NODE_SDQ_85_INT_OUT0->>WW2_W_BEG6",
                "INT_X127Y233/INT.WW2_W_END6->INT_NODE_SDQ_82_INT_OUT0",
                "INT_X127Y233/INT.INT_NODE_SDQ_82_INT_OUT0->>NN2_W_BEG5",
                "INT_X127Y235/INT.NN2_W_END5->INT_NODE_SDQ_78_INT_OUT0",
                "INT_X127Y235/INT.INT_NODE_SDQ_78_INT_OUT0->>WW2_W_BEG5",
                "INT_X126Y235/INT.WW2_W_END5->>INT_NODE_IMUX_49_INT_OUT1",
                "INT_X126Y235/INT.INT_NODE_IMUX_49_INT_OUT1->>BYPASS_W8",       // EX input
                "INT_X126Y235/INT.INT_NODE_IMUX_37_INT_OUT0<<->>BYPASS_W8",
                "INT_X126Y235/INT.INT_NODE_IMUX_37_INT_OUT0->>BYPASS_W7"        // D_I input
        });

        SiteInst si = design.createSiteInst(design.getDevice().getSite("SLICE_X242Y235"));
        SitePinInst DQ2 = net.createPin("DQ2", si);
        DQ2.setRouted(true);
        SitePinInst EX = net.createPin("EX", si);
        EX.setRouted(true);
        SitePinInst D_I = net.createPin("D_I", si);
        D_I.setRouted(true);

        List<SitePinInst> pinsToUnroute = new ArrayList<>(3);
        pinsToUnroute.add(D_I);
        Set<PIP> trimmable = DesignTools.getTrimmablePIPsFromPins(net, pinsToUnroute);
        Assertions.assertEquals(2, trimmable.size());
        Assertions.assertTrue(trimmable.containsAll(Arrays.asList(
                device.getPIP("INT_X126Y235/INT.INT_NODE_IMUX_37_INT_OUT0<<->>BYPASS_W8"),
                device.getPIP("INT_X126Y235/INT.INT_NODE_IMUX_37_INT_OUT0->>BYPASS_W7")
        )));
    }

<<<<<<< HEAD
    public static void addPIPs(Net net, String[] pips) {
        Device device = net.getDesign().getDevice();
=======
    @Test
    public void testGetTrimmablePIPsFromPinsBidirSinkNode() {
        Design design = new Design("test", "xcvu19p-fsva3824-1-e");
        Device device = design.getDevice();

        Net net = createTestNet(design, "net", new String[]{
                "INT_X115Y444/INT.LOGIC_OUTS_W30->INT_NODE_SDQ_91_INT_OUT1",                    // EQ
                "INT_X115Y444/INT.INT_NODE_SDQ_91_INT_OUT1->>INT_INT_SDQ_7_INT_OUT0",
                "INT_X115Y444/INT.INT_INT_SDQ_7_INT_OUT0->>INT_NODE_GLOBAL_10_INT_OUT0",
                "INT_X115Y444/INT.INT_NODE_GLOBAL_10_INT_OUT0->>INT_NODE_IMUX_59_INT_OUT1",
                "INT_X115Y444/INT.INT_NODE_IMUX_59_INT_OUT1->>BOUNCE_W_13_FT0",                 // F_I
                "INT_X115Y444/INT.LOGIC_OUTS_W30->INT_NODE_SDQ_91_INT_OUT0",
                "INT_X115Y444/INT.INT_NODE_SDQ_91_INT_OUT0->>EE2_W_BEG7",
                "INT_X116Y444/INT.EE2_W_END7->INT_NODE_SDQ_88_INT_OUT0",
                "INT_X116Y444/INT.INT_NODE_SDQ_88_INT_OUT0->>WW1_W_BEG6",
                "INT_X115Y444/INT.WW1_W_END6->INT_NODE_SDQ_38_INT_OUT1",
                "INT_X115Y444/INT.INT_NODE_SDQ_38_INT_OUT1->>INT_INT_SDQ_75_INT_OUT0",
                "INT_X115Y444/INT.INT_INT_SDQ_75_INT_OUT0->>INT_NODE_GLOBAL_9_INT_OUT0",
                "INT_X115Y444/INT.INT_NODE_GLOBAL_9_INT_OUT0->>INT_NODE_IMUX_37_INT_OUT0",
                "INT_X115Y444/INT.INT_NODE_IMUX_37_INT_OUT0<<->>BYPASS_W8"                      // EX
        });

        SiteInst si = design.createSiteInst(design.getDevice().getSite("SLICE_X220Y444"));
        SitePinInst DQ2 = net.createPin("EQ", si);
        DQ2.setRouted(true);
        SitePinInst F_I = net.createPin("F_I", si);
        F_I.setRouted(true);
        SitePinInst EX = net.createPin("EX", si);
        EX.setRouted(true);

        List<SitePinInst> pinsToUnroute = new ArrayList<>(3);
        pinsToUnroute.add(EX);
        Set<PIP> trimmable = DesignTools.getTrimmablePIPsFromPins(net, pinsToUnroute);
        Assertions.assertEquals(9, trimmable.size());
        Assertions.assertTrue(trimmable.containsAll(Arrays.asList(
                device.getPIP("INT_X115Y444/INT.LOGIC_OUTS_W30->INT_NODE_SDQ_91_INT_OUT0"),
                device.getPIP("INT_X115Y444/INT.INT_NODE_SDQ_91_INT_OUT0->>EE2_W_BEG7"),
                device.getPIP("INT_X116Y444/INT.EE2_W_END7->INT_NODE_SDQ_88_INT_OUT0"),
                device.getPIP("INT_X116Y444/INT.INT_NODE_SDQ_88_INT_OUT0->>WW1_W_BEG6"),
                device.getPIP("INT_X115Y444/INT.WW1_W_END6->INT_NODE_SDQ_38_INT_OUT1"),
                device.getPIP("INT_X115Y444/INT.INT_NODE_SDQ_38_INT_OUT1->>INT_INT_SDQ_75_INT_OUT0"),
                device.getPIP("INT_X115Y444/INT.INT_INT_SDQ_75_INT_OUT0->>INT_NODE_GLOBAL_9_INT_OUT0"),
                device.getPIP("INT_X115Y444/INT.INT_NODE_GLOBAL_9_INT_OUT0->>INT_NODE_IMUX_37_INT_OUT0"),
                device.getPIP("INT_X115Y444/INT.INT_NODE_IMUX_37_INT_OUT0<<->>BYPASS_W8")
        )));
    }

    public static Net createTestNet(Design design, String netName, String[] pips) {
        Net net = design.createNet(netName);
        Device device = design.getDevice();
>>>>>>> 8ebab456
        for (String pip : pips) {
            net.addPIP(device.getPIP(pip));
        }
    }

    public static Net createTestNet(Design design, String netName, String[] pips) {
        Net net = design.createNet(netName);
        addPIPs(net, pips);
        return net;
    }

    private void removeSourcePinHelper(boolean useUnroutePins, SitePinInst spi, int expectedPIPs) {
        if (useUnroutePins) {
            DesignTools.unroutePins(spi.getNet(), Arrays.asList(spi));
        } else {
            Assertions.assertEquals(expectedPIPs, DesignTools.unrouteSourcePin(spi).size());
        }
    }

    @ParameterizedTest
    @ValueSource(booleans = {true, false})
    public void testRemoveSourcePin(boolean useUnroutePins) {
        Design design = new Design("test", Device.KCU105);

        // Net with one source (AQ2) and two sinks (A_I & FX) and a stub (INT_NODE_IMUX_71_INT_OUT)
        Net net1 = createTestNet(design, "net1", new String[]{
                // Translocated from example in
                // https://github.com/Xilinx/RapidWright/pull/475#issuecomment-1188337848
                "INT_X63Y21/INT.LOGIC_OUTS_E12->>INT_NODE_SINGLE_DOUBLE_76_INT_OUT",
                "INT_X63Y21/INT.INT_NODE_SINGLE_DOUBLE_76_INT_OUT->>SS2_E_BEG3",
                "INT_X63Y19/INT.SS2_E_END3->>INT_NODE_IMUX_71_INT_OUT",
                "INT_X63Y19/INT.SS2_E_END3->>INT_NODE_SINGLE_DOUBLE_109_INT_OUT",
                "INT_X63Y19/INT.INT_NODE_SINGLE_DOUBLE_109_INT_OUT->>WW2_E_BEG4",
                "INT_X62Y19/INT.WW2_E_END4->>INT_NODE_SINGLE_DOUBLE_47_INT_OUT",
                "INT_X62Y19/INT.INT_NODE_SINGLE_DOUBLE_47_INT_OUT->>NN2_E_BEG4",
                "INT_X62Y21/INT.NN2_E_END4->>INT_NODE_SINGLE_DOUBLE_1_INT_OUT",
                "INT_X62Y21/INT.INT_NODE_SINGLE_DOUBLE_1_INT_OUT->>EE2_E_BEG5",
                "INT_X63Y21/INT.EE2_E_END5->>INT_NODE_IMUX_16_INT_OUT",
                "INT_X63Y21/INT.INT_NODE_IMUX_16_INT_OUT->>BOUNCE_E_14_FTN",
                "INT_X63Y21/INT.INT_NODE_IMUX_16_INT_OUT->>BYPASS_E13"
        });

        SiteInst si = design.createSiteInst(design.getDevice().getSite("SLICE_X97Y21"));
        net1.createPin("AQ2", si).setRouted(true);
        net1.createPin("A_I", si).setRouted(true);
        net1.createPin("FX", si).setRouted(true);

        removeSourcePinHelper(useUnroutePins, net1.getSource(), 12);
        Assertions.assertEquals(0, net1.getPIPs().size());
        for (SitePinInst pin : net1.getPins()) {
            Assertions.assertFalse(pin.isRouted());
        }


        // Net with one output (HMUX) and one input (SRST_B2)
        Net net2 = createTestNet(design, "net2", new String[]{
            "INT_X42Y158/INT.LOGIC_OUTS_E16->>INT_NODE_SINGLE_DOUBLE_46_INT_OUT",
            "INT_X42Y158/INT.INT_NODE_SINGLE_DOUBLE_46_INT_OUT->>INT_INT_SINGLE_51_INT_OUT",
            "INT_X42Y158/INT.INT_INT_SINGLE_51_INT_OUT->>INT_NODE_GLOBAL_3_OUT1",
            "INT_X42Y158/INT.INT_NODE_GLOBAL_3_OUT1->>CTRL_W_B7"
        });

        si = design.createSiteInst(design.getDevice().getSite("SLICE_X65Y158"));
        net2.createPin("HMUX", si).setRouted(true);
        si = design.createSiteInst(design.getDevice().getSite("SLICE_X64Y158"));
        net2.createPin("SRST_B2", si).setRouted(true);

        removeSourcePinHelper(useUnroutePins, net2.getSource(), 4);
        Assertions.assertEquals(0, net2.getPIPs().size());
        for (SitePinInst pin : net2.getPins()) {
            Assertions.assertFalse(pin.isRouted());
        }

        net2.removePin(net2.getSource());
        net2.removePin(net2.getPins().get(0));
        design.removeSiteInst(design.getSiteInstFromSiteName("SLICE_X65Y158"));
        design.removeSiteInst(design.getSiteInstFromSiteName("SLICE_X64Y158"));


        // Net with two outputs (HMUX primary and H_O alternate) and two sinks (SRST_B2 & B2)
        Net net3 = createTestNet(design, "net3", new String[]{
            // SLICE_X65Y158/HMUX-> SLICE_X64Y158/SRST_B2
            "INT_X42Y158/INT.LOGIC_OUTS_E16->>INT_NODE_SINGLE_DOUBLE_46_INT_OUT",
            "INT_X42Y158/INT.INT_NODE_SINGLE_DOUBLE_46_INT_OUT->>INT_INT_SINGLE_51_INT_OUT",
            "INT_X42Y158/INT.INT_INT_SINGLE_51_INT_OUT->>INT_NODE_GLOBAL_3_OUT1",
            "INT_X42Y158/INT.INT_NODE_GLOBAL_3_OUT1->>CTRL_W_B7",
            // Adding dual output net
            // SLICE_X65Y158/H_O-> SLICE_X64Y158/B2
            "INT_X42Y158/INT.LOGIC_OUTS_E29->>INT_NODE_QUAD_LONG_5_INT_OUT",
            "INT_X42Y158/INT.INT_NODE_QUAD_LONG_5_INT_OUT->>NN16_BEG3",
            "INT_X42Y174/INT.NN16_END3->>INT_NODE_QUAD_LONG_53_INT_OUT",
            "INT_X42Y174/INT.INT_NODE_QUAD_LONG_53_INT_OUT->>WW4_BEG14",
            "INT_X40Y174/INT.WW4_END14->>INT_NODE_QUAD_LONG_117_INT_OUT",
            "INT_X40Y174/INT.INT_NODE_QUAD_LONG_117_INT_OUT->>SS16_BEG3",
            "INT_X40Y158/INT.SS16_END3->>INT_NODE_QUAD_LONG_84_INT_OUT",
            "INT_X40Y158/INT.INT_NODE_QUAD_LONG_84_INT_OUT->>EE4_BEG12",
            "INT_X42Y158/INT.EE4_END12->>INT_NODE_GLOBAL_8_OUT1",
            "INT_X42Y158/INT.INT_NODE_GLOBAL_8_OUT1->>INT_NODE_IMUX_61_INT_OUT",
            "INT_X42Y158/INT.INT_NODE_IMUX_61_INT_OUT->>IMUX_W0",
        });

        si = design.createSiteInst(design.getDevice().getSite("SLICE_X65Y158"));
        SitePinInst src = net3.createPin("HMUX", si);
        src.setRouted(true);
        SitePinInst altSrc = net3.createPin("H_O", si);
        altSrc.setRouted(true);
        Assertions.assertNotNull(net3.getAlternateSource());
        Assertions.assertTrue(net3.getAlternateSource().getName().equals("H_O"));
        si = design.createSiteInst(design.getDevice().getSite("SLICE_X64Y158"));
        SitePinInst snk = net3.createPin("SRST_B2", si);
        snk.setRouted(true);
        SitePinInst altSnk = net3.createPin("B2", si);
        altSnk.setRouted(true);

        // Unroute just the H_O alternate source
        removeSourcePinHelper(useUnroutePins, net3.getAlternateSource(), 11);
        Assertions.assertEquals(4, net3.getPIPs().size());
        Assertions.assertTrue(src.isRouted());
        Assertions.assertFalse(altSrc.isRouted());
        Assertions.assertTrue(snk.isRouted());
        Assertions.assertFalse(altSnk.isRouted());
    }

    @ParameterizedTest
    @CsvSource({
            "true,false",
            "false,true",
            "true,true",
    })
    void testCreateA1A6ToStaticNetsFracturedLUT(boolean createLUT6, boolean createLUT5) {
        Design design = new Design("test", Device.KCU105);

        if (createLUT6) {
            design.createAndPlaceCell("lut6", Unisim.LUT6, "SLICE_X0Y0/A6LUT");
        }
        if (createLUT5) {
            design.createAndPlaceCell("lut5", Unisim.LUT5, "SLICE_X0Y0/A5LUT");
        }

        DesignTools.createA1A6ToStaticNets(design);

        if (createLUT5) {
            Assertions.assertEquals("[IN SLICE_X0Y0.A6]", design.getVccNet().getPins().toString());
        } else {
            Assertions.assertTrue(design.getVccNet().getPins().isEmpty());
        }
    }
}<|MERGE_RESOLUTION|>--- conflicted
+++ resolved
@@ -382,10 +382,6 @@
         )));
     }
 
-<<<<<<< HEAD
-    public static void addPIPs(Net net, String[] pips) {
-        Device device = net.getDesign().getDevice();
-=======
     @Test
     public void testGetTrimmablePIPsFromPinsBidirSinkNode() {
         Design design = new Design("test", "xcvu19p-fsva3824-1-e");
@@ -433,10 +429,8 @@
         )));
     }
 
-    public static Net createTestNet(Design design, String netName, String[] pips) {
-        Net net = design.createNet(netName);
-        Device device = design.getDevice();
->>>>>>> 8ebab456
+    public static void addPIPs(Net net, String[] pips) {
+        Device device = net.getDesign().getDevice();
         for (String pip : pips) {
             net.addPIP(device.getPIP(pip));
         }
