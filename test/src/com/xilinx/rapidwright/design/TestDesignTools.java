--- conflicted
+++ resolved
@@ -119,11 +119,7 @@
     }
 
     private void testCopyImplementationHelper(boolean keepStaticRouting, HashMap<String, Integer> numPIPs) {
-<<<<<<< HEAD
         String dcpPath = RapidWrightDCP.getString("hwct_pr1.dcp");
-=======
-        String dcpPath = RapidWrightDCP.getString("testCopyImplementation.dcp");
->>>>>>> 9e8b02e3
         String srcCellName = "clock_isolation";
 
         Design src = Design.readCheckpoint(dcpPath);
@@ -150,13 +146,8 @@
         boolean keepStaticRouting = true;
         HashMap<String, Integer> numPIPs = new HashMap<String, Integer>()
         {{
-<<<<<<< HEAD
-            put("GLOBAL_LOGIC0",  218);
-            put("GLOBAL_LOGIC1",  604);
-=======
             put(Net.GND_NET,  201);
             put(Net.VCC_NET,  601);
->>>>>>> 9e8b02e3
         }};
 
         testCopyImplementationHelper(keepStaticRouting, numPIPs);
@@ -167,13 +158,8 @@
         boolean keepStaticRouting = false;
         HashMap<String, Integer> numPIPs = new HashMap<String, Integer>()
         {{
-<<<<<<< HEAD
-            put("GLOBAL_LOGIC0",  0);
-            put("GLOBAL_LOGIC1",  0);
-=======
             put(Net.GND_NET,  0);
             put(Net.VCC_NET,  0);
->>>>>>> 9e8b02e3
         }};
 
         testCopyImplementationHelper(keepStaticRouting, numPIPs);
