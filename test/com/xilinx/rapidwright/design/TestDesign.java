package com.xilinx.rapidwright.design;

import java.io.IOException;
import java.nio.file.Files;
import java.nio.file.Path;
import java.util.HashSet;

import com.xilinx.rapidwright.support.CheckOpenFiles;
import com.xilinx.rapidwright.support.RapidWrightDCP;
import com.xilinx.rapidwright.device.BEL;
import com.xilinx.rapidwright.device.Device;
import com.xilinx.rapidwright.device.Site;
import com.xilinx.rapidwright.edif.EDIFNetlist;
import com.xilinx.rapidwright.support.RapidWrightDCP;
import com.xilinx.rapidwright.util.ParallelismTools;
import org.junit.jupiter.api.Assertions;
import org.junit.jupiter.api.Test;
import org.junit.jupiter.api.io.TempDir;

/**
 * Test that we can write a DCP file and read it back in. We currently don't have a way to check designs for equality,
 * so we just try to catch obvious issues.
 */
public class TestDesign {
    public static final String DEVICE = "xc7a12t";

    private static final String SITE = "SLICE_X20Y42";

    private Design createSampleDesign() {
        final EDIFNetlist netlist = TestEDIF.createEmptyNetlist();
        final Design design = new Design(netlist);

        final Cell myCell = design.createCell("myCell", Unisim.FDRE);

        final Site site = design.getDevice().getSite(SITE);
        design.createSiteInst(site);
        final BEL bel = site.getBEL("AFF");
        Assertions.assertNotNull(bel);
        design.placeCell(myCell, site, bel);

        return design;
    }

    @Test
    @CheckOpenFiles
    public void checkDcpRoundtrip(@TempDir Path tempDir) throws IOException {
        //Keep a reference to the device to avoid it being garbage collected during testcase execution
        Device device = Device.getDevice(DEVICE);

        //Use separate files for writing/reading so we can identify leaking file handles by filename
        final Path filenameWrite = tempDir.resolve("testWrite.dcp");
        final Path filenameRead = tempDir.resolve("testRead.dcp");

        createSampleDesign().writeCheckpoint(filenameWrite);
        Files.copy(filenameWrite, filenameRead);

        Design design = Design.readCheckpoint(filenameRead);
        TestEDIF.verifyNetlist(design.getNetlist(), "myCell");

        final Cell cell = design.getCell("myCell");
        Assertions.assertNotNull(cell);
        Assertions.assertEquals(SITE, cell.getSiteInst().getSite().getName());

    }

    @Test
    @CheckOpenFiles
    public void checkDcpRoundtripModuleInstAnchor(@TempDir Path tempDir) throws IOException {
        //Keep a reference to the device to avoid it being garbage collected during testcase execution
        Device device = Device.getDevice(DEVICE);

        //Use separate files for writing/reading so we can identify leaking file handles by filename
        final Path filenameWrite = tempDir.resolve("testWrite.dcp");
        final Path filenameRead = tempDir.resolve("testRead.dcp");

        Module module = new Module(createSampleDesign());

        Design design = new Design("top", device.getDeviceName());
        EDIFNetlist netlist = design.getNetlist();
        netlist.migrateCellAndSubCells(module.getNetlist().getTopCell());

        ModuleInst mi = design.createModuleInst("inst", module);
        mi.getCellInst().setCellType(module.getNetlist().getTopCell());
        mi.placeOnOriginalAnchor();
        String oldAnchor = mi.getAnchor().toString();

        design.writeCheckpoint(filenameWrite);
        Files.copy(filenameWrite, filenameRead);

        design = Design.readCheckpoint(filenameRead);
        mi = design.getModuleInst("inst");
        Assertions.assertEquals(oldAnchor, mi.getAnchor().toString());
    }

    @Test
    @CheckOpenFiles
<<<<<<< HEAD
    public void checkDcpRoundtripParallel(@TempDir Path tempDir) {
        final Path filenameRead = RapidWrightDCP.getPath("optical-flow.dcp");
        final Path filenameWrite = tempDir.resolve("testWrite.dcp");

        Design before = Design.readCheckpoint(filenameRead);

        try {
            ParallelismTools.setParallel(true);
            before.writeCheckpoint(filenameWrite);
        } finally {
            ParallelismTools.setParallel(false);
        }

        Design after = Design.readCheckpoint(filenameWrite);

        Assertions.assertEquals(before.getNetlist(), after.getNetlist());
        Assertions.assertEquals(new HashSet<>(before.getSiteInsts()),
                                new HashSet<>(after.getSiteInsts()));
        Assertions.assertEquals(new HashSet<>(before.getNets()),
                                new HashSet<>(after.getNets()));
=======
    public void testDcpSecondarySourcePins() {
        final String inputPath = RapidWrightDCP.getString("ramb18.dcp");
        Design design = Design.readCheckpoint(inputPath);

        for (int i = 0; i < 18; i++) {
            Net net = design.getNet("r/U0/inst_blk_mem_gen/gnbram.gnativebmg.native_blk_mem_gen/valid.cstr/ramloop[0].ram.r/prim_noinit.ram/douta[" + i + "]");
            SitePinInst spi = net.getSource();
            if (i == 8 || i == 17)
                Assertions.assertEquals("DOPADOP" + i/9, spi.getName());
            else
                Assertions.assertEquals("DOADO" + (i - i/9), spi.getName());
        }
>>>>>>> c042810d
    }
}<|MERGE_RESOLUTION|>--- conflicted
+++ resolved
@@ -94,7 +94,6 @@
 
     @Test
     @CheckOpenFiles
-<<<<<<< HEAD
     public void checkDcpRoundtripParallel(@TempDir Path tempDir) {
         final Path filenameRead = RapidWrightDCP.getPath("optical-flow.dcp");
         final Path filenameWrite = tempDir.resolve("testWrite.dcp");
@@ -115,7 +114,10 @@
                                 new HashSet<>(after.getSiteInsts()));
         Assertions.assertEquals(new HashSet<>(before.getNets()),
                                 new HashSet<>(after.getNets()));
-=======
+    }
+  
+    @Test
+    @CheckOpenFiles
     public void testDcpSecondarySourcePins() {
         final String inputPath = RapidWrightDCP.getString("ramb18.dcp");
         Design design = Design.readCheckpoint(inputPath);
@@ -128,6 +130,5 @@
             else
                 Assertions.assertEquals("DOADO" + (i - i/9), spi.getName());
         }
->>>>>>> c042810d
     }
 }