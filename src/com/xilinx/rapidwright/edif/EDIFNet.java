--- conflicted
+++ resolved
@@ -45,53 +45,6 @@
  * Created on: May 11, 2017
  */
 public class EDIFNet extends EDIFPropertyObject {
-<<<<<<< HEAD
-	
-	private EDIFCell parentCell;
-	
-	private EDIFPortInstList portInsts;
-
-	public EDIFNet(String name, EDIFCell parentCell){
-		super(name);
-		if(parentCell != null) parentCell.addNet(this);
-	}
-	
-	/**
-	 * Copy constructor, does not copy portInsts
-	 * @param net
-	 */
-	public EDIFNet(EDIFNet net) {
-		super((EDIFPropertyObject) net);
-	}
-	
-	protected EDIFNet(){
-		
-	}
-	
-	/**
-	 * Adds the EDIFPortInst to this logical net.  The net stores the port instances using a sorted
-	 * ArrayList (@link EDIFPortInstList).  Worst case O(n) to add. 
-	 * @param portInst The port instance to add to this net.
-	 */
-	public void addPortInst(EDIFPortInst portInst){
-		if(portInsts == null) portInsts = new EDIFPortInstList();
-		boolean isParentCellNonNull = parentCell != null;
-		EDIFCellInst inst = portInst.getCellInst();
-		if(isParentCellNonNull && inst == null) {
-			parentCell.addInternalPortMapEntry(portInst.getName(), this);
-		}
-		portInst.setParentNet(this);
-		if (portInsts.add(portInst)) {
-			// Only consider tracking if it was successfully added
-			if(isParentCellNonNull) {
-				// This does not explicitly track the port instance index, in most cases the name should be sufficient.
-				trackChanges(EDIFChangeType.PORT_INST_ADD, inst, portInst.getName());
-			}
-		}
-	}
-	
-	public void trackChanges(EDIFChangeType type, EDIFCellInst inst, String portInstName) {
-=======
 
     private EDIFCell parentCell;
 
@@ -127,15 +80,16 @@
             parentCell.addInternalPortMapEntry(portInst.getName(), this);
         }
         portInst.setParentNet(this);
-        if (isParentCellNonNull) {
-            // This does not explicitly track the port instance index, in most cases the name should be sufficient.
-            trackChanges(EDIFChangeType.PORT_INST_ADD, inst, portInst.getName());
-        }
-        portInsts.add(portInst);
+        if (portInsts.add(portInst)) {
+            // Only consider tracking if it was successfully added
+            if (isParentCellNonNull) {
+                // This does not explicitly track the port instance index, in most cases the name should be sufficient.
+                trackChanges(EDIFChangeType.PORT_INST_ADD, inst, portInst.getName());
+            }
+        }
     }
 
     public void trackChanges(EDIFChangeType type, EDIFCellInst inst, String portInstName) {
->>>>>>> f5930b27
         EDIFNetlist netlist = parentCell.getNetlist();
         if (netlist != null && netlist.isTrackingCellChanges()) {
             String instName = inst == null ? null : inst.getName();
