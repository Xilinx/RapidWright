/*
 * 
 * Copyright (c) 2017 Xilinx, Inc. 
 * All rights reserved.
 *
 * Author: Chris Lavin, Xilinx Research Labs.
 *
 * This file is part of RapidWright. 
 * 
 * Licensed under the Apache License, Version 2.0 (the "License");
 * you may not use this file except in compliance with the License.
 * You may obtain a copy of the License at
 * 
 *     http://www.apache.org/licenses/LICENSE-2.0
 * 
 * Unless required by applicable law or agreed to in writing, software
 * distributed under the License is distributed on an "AS IS" BASIS,
 * WITHOUT WARRANTIES OR CONDITIONS OF ANY KIND, either express or implied.
 * See the License for the specific language governing permissions and
 * limitations under the License.
 * 
 */
/**
 * 
 */
package com.xilinx.rapidwright.edif;

import java.io.IOException;
import java.io.Writer;
import java.util.ArrayList;
import java.util.Collection;
import java.util.Collections;
import java.util.HashMap;
import java.util.List;
import java.util.Map;

import com.xilinx.rapidwright.design.Cell;

/**
 * Represents a net within an EDIF netlist.
 * 
 * Created on: May 11, 2017
 */
public class EDIFNet extends EDIFPropertyObject {
	
	private EDIFCell parentCell;
	
	private EDIFPortInstList portInsts;
	
	public EDIFNet(String name, EDIFCell parentCell){
		super(name);
		if(parentCell != null) parentCell.addNet(this);
	}
	
	/**
	 * Copy constructor, does not copy portInsts
	 * @param net
	 */
	public EDIFNet(EDIFNet net) {
		super((EDIFPropertyObject) net);
	}
	
	protected EDIFNet(){
		
	}
	
	/**
	 * Adds the EDIFPortInst to this logical net.  The net stores the port instances using a sorted
	 * ArrayList (@link EDIFPortInstList).  Worst case O(n) to add. 
	 * @param portInst The port instance to add to this net.
	 */
	public void addPortInst(EDIFPortInst portInst){
		if(portInsts == null) portInsts = new EDIFPortInstList();
		boolean isParentCellNonNull = parentCell != null;
		EDIFCellInst inst = portInst.getCellInst();
		if(isParentCellNonNull && inst == null) {
			parentCell.addInternalPortMapEntry(portInst.getName(), this);
		}
		portInst.setParentNet(this);
		if(isParentCellNonNull) {
<<<<<<< HEAD
=======
		    // This does not explicitly track the port instance index, in most cases the name should be sufficient.
>>>>>>> e96e249b
		    trackChanges(EDIFChangeType.PORT_INST_ADD, inst, portInst.getName());
		}
		portInsts.add(portInst);
	}
	
	public void trackChanges(EDIFChangeType type, EDIFCellInst inst, String portInstName) {
        EDIFNetlist netlist = parentCell.getNetlist();
        if(netlist != null && netlist.isTrackingCellChanges()) {
            String instName = inst == null ? null : inst.getName();
            EDIFChangeNet change = new EDIFChangeNet(type, portInstName, getName(), instName);
            netlist.addTrackingChange(parentCell, change);
        }
	}
	
	public EDIFPortInst createPortInst(EDIFPort port){
		return new EDIFPortInst(port, this, null);
	}
	
	public EDIFPortInst createPortInst(EDIFPort port, int index){
		return new EDIFPortInst(port, this, index, null);
	}
	
	public EDIFPortInst createPortInst(String portName, EDIFCellInst cellInst){
		EDIFPort port = cellInst.getPort(portName);
		if(port == null) {
			// check if it is a bussed port
			int lengthRootName = portName.lastIndexOf('[');
			if(lengthRootName == -1) return null;
			String name = portName.substring(0, lengthRootName);
			int idx = Integer.parseInt(portName.substring(lengthRootName+1, portName.lastIndexOf(']')));
			String portRootName = portName.substring(0,lengthRootName);
			port = cellInst.getPort(portRootName);
			if(port == null) {
				return null;
			}
			return createPortInst(name, port.getWidth()-idx-1, cellInst);
		}
		return new EDIFPortInst(port, this, cellInst);
	}
	
	public EDIFPortInst createPortInst(String portName, int index, EDIFCellInst cellInst){
		EDIFPort port = cellInst.getPort(portName);
		return new EDIFPortInst(port, this, index, cellInst);
	}
	
	public EDIFPortInst createPortInst(String portName, Cell cell){
		EDIFCellInst cellInst = cell.getEDIFCellInst();
		return createPortInst(portName,cellInst);
	}
	
	public EDIFPortInst createPortInst(String portName, int index, Cell cell){
		EDIFCellInst cellInst = cell.getEDIFCellInst();
		return createPortInst(portName,index,cellInst);
	}

	
	public EDIFPortInst createPortInst(EDIFPort port, EDIFCellInst cellInst){
		return new EDIFPortInst(port, this, cellInst);
	}
		
	public EDIFPortInst createPortInst(EDIFPort port, int index, EDIFCellInst cellInst){
		return new EDIFPortInst(port, this, index, cellInst);
	}
	
	/**
	 * Creates a new map of all the EDIFPortInst objects stored on this net.  The new map
	 * contains a copy of EDIFPortInsts available at the time of invocation as returned from 
	 * {@link #getPortInstList()}.      
	 * @return A map of EDIFPortInst names ({@link EDIFPortInst#getName()} to the corresponding objects.
	 * @deprecated
	 */
	public Map<String, EDIFPortInst> getPortInstMap(){
	    if(portInsts == null) return Collections.emptyMap();
	    HashMap<String, EDIFPortInst> map = new HashMap<>();
	    for(EDIFPortInst e : getPortInsts()) {
	        map.put(e.getFullName(), e);
	    }
	    return map;
	}
	
	/**
	 * Gets the sorted ArrayList of EDIFPortInsts on this net as a collection.
	 * @return The collection of EDIFPortInsts on this net.
	 */
	public Collection<EDIFPortInst> getPortInsts(){
		return portInsts == null ? Collections.emptyList() : portInsts;
	}
	
	public void rename(String newName) {
	    this.parentCell.removeNet(this);
	    setName(newName);
	    updateEDIFRename();
	    this.parentCell.addNet(this);
	}
	
	/**
	 * This returns all sources on the net, either output ports of the 
	 * cell instances in the cell or the top level input ports.
	 * @return A list of port ref sources. 
	 */
	public List<EDIFPortInst> getSourcePortInsts(boolean includeTopLevelPorts){
		List<EDIFPortInst> srcs = new ArrayList<>();
		for(EDIFPortInst portInst : getPortInsts()){
			boolean includePort =
				(portInst.isOutput() && !portInst.isTopLevelPort()) ||
				(portInst.isInput() && portInst.isTopLevelPort() && includeTopLevelPorts);
			if(includePort) srcs.add(portInst);
		}
		return srcs;
	}
	
	/**
	 * @deprecated
	 * Poor performance, please use {@link #getPortInst(EDIFCellInst, String)}.
	 * @param fullName Full name of the port instance {@link EDIFPortInst#getFullName()}
	 * @return The port instance connected to this net, or null if none exists. 
	 */
	public EDIFPortInst getPortInst(String fullName) {
	    return getPortInstMap().get(fullName);
	}
	
	/**
	 * Gets the port instance specified by the cell instance and name of the port instance.  If the
	 * specified cell instance is null, this looks for a top level port instance on the parent cell.
	 * The net stores the port instances using a sorted ArrayList (@link EDIFPortInstList).  Worst 
	 * case O(log n) to get.
	 * @param inst The cell instance where the EDIFPortInst resides.  If this is null, it gets the
	 * top level port instance connected to the parent cell port.
	 * @param portInstName Name of the port instance ({@link EDIFPortInst#getName()} to get
	 * @return The port instance connected to this net, or null if none exists.
	 */
	public EDIFPortInst getPortInst(EDIFCellInst inst, String portInstName){
	    if (portInsts == null) return null;
	    return portInsts.get(inst, portInstName);
	}

	/**
	 * Gets the first top level port instance from the stored list in the net.  If multiple top level
	 * port instances exist on the net, this only returns the first found. For a comprehensive list
	 * call {@link #getAllTopLevelPortInsts()}.
	 * @return The first top level port instance found in the net, or null if none exists.
	 */
	public EDIFPortInst getTopLevelPortInst() {
	    for(EDIFPortInst portInst : getPortInsts()) {
	        if(portInst.isTopLevelPort()) {
	            return portInst;
	        }
	    }
	    return null;
	}
	
	/**
	 * Gets all top level port instances connected to this net.  
	 * @return A list of all top level port instances connected to this net.
	 */
	public List<EDIFPortInst> getAllTopLevelPortInsts() {
	    List<EDIFPortInst> topPortInsts = new ArrayList<>();
	    for(EDIFPortInst portInst : getPortInsts()) {
            if(portInst.isTopLevelPort()) {
                topPortInsts.add(portInst);
            }
        }
	    return topPortInsts;
	}
	
	/**
	 * Removes the port instance provided from the net. The net stores the port instances using a 
	 * sorted ArrayList (@link EDIFPortInstList).  Worst case O(n) to remove.
	 * @param portInst The port instance to remove from the net.
	 * @return The port instance object that was removed or null if no changes were made.
	 */
	public EDIFPortInst removePortInst(EDIFPortInst portInst){
		return removePortInst(portInst.getCellInst(), portInst.getName()); 
	}
	
	/**
	 * Removes the port instance by full name.  
	 * @param portInstName Full name of the port instance (if its on a cell instance, it includes 
	 * the instance name suffixed with '/' followed by bit-wise port name.
	 * @return The removed port instance, or null if none removed.
	 * @deprecated
	 */
	public EDIFPortInst removePortInst(String portInstName) {
		int hierIdx = portInstName.lastIndexOf('/');
		if(hierIdx == -1) {
			return removePortInst(null, portInstName);
		}
		String instName = portInstName.substring(0, hierIdx);
		EDIFCellInst inst = getParentCell().getCellInst(instName);
		String pinName = portInstName.substring(hierIdx+1);
		return removePortInst(inst,pinName);
	}
	
	/**
	 * Removes the port instance specified from the net. The net stores the port instances using a
	 * sorted ArrayList (@link EDIFPortInstList).  Worst case O(n) to remove. 
	 * @param inst The cell instance where the EDIFPortInst resides.  If this is null, it removes 
	 * the top level port instance connected to the parent cell port.
	 * @param portInstName Name of the port instance ({@link EDIFPortInst#getName()} to remove
	 * @return The port instance object that was removed or null if no changes were made.
	 */
	public EDIFPortInst removePortInst(EDIFCellInst inst, String portInstName){
        if (portInsts == null) return null;
        if(parentCell != null) {
<<<<<<< HEAD
=======
            // This does not explicitly track the port instance index, in most cases the name should be sufficient.
>>>>>>> e96e249b
            trackChanges(EDIFChangeType.PORT_INST_REMOVE, inst, portInstName);
        }
        EDIFPortInst tmp = portInsts.remove(inst, portInstName);
		if(tmp != null) tmp.setParentNet(null);
		return tmp;
	}
	
	/**
	 * @return the parentCell
	 */
	public EDIFCell getParentCell() {
		return parentCell;
	}

	/**
	 * @param parentCell the parentCell to set
	 */
	public void setParentCell(EDIFCell parentCell) {
		this.parentCell = parentCell;
		parentCell.trackChange(EDIFChangeType.NET_ADD, getName());
	}
	
	public void exportEDIF(Writer wr) throws IOException {
		wr.write("         (net ");
		exportEDIFName(wr);
		wr.write(" (joined\n");
		for(EDIFPortInst p : getPortInsts()){
			p.writeEDIFExport(wr, "          ");
		}							
		wr.write("          )\n"); // joined end
		if(getProperties().size() > 0){
			wr.write("\n");
			exportEDIFProperties(wr, "           ");
		}
		wr.write("         )\n"); // Nets end

	}
}<|MERGE_RESOLUTION|>--- conflicted
+++ resolved
@@ -78,10 +78,7 @@
 		}
 		portInst.setParentNet(this);
 		if(isParentCellNonNull) {
-<<<<<<< HEAD
-=======
 		    // This does not explicitly track the port instance index, in most cases the name should be sufficient.
->>>>>>> e96e249b
 		    trackChanges(EDIFChangeType.PORT_INST_ADD, inst, portInst.getName());
 		}
 		portInsts.add(portInst);
@@ -286,10 +283,7 @@
 	public EDIFPortInst removePortInst(EDIFCellInst inst, String portInstName){
         if (portInsts == null) return null;
         if(parentCell != null) {
-<<<<<<< HEAD
-=======
             // This does not explicitly track the port instance index, in most cases the name should be sufficient.
->>>>>>> e96e249b
             trackChanges(EDIFChangeType.PORT_INST_REMOVE, inst, portInstName);
         }
         EDIFPortInst tmp = portInsts.remove(inst, portInstName);
