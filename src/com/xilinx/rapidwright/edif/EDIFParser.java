/*
 * 
 * Copyright (c) 2017 Xilinx, Inc. 
 * All rights reserved.
 *
 * Author: Chris Lavin, Xilinx Research Labs.
 *
 * This file is part of RapidWright. 
 * 
 * Licensed under the Apache License, Version 2.0 (the "License");
 * you may not use this file except in compliance with the License.
 * You may obtain a copy of the License at
 * 
 *     http://www.apache.org/licenses/LICENSE-2.0
 * 
 * Unless required by applicable law or agreed to in writing, software
 * distributed under the License is distributed on an "AS IS" BASIS,
 * WITHOUT WARRANTIES OR CONDITIONS OF ANY KIND, either express or implied.
 * See the License for the specific language governing permissions and
 * limitations under the License.
 * 
 */
/**
 * 
 */
package com.xilinx.rapidwright.edif;

import java.io.FileNotFoundException;
import java.io.IOException;
import java.io.InputStream;
import java.nio.file.Path;
import java.nio.file.Paths;
import java.util.HashMap;
import java.util.Map;

import com.xilinx.rapidwright.tests.CodePerfTracker;
<<<<<<< HEAD
=======
import com.xilinx.rapidwright.util.StringPool;
>>>>>>> ed1b4b53

/**
 * An EDIF parser created especially for RapidWright.  It is only intended to 
 * read EDIF generated from Xilinx Vivado.  It is not intended to be a fully 
 * general purpose EDIF parser.  If you have other EDIF that you want to read into
 * RapidWright, load it into Vivado first and then write it out from Vivado.
 * Created on: May 10, 2017
 */
public class EDIFParser extends AbstractEDIFParser implements AutoCloseable{

	private Map<String,Map<String,EDIFCell>> edifInstCellMap = new HashMap<>();



	public EDIFParser(Path fileName) throws FileNotFoundException {
<<<<<<< HEAD
		super(fileName, NameUniquifier.singleThreadedUniquifier());
=======
		super(fileName, StringPool.singleThreadedPool());
>>>>>>> ed1b4b53
	}

	public EDIFParser(String fileName) throws FileNotFoundException {
		this(Paths.get(fileName));
	}

	public EDIFParser(InputStream in){
<<<<<<< HEAD
		super(null, in, NameUniquifier.singleThreadedUniquifier());
=======
		super(null, in, StringPool.singleThreadedPool());
>>>>>>> ed1b4b53
	}
	
	/**
	 * Gets the reference EDIFCell for the given name.  This is to enable
	 * references rather than strings to be used to connect the netlist model.
	 * @param edifCellName Legal EDIF name of the cell
	 * @param libraryName Legal EDIF name of the library
	 * @return The existing EDIFCell or a newly created one that will be populated  
	 * when the cell is parsed.
	 */
	private EDIFCell getRefEDIFCell(String edifCellName, String libraryName){
		Map<String, EDIFCell> lib = edifInstCellMap.computeIfAbsent(libraryName, k -> new HashMap<>());
		EDIFCell cell = lib.get(edifCellName);
		if(cell == null){
			cell = new EDIFCell();
			cell.setEDIFRename(edifCellName);
			lib.put(edifCellName, cell);
		}
		return cell;
	}

	@SuppressWarnings("unused")
	public EDIFNetlist parseEDIFNetlist(){
		EDIFNetlist currNetlist = parseEDIFNetlistHead();

		String currToken;
		
		while(LEFT_PAREN.equals(currToken = getNextToken(true))){
			String nextToken = getNextToken(true);
			if (nextToken.equalsIgnoreCase(STATUS)) {
				parseStatus(currNetlist);
			} else if(nextToken.equalsIgnoreCase(LIBRARY) || nextToken.equalsIgnoreCase(EXTERNAL)){
				currNetlist.addLibrary(parseEDIFLibrary());
			} else if(nextToken.equalsIgnoreCase(COMMENT)){
				// Final Comment on Reference To The Cell Of Highest Level
				String comment = getNextToken(true);
				expect(RIGHT_PAREN, getNextToken(true));
			} else if(nextToken.equalsIgnoreCase(DESIGN)){
				EDIFDesign design = parseEDIFNameObject(new EDIFDesign());
				currNetlist.setDesign(design);
				expect(LEFT_PAREN, getNextToken(true));
				expect(CELLREF, getNextToken(true));
				String cellref = getNextToken(false);
				expect(LEFT_PAREN, getNextToken(true));
				expect(LIBRARYREF, getNextToken(true));
				String libraryref = getNextToken(false);
				design.setTopCell(getRefEDIFCell(cellref, libraryref));
				expect(RIGHT_PAREN, getNextToken(true));
				expect(RIGHT_PAREN, getNextToken(true));
				currToken = null;
				while(LEFT_PAREN.equals(currToken = getNextToken(true))){
					parseProperty(design, getNextToken(true));
				}
				expect(RIGHT_PAREN, currToken);

			} else {
				expect(LIBRARY + " | " + COMMENT + " | " + DESIGN + " | " + STATUS+ " | " + EXTERNAL, nextToken);
			}
			 
		}
		expect(RIGHT_PAREN, currToken);  // edif end

		final EDIFToken token = tokenizer.getOptionalNextToken(true);
		if (token != null) {
			throw new EDIFParseException(token, "Expected EOF but found "+token);
		}

		return currNetlist;
	}

	private EDIFLibrary parseEDIFLibrary(){
		EDIFLibrary library = parseEdifLibraryHead();

		String currToken;
		while(LEFT_PAREN.equals(currToken = getNextToken(true))){
			library.addCell(parseEDIFCell(library.getLegalEDIFName(), getNextToken(true)));
		}
		expect(RIGHT_PAREN, currToken);
		return library;
	}

	/**
	 * This method will arbitrate between existing temporary cells created
	 * for their reference and newly created cells as parsed in the file.  
	 * This is to avoid storing strings for references and have actual
	 * object references in the netlist structure. This method should be
	 * called immediately after creating a new EDIFCell parsed directly
	 * from the file.  
	 * @param libraryLegalName The current library's name the cell belongs to.
	 * @param cell The freshly created EDIFCell from parsing.
	 * @return The reference cell to be used going forward.
	 */
	@Override
	protected EDIFCell updateEDIFRefCellMap(String libraryLegalName, EDIFCell cell){
		Map<String, EDIFCell> map = edifInstCellMap.computeIfAbsent(libraryLegalName, k -> new HashMap<>());
		EDIFCell existingCell = map.get(cell.getLegalEDIFName());
		if(existingCell != null){
			existingCell.setName(cell.getName());
			existingCell.setEDIFRename(cell.getEDIFName());
			return existingCell;
		}
		map.put(cell.getLegalEDIFName(), cell);
		return cell;
	}

	@Override
	protected void linkCellInstToCell(EDIFCellInst inst, String cellref, String libraryref, EDIFCell currentCell) {
		inst.setCellType(getRefEDIFCell(cellref, libraryref));
	}

	public static void main(String[] args) throws FileNotFoundException {
		CodePerfTracker p = new CodePerfTracker("Read/Write EDIF",true);
		p.start("Parse EDIF");
		EDIFParser e = new EDIFParser(args[0]);
		EDIFNetlist n = e.parseEDIFNetlist();
		p.stop().start("Write EDIF");
		if(args.length > 1) n.exportEDIF(args[1]);
		p.stop().printSummary();
	}

	@Override
	public void close() throws IOException {
		tokenizer.close();
	}

	@Override
	protected void linkEdifPortInstToCellInst(EDIFCell parentCell, EDIFPortInst portInst, EDIFNet net) {
		doLinkPortInstToCellInst(parentCell, portInst, net);
	}

}<|MERGE_RESOLUTION|>--- conflicted
+++ resolved
@@ -34,10 +34,7 @@
 import java.util.Map;
 
 import com.xilinx.rapidwright.tests.CodePerfTracker;
-<<<<<<< HEAD
-=======
 import com.xilinx.rapidwright.util.StringPool;
->>>>>>> ed1b4b53
 
 /**
  * An EDIF parser created especially for RapidWright.  It is only intended to 
@@ -53,11 +50,7 @@
 
 
 	public EDIFParser(Path fileName) throws FileNotFoundException {
-<<<<<<< HEAD
-		super(fileName, NameUniquifier.singleThreadedUniquifier());
-=======
 		super(fileName, StringPool.singleThreadedPool());
->>>>>>> ed1b4b53
 	}
 
 	public EDIFParser(String fileName) throws FileNotFoundException {
@@ -65,11 +58,7 @@
 	}
 
 	public EDIFParser(InputStream in){
-<<<<<<< HEAD
-		super(null, in, NameUniquifier.singleThreadedUniquifier());
-=======
 		super(null, in, StringPool.singleThreadedPool());
->>>>>>> ed1b4b53
 	}
 	
 	/**
