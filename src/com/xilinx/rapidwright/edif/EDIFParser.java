--- conflicted
+++ resolved
@@ -434,51 +434,6 @@
 		}
 		expect(RIGHT_PAREN, currToken);  // edif end
 		
-<<<<<<< HEAD
-		// Update PortInsts
-		for(EDIFLibrary lib : currNetlist.getLibraries()){
-			for(EDIFCell cell : lib.getCells()){
-				for(EDIFNet net : cell.getNets()){
-					List<EDIFPortInst> portInsts = new ArrayList<>(net.getPortInsts());
-					for(EDIFPortInst portInst : portInsts){
-						EDIFCellInst inst = portInst.getCellInst();
-						EDIFCell c = inst == null ? portInst.getParentCell() : inst.getCellType();
-						String uid = getUniqueEDIFPortID(c.getLibrary(), c, portInst.getName());
-						portInst.setPort(portLookup.get(uid));
-						if(inst == null){
-							cell.addInternalPortMapEntry(portInst.getPortInstNameFromPort(), net);							
-						}else {
-							inst.removePortInst(portInst);
-						}
-						String newPortInstName = portInst.getPortInstNameFromPort();
-						String unique = stringPool.get(newPortInstName);
-						if(unique == null){
-							stringPool.put(newPortInstName, newPortInstName);
-						}else{
-							newPortInstName = unique;
-						}
-						portInst.setName(newPortInstName);
-						if(inst != null){
-							inst.addPortInst(portInst);
-						}
-					}
-					net.getPortInsts().clear();
-					for(EDIFPortInst portInst : portInsts){
-						String fullName = portInst.getFullName();
-						String unique = stringPool.get(fullName);
-						if(unique == null){
-							stringPool.put(fullName, fullName);
-						}else{
-							fullName = unique;
-						}
-						net.addPortInst(portInst);
-					}
-				}
-			}
-		}
-		
-=======
->>>>>>> abcf6a1b
 		return currNetlist;
 	}
 	
