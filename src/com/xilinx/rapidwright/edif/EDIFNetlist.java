/*
 *
 * Copyright (c) 2017-2022, Xilinx, Inc.
 * Copyright (c) 2022, Advanced Micro Devices, Inc.
 * All rights reserved.
 *
 * Author: Chris Lavin, Xilinx Research Labs.
 *
 * This file is part of RapidWright.
 *
 * Licensed under the Apache License, Version 2.0 (the "License");
 * you may not use this file except in compliance with the License.
 * You may obtain a copy of the License at
 *
 *     http://www.apache.org/licenses/LICENSE-2.0
 *
 * Unless required by applicable law or agreed to in writing, software
 * distributed under the License is distributed on an "AS IS" BASIS,
 * WITHOUT WARRANTIES OR CONDITIONS OF ANY KIND, either express or implied.
 * See the License for the specific language governing permissions and
 * limitations under the License.
 *
 */
/**
 *
 */
package com.xilinx.rapidwright.edif;

import java.io.BufferedOutputStream;
import java.io.FileNotFoundException;
import java.io.IOException;
import java.io.OutputStream;
import java.nio.charset.StandardCharsets;
import java.nio.file.Files;
import java.nio.file.Path;
import java.nio.file.Paths;
import java.text.SimpleDateFormat;
import java.util.ArrayDeque;
import java.util.ArrayList;
import java.util.Collection;
import java.util.Collections;
import java.util.Date;
import java.util.Deque;
import java.util.EnumSet;
import java.util.HashMap;
import java.util.HashSet;
import java.util.LinkedHashMap;
import java.util.LinkedHashSet;
import java.util.LinkedList;
import java.util.List;
import java.util.Map;
import java.util.Map.Entry;
import java.util.Queue;
import java.util.Set;
import java.util.concurrent.Future;
import java.util.function.BiFunction;
import java.util.regex.Pattern;
import java.util.stream.Collectors;

import com.xilinx.rapidwright.design.Design;
import com.xilinx.rapidwright.design.Net;
import com.xilinx.rapidwright.design.NetType;
import com.xilinx.rapidwright.design.Unisim;
import com.xilinx.rapidwright.device.Device;
import com.xilinx.rapidwright.device.IOStandard;
import com.xilinx.rapidwright.device.Series;
import com.xilinx.rapidwright.tests.CodePerfTracker;
import com.xilinx.rapidwright.util.FileTools;
import com.xilinx.rapidwright.util.MessageGenerator;
import com.xilinx.rapidwright.util.Pair;
import com.xilinx.rapidwright.util.ParallelDCPInput;
import com.xilinx.rapidwright.util.ParallelDCPOutput;
import com.xilinx.rapidwright.util.ParallelismTools;

/**
 * Top level object for a (logical) EDIF netlist.
 *
 * Created on: May 11, 2017
 */
public class EDIFNetlist extends EDIFName {

    private Map<String, EDIFLibrary> libraries;

    private EDIFDesign design;

    private EDIFCellInst topCellInstance = null;

    private List<String> comments;

    private Map<String,EDIFPropertyValue> metax;

    private Map<EDIFHierNet,EDIFHierNet> parentNetMap;
    private Map<String,String> parentNetMapNames;

    private Map<EDIFHierNet, List<EDIFHierPortInst>> physicalNetPinMap;
    private List<EDIFHierPortInst> physicalGndPins;
    private List<EDIFHierPortInst> physicalVccPins;

    protected int nameSpaceUniqueCount = 0;

    private transient Device device;

    private Set<String> primsToRemoveOnCollapse = new HashSet<String>();

    private String origDirectory;

    private List<String> encryptedCells;

    private boolean trackCellChanges = false;

    private Map<EDIFCell, List<EDIFChange>> modifiedCells = null;

    private boolean DEBUG = false;

    /**
     * Map that stores prim to macro expansions conditional based on IOStandards
     * (Start Prim to End Macro (if set IOStandard is in set))
     */
    public static final Map<Series, Map<String,Pair<String,EnumSet<IOStandard>>>> macroExpandExceptionMap;
    /**
     * Reverse map that stores macro to prim collapse conditional based on IOStandards
     * (Macro to Prim (if set IOStandard is in set))
     */
<<<<<<< HEAD
	public static final Map<Series, Map<String,Pair<String,EnumSet<IOStandard>>>> macroCollapseExceptionMap;

	public static final String IOSTANDARD_PROP = "IOStandard";

	private static final EDIFPropertyValue DEFAULT_PROP_VALUE = new EDIFPropertyValue(IOStandard.DEFAULT.name(), EDIFValueType.STRING);
	
	static {
	    EnumSet<IOStandard> obufExpansion = EnumSet.of(
                                	            IOStandard.BLVDS_25,
                                	            IOStandard.DEFAULT,
                                	            IOStandard.DIFF_HSTL_I,
                                	            IOStandard.DIFF_HSTL_I_12,
                                	            IOStandard.DIFF_HSTL_I_18,
                                	            IOStandard.DIFF_HSTL_I_DCI,
                                	            IOStandard.DIFF_HSTL_I_DCI_12,
                                	            IOStandard.DIFF_HSTL_I_DCI_18,
                                	            IOStandard.DIFF_HSTL_II,
                                	            IOStandard.DIFF_HSTL_II_18,
                                	            IOStandard.DIFF_HSUL_12,
                                	            IOStandard.DIFF_HSUL_12_DCI,
                                	            IOStandard.DIFF_MOBILE_DDR,
                                	            IOStandard.DIFF_POD10,
                                	            IOStandard.DIFF_POD10_DCI,
                                	            IOStandard.DIFF_POD12,
                                	            IOStandard.DIFF_POD12_DCI,
                                	            IOStandard.DIFF_SSTL12,
                                	            IOStandard.DIFF_SSTL12_DCI,
                                	            IOStandard.DIFF_SSTL135,
                                	            IOStandard.DIFF_SSTL135_DCI,
                                	            IOStandard.DIFF_SSTL135_II,
                                	            IOStandard.DIFF_SSTL135_R,
                                	            IOStandard.DIFF_SSTL15,
                                	            IOStandard.DIFF_SSTL15_DCI,
                                	            IOStandard.DIFF_SSTL15_II,
                                	            IOStandard.DIFF_SSTL15_R,
                                	            IOStandard.DIFF_SSTL18_I,
                                	            IOStandard.DIFF_SSTL18_I_DCI,
                                	            IOStandard.DIFF_SSTL18_II,
                                	            IOStandard.MIPI_DPHY_DCI
	                                        );

	    macroExpandExceptionMap = new HashMap<>();
	    macroCollapseExceptionMap = new HashMap<>();
	    for(Series s : Series.values()) {
	        Map<String,Pair<String,EnumSet<IOStandard>>> seriesMacroExpandExceptionMap = new HashMap<>();
	        Map<String,Pair<String,EnumSet<IOStandard>>> seriesMacroCollapseExceptionMap = new HashMap<>();
	        
	        if(s == Series.Versal) continue;
	        // Prim -> Macro (when set IOStandard matches expansion set)
	        seriesMacroExpandExceptionMap.put("OBUFDS", new Pair<>("OBUFDS_DUAL_BUF", obufExpansion));
	        seriesMacroExpandExceptionMap.put("OBUFTDS", new Pair<>("OBUFTDS_DUAL_BUF", obufExpansion));
	        macroExpandExceptionMap.put(s, seriesMacroExpandExceptionMap);
	        
	        for(Entry<String,Pair<String,EnumSet<IOStandard>>> e : seriesMacroExpandExceptionMap.entrySet()) {
	            Pair<String,EnumSet<IOStandard>> newPair = new Pair<>(e.getKey(), e.getValue().getSecond());
	            seriesMacroCollapseExceptionMap.put(e.getValue().getFirst(), newPair);
	        }
	        macroCollapseExceptionMap.put(s, seriesMacroCollapseExceptionMap);
	    }
	}

	public EDIFNetlist(String name){
		super(name);
		init();
	}
	
	protected EDIFNetlist(){
		init();
	}
	
	private void init(){
		libraries = new LinkedHashMap<>();
		comments = new ArrayList<>();
		metax = getNewMap();
	}
	
	/**
	 * Adds date and username build comments such as:
	 *  (comment "Built on 'Mon May  1 15:17:36 PDT 2017'")
  	 *  (comment "Built by 'clavin'")
	 */
	public void generateBuildComments(){
		addComment("Built on '"+FileTools.getTimeString()+"'");
		addComment("Built by '"+System.getenv().get("USER")+"'");
	}
	
	/**
	 * Adds the library to this netlist.  Checks for naming collisions
	 * and throws a RuntimeException if it occurs.
	 * @param library The library to add.
	 * @return The library that was added.
	 */
	public EDIFLibrary addLibrary(EDIFLibrary library){
		library.setNetlist(this);
		EDIFLibrary collision = libraries.put(library.getName(), library); 
		if(collision != null){
			throw new RuntimeException("ERROR: EDIFNetlist already has "
					+ "library named " + library.getName() );
		}
		return library;
	}

	public EDIFLibrary getLibrary(String name){
		return libraries.get(name);
	}
	
	public EDIFLibrary getHDIPrimitivesLibrary(){
		EDIFLibrary primLib = libraries.get(EDIFTools.EDIF_LIBRARY_HDI_PRIMITIVES_NAME); 
		if(primLib == null){
			primLib = addLibrary(new EDIFLibrary(EDIFTools.EDIF_LIBRARY_HDI_PRIMITIVES_NAME));
		}
		return primLib;
	}
	
	/**
	 * Will create or get the specified unisim cell and ensure it is added to the HDI 
	 * primitives library. If the cell is already in the library, it will simply get it
	 * and return it.
	 * @param unisim The desired Unisim cell type.
	 * @return The current unisim cell in the HDI primitive library for this netlist.
	 */
	public EDIFCell getHDIPrimitive(Unisim unisim){
		EDIFLibrary lib = getHDIPrimitivesLibrary();
		EDIFCell cell = lib.getCell(unisim.name());
		if(cell == null){
			cell = Design.getUnisimCell(unisim);
		}
		return lib.addCell(cell);
	}
	
	public EDIFLibrary getWorkLibrary(){
		EDIFLibrary primLib = libraries.get(EDIFTools.EDIF_LIBRARY_WORK_NAME); 
		if(primLib == null){
			primLib = addLibrary(new EDIFLibrary(EDIFTools.EDIF_LIBRARY_WORK_NAME));
		}
		return primLib;
	}
	
	public EDIFLibrary removeLibrary(String name){
		return libraries.remove(name);
	}
	
	public void renameNetlistAndTopCell(String newName){
		this.setName(newName);
		design.setName(newName);
		EDIFLibrary topLib = design.getTopCell().getLibrary();
		EDIFCell top = topLib.removeCell(design.getTopCell());
		top.setName(newName);
		topLib.addCell(top);
		if(topCellInstance != null){
			topCellInstance.setName(newName);
		}
	}
	
	/**
	 * Helper method for {@link #removeUnusedCellsFromAllWorkLibraries()}
	 * @param cellsToRemove The map keeping track of unused cells
	 * @param cell Cell to delete from removal list
	 */
	private static void _keepCell(HashMap<String,HashMap<String,EDIFCell>> cellsToRemove, 
			EDIFCell cell) {
		EDIFLibrary lib = cell.getLibrary();
		if(lib.isHDIPrimitivesLibrary()) return;
		String libName = lib.getName();
		HashMap<String,EDIFCell> libCells = cellsToRemove.get(libName);
		if(libCells == null) {
			throw new RuntimeException("ERROR: Cell " + cell + " references unknown library " 
					+ libName);
		}
		libCells.remove(cell.getName());
	}
	
	/**
	 * Removals all unused cells from a netlist from any work library (all except hdi_primitives) 
	 */
	public void removeUnusedCellsFromAllWorkLibraries() {
		HashMap<String,HashMap<String,EDIFCell>> cellsToRemove = new HashMap<>();
		for(EDIFLibrary lib : getLibraries()) {
			if(lib.isHDIPrimitivesLibrary()) continue;
			cellsToRemove.put(lib.getName(), new HashMap<>(lib.getCellMap()));
		}
		
		_keepCell(cellsToRemove, getTopCell());
		for(EDIFHierCellInst i : getAllDescendants("", null, false)){
			_keepCell(cellsToRemove, i.getCellType());
		}
		
		for(Entry<String, HashMap<String,EDIFCell>> e : cellsToRemove.entrySet()) {
			String libName = e.getKey();
			EDIFLibrary lib = getLibrary(libName);
			for(EDIFCell cell : e.getValue().values()) {
				lib.removeCell(cell);
			}
		}
	}
	
	public void removeUnusedCellsFromWorkLibrary(){
		HashMap<String,EDIFCell> cellsToRemove = new HashMap<>(getWorkLibrary().getCellMap());
		
		cellsToRemove.remove(getTopCell().getName());
		for(EDIFHierCellInst i : getAllDescendants("", null, false)){
			if(i.getCellType().getLibrary().getName().equals(EDIFTools.EDIF_LIBRARY_WORK_NAME)){
				cellsToRemove.remove(i.getCellType().getName());
			}
		}
		
		for(String name : cellsToRemove.keySet()){
			getWorkLibrary().removeCell(name);
		}
	}
	
	/**
	 * Iterates through libraries to find first cell with matching name and 
	 * returns it.
	 * @param legalEdifName The legal EDIF name of the cell to find.
	 * @return The first occurring cell with the provided name. 
	 */
	public EDIFCell getCell(String legalEdifName){
		for(EDIFLibrary lib : getLibraries()){
			EDIFCell c = lib.getCell(legalEdifName);
			if(c != null) return c;
		}
		return null;
	}
	
	/**
	 * @return the design
	 */
	public EDIFDesign getDesign() {
		return design;
	}

	/**
	 * @param design the design to set
	 */
	public void setDesign(EDIFDesign design) {
		this.design = design;
	}
	
	
	
	public Device getDevice() {
		if(device == null) {
			String partName = EDIFTools.getPartName(this);
			if(partName != null) {
				device = Device.getDevice(partName);
			}
			if(device == null) {
				System.err.println("WARNING: PART property on EDIF Design object not set correctly,"
						+ " currently set to '"+partName+"', couldn't load device.");
			}
		}
		return device;
	}

	public void setDevice(Device device) {
		this.device = device;
	}

	public EDIFCell getTopCell(){
		return design.getTopCell();
	}
	
	public EDIFCellInst getTopCellInst(){
		if(topCellInstance == null){
			topCellInstance = getTopCell().createCellInst("top", null);
		}
		return topCellInstance;
	}

	private EDIFHierCellInst topHierCellInstance;
	public EDIFHierCellInst getTopHierCellInst() {
		if (topHierCellInstance == null) {
			topHierCellInstance = EDIFHierCellInst.createTopInst(getTopCellInst());
		}
		return topHierCellInstance;
	}

	public boolean addComment(String comment){
		return comments.add(comment);
	}
	
	public EDIFPropertyValue addMetax(String key, EDIFPropertyValue value){
		return metax.put(key, value);
	}

	/**
	 * @return the comments
	 */
	public List<String> getComments() {
		return comments;
	}

	/**
	 * Migrates all cells in the provided library
	 * into the standard work library.  
	 * @param library The library with cells to be migrated to work.
	 */
	public void migrateToWorkLibrary(String library) {
		EDIFLibrary work = getWorkLibrary();
		EDIFLibrary oldWork = getLibrary(library);
		List<EDIFCell> toRemove = new ArrayList<>(oldWork.getCells());
		for (EDIFCell c : toRemove) {
			work.addCell(c);
			oldWork.removeCell(c);
		}
		removeLibrary(library);
	}

	/**
	 * Migrates all libraries except HDI primitives and work to 
	 * the work library.
	 */
	public void consolidateAllToWorkLibrary() {
		List<EDIFLibrary> librariesToMigrate = new ArrayList<>();
		for (EDIFLibrary l : getLibraries()) {
			if (!l.isHDIPrimitivesLibrary() && !l.isWorkLibrary()) {
				librariesToMigrate.add(l);
			}
		}
		for (EDIFLibrary l : librariesToMigrate) {
			migrateToWorkLibrary(l.getName());
		}
	}

	private EDIFCell migrateCellAndSubCellsWorker(EDIFCell cell) {
		EDIFLibrary destLib = getLibrary(cell.getLibrary().getName());
		if(destLib == null){
			if(cell.getLibrary().getName().equals(EDIFTools.EDIF_LIBRARY_HDI_PRIMITIVES_NAME)){
				destLib = getHDIPrimitivesLibrary();
			}else{
				destLib = addLibrary(new EDIFLibrary(cell.getLibrary().getName()));
			}
		}

		EDIFCell existingCell = destLib.getCell(cell.getName());
		if(existingCell == null){
			destLib.addCell(cell);
			for(EDIFCellInst inst : cell.getCellInsts()){
				inst.setCellType(migrateCellAndSubCellsWorker(inst.getCellType()));
				//The view might have changed
				inst.getViewref().setName(inst.getCellType().getView());
			}
			return cell;
		} else {
			return existingCell;
		}
	}
	
	/**
	 * This moves the cell and all of its descendants into this netlist.  This is a destructive
	 * operation for the source netlist.
	 * @param cell The cell (and all its descendants) to move into this netlist's libraries
	 */
	public void migrateCellAndSubCells(EDIFCell cell) {
		migrateCellAndSubCellsWorker(cell);
	}


	public void migrateCellAndSubCells(EDIFCell cell, boolean uniqueifyCollisions){
		if (!uniqueifyCollisions){
			migrateCellAndSubCells(cell);
			return;
		}

		Queue<EDIFCell> cells = new LinkedList<>(); // which contains cells that have been added to libraries but whose subcells haven't.
		//Step 1: add the top cell to the library.
		//If the top cell belongs to HDIPrimitivesLibrary && the top cell exists in HDIPrimitivesLibrary, return and do nothing.
		//Otherwise, the code would add the top cell to the library; if repeat happens, using "parameterized" suffix to distinguish
		EDIFLibrary destLibTop = getLibrary(cell.getLibrary().getName());
		if(destLibTop == null){
			if(cell.getLibrary().getName().equals(EDIFTools.EDIF_LIBRARY_HDI_PRIMITIVES_NAME)){
				destLibTop = getHDIPrimitivesLibrary();
			}else{
				destLibTop = addLibrary(new EDIFLibrary(cell.getLibrary().getName()));
			}
		}
		if (destLibTop.containsCell(cell) && destLibTop.getName().equals(EDIFTools.EDIF_LIBRARY_HDI_PRIMITIVES_NAME))
			return;
		int i=0;
		String currentCellName = cell.getName();
		while (destLibTop.containsCell(cell)) {
			cell.setName(currentCellName + "_parameterized" + i);
			cell.setView(currentCellName + "_parameterized" + i);
			i++;
		}
		destLibTop.addCell(cell);
		cells.add(cell);

		//Step 2: add the subcells, subsubcells... to the library.
		//Do it like before, but updating the celltype of each cellInst should be noticed.
		while(!cells.isEmpty()){
			EDIFCell pollFromCells = cells.poll();
			for(EDIFCellInst inst : pollFromCells.getCellInsts()) {
				EDIFCell instCellType = inst.getCellType();
				EDIFLibrary destLibSub = getLibrary(instCellType.getLibrary().getName());
				if (destLibSub == null) {
					if (instCellType.getLibrary().getName().equals(EDIFTools.EDIF_LIBRARY_HDI_PRIMITIVES_NAME)) {
						destLibSub = getHDIPrimitivesLibrary();
					} else {
						destLibSub = addLibrary(new EDIFLibrary(instCellType.getLibrary().getName()));
					}
				}
				if (destLibSub.containsCell(instCellType) && destLibSub.getName().equals(EDIFTools.EDIF_LIBRARY_HDI_PRIMITIVES_NAME))
					continue;
				i=0;
				currentCellName = instCellType.getName();
				if(checkIfAlreadyInLib(instCellType, destLibSub)) {
					inst.setViewref(instCellType.getEDIFView());
					continue;
				}
				while (destLibSub.containsCell(instCellType) && !checkIfAlreadyInLib(instCellType, destLibSub)) {
					String newName = currentCellName + "_parameterized" + i;
					instCellType.setName(newName);
					instCellType.setView(newName);
					i++;
				}
				inst.setCellType(instCellType); // updating the celltype, which could be changed due to adding suffix
				destLibSub.addCell(instCellType);
				cells.add(instCellType);
			}
		}
	}

	/**
	 * This copies the cell and all of its descendants into this netlist.
	 * @param cell The cell (and all its descendants) to copy into this netlist's libraries
	 */
	public void copyCellAndSubCells(EDIFCell cell) {
		Set<EDIFCell> copiedCells = new HashSet<>();
		copyCellAndSubCellsWorker(cell, copiedCells);
	}

	private EDIFCell copyCellAndSubCellsWorker(EDIFCell cell, Set<EDIFCell> copiedCells) {
		EDIFLibrary destLib = getLibrary(cell.getLibrary().getName());
		if(destLib == null){
			if(cell.getLibrary().isHDIPrimitivesLibrary()){
				destLib = getHDIPrimitivesLibrary();
			}else{
				destLib = addLibrary(new EDIFLibrary(cell.getLibrary().getName()));
			}
		}

		EDIFCell existingCell = destLib.getCell(cell.getName());
		if(existingCell == null){
			EDIFCell newCell = new EDIFCell(destLib, cell, cell.getName());
			copiedCells.add(newCell);
			for(EDIFCellInst inst : newCell.getCellInsts()){
				inst.setCellType(copyCellAndSubCellsWorker(inst.getCellType(), copiedCells));
				//The view might have changed
				inst.getViewref().setName(inst.getCellType().getView());
			}
			return newCell;
		} else {
			if (destLib.isHDIPrimitivesLibrary() || copiedCells.contains(existingCell)  || cell==existingCell) {
				return existingCell;
			}
			throw new RuntimeException("ERROR: Destination netlist already contains EDIFCell named " +
					"'" + cell.getName() + "' in library '" + destLib.getName() + "'");
		}
	}

	private boolean checkIfAlreadyInLib(EDIFCell cell, EDIFLibrary lib) {
		EDIFCell existing = lib.getCell(cell.getName());
		if(existing == cell && lib.getNetlist() == cell.getLibrary().getNetlist()) {
			return true;
		}
		return false;
	}
	
	/**
	 * Will change the netlist name and top cell and instance name.
	 * @param newName New name for the netlist
	 */
	public void changeTopName(String newName){
		this.setName(newName);
		this.design.setName(newName);
		EDIFCell top = this.design.getTopCell(); 
		EDIFLibrary lib = top.getLibrary();
		top.getLibrary().removeCell(top);
		top.setName(newName);
		lib.addCell(top);
	}
	
	/**
	 * @return the libraries
	 */
	public Map<String, EDIFLibrary> getLibrariesMap() {
		return libraries;
	}
	
	public Collection<EDIFLibrary> getLibraries(){
		return libraries.values();
	}
	
	/**
	 * Get Libraries in export order so that any cell instance appearing in a library will only 
	 * refer to cells in its own library or previous libraries in the list.  This is a pre-requisite
	 * for export to a file.
	 * @return List of all libraries in the netlist sorted for valid export, HDIPrimitives library
	 * is always first.
	 */
	public List<EDIFLibrary> getLibrariesInExportOrder() {
		Set<EDIFLibrary> toExport = new LinkedHashSet<EDIFLibrary>();
		// Assume HDI Primitives are always first as they should not refer to any previous libraries
		toExport.add(getHDIPrimitivesLibrary());
		
		Map<String, HashSet<EDIFLibrary>> deps = new HashMap<String, HashSet<EDIFLibrary>>();
		for(EDIFLibrary lib : getLibraries()) {
			if(lib.isHDIPrimitivesLibrary()) continue;
			HashSet<EDIFLibrary> externalRefs = 
					new HashSet<EDIFLibrary>(lib.getExternallyReferencedLibraries());
			externalRefs.remove(getHDIPrimitivesLibrary());
			
			if(externalRefs.isEmpty()) {
				toExport.add(lib);
			} else {
				deps.put(lib.getName(), externalRefs);
			}
		}
		
		Queue<Entry<String, HashSet<EDIFLibrary>>> q = new LinkedList<>(deps.entrySet());
		int lastSize = q.size();
		int size = lastSize;
		int watchdog = 10;
		while(!q.isEmpty()) {
			Entry<String,HashSet<EDIFLibrary>> curr = q.poll();
			size--;
			if(toExport.containsAll(curr.getValue())) {
				toExport.add(getLibrary(curr.getKey()));
				continue;
			} 
			q.add(curr);
			if(!q.isEmpty() && size == 0) {
				if(q.size() == lastSize) {
					watchdog--;
					if(watchdog == 0) {
						throw new RuntimeException("Circular dependency in EDIF Libraries between "
								+ "cells.  Please merge libraries or resolve dependency.");
					}
					lastSize = q.size();
					size = lastSize;
				}
			}
		}
		
		return new ArrayList<>(toExport);
	}

	public static final byte[] EXPORT_CONST_EDIF_VERSION = "\n  (edifversion 2 0 0)\n  (edifLevel 0)\n  (keywordmap (keywordlevel 0))\n(status\n (written\n  (timeStamp ".getBytes(StandardCharsets.UTF_8);
	public static final byte[] EXPORT_CONST_EDIF_HEAD = "(edif ".getBytes(StandardCharsets.UTF_8);
	public static final byte[] EXPORT_CONST_PROGRAM = (")\n  (program \"" + Device.FRAMEWORK_NAME + "\" (version \"" + Device.RAPIDWRIGHT_VERSION + "\"))\n").getBytes(StandardCharsets.UTF_8);
	public static final byte[] EXPORT_CONST_CLOSE_NL = ")\n".getBytes(StandardCharsets.UTF_8);
	public static final byte[] EXPORT_CONST_QUOTE_CLOSE_NL = "\")\n".getBytes(StandardCharsets.UTF_8);
	public static final byte[] EXPORT_CONST_COMMENT = "  (comment \"".getBytes(StandardCharsets.UTF_8);
	public static final byte[] EXPORT_CONST_META_X = "(metax ".getBytes(StandardCharsets.UTF_8);
	public static final byte[] EXPORT_CONST_DOUBLE_CLOSE = " )\n)\n".getBytes(StandardCharsets.UTF_8);
	public static final byte[] EXPORT_CONST_DESIGN_START = "(comment \"Reference To The Cell Of Highest Level\")\n\n  (design ".getBytes(StandardCharsets.UTF_8);
	public static final byte[] EXPORT_CONST_CELLREF = "\n    (cellref ".getBytes(StandardCharsets.UTF_8);
	public static final byte[] EXPORT_CONST_LIBRARYREF = " (libraryref ".getBytes(StandardCharsets.UTF_8);
	public static final byte[] EXPORT_CONST_CLOSE_REF = "))\n".getBytes(StandardCharsets.UTF_8);
	public static final byte[] EXPORT_CONST_PROP_INDENT = "    ".getBytes(StandardCharsets.UTF_8);
	public static final byte[] EXPORT_CONST_CLOSE_DESIGN = "  )\n".getBytes(StandardCharsets.UTF_8);
	public static final byte[] EXPORT_CONST_CLOSE_EDIF = ")\n".getBytes(StandardCharsets.UTF_8);


	public void exportEDIF(OutputStream out, boolean stable) throws IOException {
		try (BufferedOutputStream os = new BufferedOutputStream(out)) {
			final ParallelDCPOutput dos = ParallelismTools.getParallel() ?
					ParallelDCPOutput.cast(out) : null;

			EDIFWriteLegalNameCache<?> cache = dos!=null ? EDIFWriteLegalNameCache.multiThreaded() : EDIFWriteLegalNameCache.singleThreaded();

			os.write(EXPORT_CONST_EDIF_HEAD);
			exportEDIFName(os, cache);
			os.write(EXPORT_CONST_EDIF_VERSION);
			if (stable) {
				os.write("1970 01 01 00 00 00".getBytes(StandardCharsets.UTF_8));
			} else {
				SimpleDateFormat formatter = new SimpleDateFormat("yyyy MM dd HH mm ss");
				os.write(formatter.format(new Date()).getBytes(StandardCharsets.UTF_8));
			}
			os.write(EXPORT_CONST_PROGRAM);
			for (String comment : getComments()) {
				os.write(EXPORT_CONST_COMMENT);
				os.write(comment.getBytes(StandardCharsets.UTF_8));
				os.write(EXPORT_CONST_QUOTE_CLOSE_NL);
			}
			for (Entry<String, EDIFPropertyValue> e : EDIFTools.sortIfStable(metax, stable)) {
				os.write(EXPORT_CONST_META_X);
				os.write(e.getKey().getBytes(StandardCharsets.UTF_8));
				os.write(' ');
				e.getValue().writeEDIFString(os);
				os.write(EXPORT_CONST_CLOSE_NL);
			}
			os.write(EXPORT_CONST_DOUBLE_CLOSE);

			List<EDIFLibrary> librariesToWrite = new ArrayList<>();
			librariesToWrite.add(getHDIPrimitivesLibrary());
			for(EDIFLibrary lib : EDIFTools.sortIfStable(getLibrariesMap().values(), stable)){
				if(lib.getName().equals(EDIFTools.EDIF_LIBRARY_HDI_PRIMITIVES_NAME)) continue;
				librariesToWrite.add(lib);
			}

			if (dos != null) {
				Deque<Future<ParallelDCPInput>> streamFutures = new ArrayDeque<>();
				for (EDIFLibrary lib : librariesToWrite) {
					streamFutures.addAll(lib.exportEDIF(cache));
				}

				os.flush();

				while (!streamFutures.isEmpty()) {
					try {
						ParallelDCPInput dis = ParallelismTools.joinFirst(streamFutures);
						dos.write(dis);
					} catch (IOException e) {
						throw new RuntimeException(e);
					}
				}
			} else {
				for (EDIFLibrary lib : librariesToWrite) {
					lib.exportEDIF(os, cache, stable);
				}
			}

			os.write(EXPORT_CONST_DESIGN_START);
			EDIFDesign design = getDesign();
			if (design != null) {
				design.exportEDIFName(os, cache);
				os.write(EXPORT_CONST_CELLREF);
				os.write(cache.getLegalEDIFName(design.getTopCell().getName()));
				os.write(EXPORT_CONST_LIBRARYREF);
				os.write(cache.getLegalEDIFName(design.getTopCell().getLibrary().getName()));
				os.write(EXPORT_CONST_CLOSE_REF);
				design.exportEDIFProperties(os, EXPORT_CONST_PROP_INDENT, cache, stable);
				os.write(EXPORT_CONST_CLOSE_DESIGN);
			}
			os.write(EXPORT_CONST_CLOSE_EDIF);
		}
	}
	public void exportEDIF(OutputStream out) throws IOException {
		exportEDIF(out, false);
	}

	public void exportEDIF(Path fileName, boolean stable){
		try (OutputStream out = Files.newOutputStream(fileName)){
			exportEDIF(out, stable);
		} catch (IOException e) {
			MessageGenerator.briefError("ERROR: Failed to export EDIF file " + fileName);
			e.printStackTrace();
		}
	}

	public void exportEDIF(Path fileName){
		exportEDIF(fileName, false);
	}

	public void exportEDIF(String fileName) {
		exportEDIF(Paths.get(fileName));
	}


	/**
	 * Based on a hierarchical string, this method will get the instance corresponding
	 * to the name provided.
	 *
	 * If more hierarchy information is needed, consider using
	 * {@link EDIFNetlist#getHierCellInstFromName(String)} instead.
	 *
	 * @param name Hierarchical name of the instance, for example: 'clk_wiz/inst/bufg0'
	 * @return The instance corresponding to the provided name.  If the name string is empty,
	 * it returns the top cell instance.
	 */
	public EDIFCellInst getCellInstFromHierName(String name){
		final EDIFHierCellInst hierCellInst = getHierCellInstFromName(name);
		if (hierCellInst == null) {
			return null;
		}
		return hierCellInst.getInst();
	}


	
	/**
	 * Based on a hierarchical string name, this method gets and returns the net inside
	 * the instance.  
	 * @param netName The hierarchical name of the net to get, for example: 'inst0/inst1/inst2/net0'
	 * @return The hierarchical net, or null if none could be found.
	 */
	public EDIFNet getNetFromHierName(String netName){
		EDIFHierNet net = getHierNetFromName(netName);
		return net == null ? null : net.getNet();
	}
	
	/**
	 * Gets the hierarchical port instance object from the full name.
	 * @param hierPortInstName Full hierarchical name of the port instance. 
	 * @return The port instance of interest or null if none could be found.
	 */
	public EDIFHierPortInst getHierPortInstFromName(String hierPortInstName){
		return getHierObject(
				hierPortInstName,
				EDIFCellInst::getPortInst,
				(ehci, pi) -> new EDIFHierPortInst(ehci.getParent(), pi) //TODO can we avoid the call to getParent()? We are constructing
		);
	}
	
	/**
	 * Looks at the hierarchical name and returns the parent or instance above.  For example:
	 * {@code "block0/operator0" -> "block0"; "block0" -> ""; "" -> ""}
	 *
	 * This cannot handle instance names with slashes and is therefore deprecated. Use {@link EDIFHierCellInst#getParent()} instead.
	 *
	 * @param hierReferenceName Hierarchical reference name
	 * @return 
	 */
	@Deprecated
	public static String getHierParentName(String hierReferenceName){
		if(hierReferenceName == null) return null;
		if(hierReferenceName.length() == 0) return hierReferenceName;
		int lastSep = hierReferenceName.lastIndexOf(EDIFTools.EDIF_HIER_SEP);
		if(lastSep != -1){
			return hierReferenceName.substring(0,lastSep);
		}		
		return "";
	}
	
	/**
	 * Gets the next level hierarchical child instance name from an ancestor. Assumes descendant is
	 * instantiated within ancestor at some level.  
	 * 
	 * For example:
	 * {@code
	 * getNextHierChildName("a/b/c", "a/b/c/d/e") returns "a/b/c/d"
	 * getNextHierChildName("a/b/c", "a/b/c/d") returns "a/b/c/d"
	 * getNextHierChildName("a/b/c", "a/b/d") returns null
	 * getNextHierChildName("a/b/c", "a/b/c") returns null
	 * }
	 *
	 * This cannot handle instance names with slashes and is therefore deprecated. Use {@link EDIFHierCellInst} instead.
	 *
	 * @param ancestor The parent or more shallow instance in a netlist
	 * @param descendent The child or deeper instance in a netlist
	 * @return The name of the next hierarchical child instance in the ancestor/descendant chain.  
	 * Returns null if none could be found.  
	 */
	@Deprecated
	public static String getNextHierChildName(String ancestor, String descendent) {
		if(ancestor == null || descendent == null) return null;
		if(!descendent.startsWith(ancestor)) return null;
		if(ancestor.equals(descendent)) return null;
		int nextHierSeparator = descendent.indexOf(EDIFTools.EDIF_HIER_SEP, ancestor.length()+1);
		if(nextHierSeparator == -1) return descendent;
		return descendent.substring(0,nextHierSeparator);
	}

	/**
	 * Resolve as much of a hierarchical name as possible to a List of EDIFCellInsts, suitable for creating a EDIFHierCellInst from.
	 * Also return the unmatched portion
	 * @param name the hierarchical name
	 * @return A pair of EdifHierCellInst and the unmatched portion of the name. The name may be null if we found a complete match
	 */
	private Pair<List<EDIFCellInst>, String> getHierObject(String name) {
		if(name.isEmpty()) return new Pair<>(Collections.singletonList(getTopCellInst()), null);
		String[] parts = name.split(EDIFTools.EDIF_HIER_SEP);

		// Sadly, cells can be named 'fred/' instead of 'fred', this code handles this situation
		if(name.charAt(name.length()-1) == '/') {
			parts[parts.length-1] = parts[parts.length-1] + EDIFTools.EDIF_HIER_SEP;
		}

		List<EDIFCellInst> cells = new ArrayList<>(parts.length);
		EDIFCellInst currInst = getTopCellInst();
		cells.add(currInst);

		for(int i=0; i < parts.length; i++){
			EDIFCellInst checkInst = currInst.getCellType().getCellInst(parts[i]);
			// Someone named their instance with hierarchy separators, joy!
			if(checkInst == null){
				StringBuilder sb = new StringBuilder(parts[i]);
				i++;
				while(checkInst == null && i < parts.length){
					sb.append(EDIFTools.EDIF_HIER_SEP);
					sb.append(parts[i]);
					checkInst = currInst.getCellType().getCellInst(sb.toString());
					if(checkInst == null) i++;
				}
				if (checkInst == null) {
					// Try searching other direction
					String prefixHierName = ""; 
					for(int j=0; j < cells.size(); j++) {
					    EDIFCellInst curr = cells.get(j);
					    prefixHierName += curr == getTopCellInst() ? "" : (curr.getName() + "/");
					    int index = name.indexOf(prefixHierName);
					    String suffixHierName = name.substring(index + prefixHierName.length()); 
					    EDIFCellInst match = curr.getCellType().getCellInst(suffixHierName);
					    if(match != null) {
			                        for(int k=cells.size()-1; k > j; k--) {
			                            cells.remove(k);
			                        }
			                        cells.add(match);
			                        return new Pair<>(cells, null);
					    }
					}
					//Not found
					return new Pair<>(cells, sb.toString());
				}
			}
			currInst = checkInst;
			cells.add(currInst);
		}
		return new Pair<>(cells, null);
	}

	private EDIFHierCellInst cellListToHier(List<EDIFCellInst> cells) {
		//Is toplevel?
		if (cells.size()==1) {
			return getTopHierCellInst();
		} else {
			return EDIFHierCellInst.create(cells.toArray(new EDIFCellInst[0]));
		}
	}

	/**
	 * Parse a hierarchical name into an object of some sort.
	 *
	 * As '/' can occur within names and is the hierarchy separator, we have to try quite a few combinations of names.
	 * @param hierObjName the name to parse
	 * @param relativeLookup try to match a name to some local object. should return null if there is no match.
	 * @param hierConstructor construct an hierarchical object from a hierarchical cell and a relative object
	 * @param <RelObjT> relative object type
	 * @param <HierObjT> hierarchical object type
	 * @return the constructed hierarchical object or null if not found
	 */
	private <RelObjT, HierObjT> HierObjT getHierObject(
			String hierObjName,
			BiFunction<EDIFCellInst, String, RelObjT> relativeLookup,
			BiFunction<EDIFHierCellInst, RelObjT, HierObjT> hierConstructor
	) {
		Pair<List<EDIFCellInst>, String> hierPair = getHierObject(hierObjName);

		List<EDIFCellInst> currentHierarchy = hierPair.getFirst();
		String relObjName = hierPair.getSecond();

		if (relObjName == null) {
			//Name collision between cell inst names and what we are searching for, immediately move one level up
			final EDIFCellInst leafCellInst = currentHierarchy.get(currentHierarchy.size() - 1);
			relObjName = leafCellInst.getName();
			currentHierarchy.remove(currentHierarchy.size()-1);
		}

		while (!currentHierarchy.isEmpty()) {
			final EDIFCellInst leafCellInst = currentHierarchy.get(currentHierarchy.size() - 1);
			RelObjT relObj = relativeLookup.apply(leafCellInst, relObjName);
			if (relObj != null) {
				return hierConstructor.apply(cellListToHier(currentHierarchy), relObj);
			}

			//Not found, move one level up
			relObjName = leafCellInst.getName() + EDIFTools.EDIF_HIER_SEP + relObjName;
			currentHierarchy.remove(currentHierarchy.size()-1);
		}
		return null;
	}

	/**
	 * Creates a new hierarchical cell instance reference from the provided hierarchical cell 
	 * instance name
	 * @param name Full hierarchical cell instance name
	 * @return Hierarchical cell instance reference or null if named instance could not be found
	 */
	public EDIFHierCellInst getHierCellInstFromName(String name) {
		final Pair<List<EDIFCellInst>, String> hierObject = getHierObject(name);
		//Incomplete match?
		if (hierObject.getSecond() != null) {
			return null;
		}
		return cellListToHier(hierObject.getFirst());
	}
	
	/**
	 * Gets the hierarchical net from the netname provided. Returns the wrapped EDIFNet, with the hierarchical
	 * String in {@link EDIFHierNet}.
	 * @param netName Full hierarchical name of the net to retrieve. 
	 * @return The absolute net with hierarchical name, or null if none could be found.
	 */
	public EDIFHierNet getHierNetFromName(String netName){
		return getHierObject(
				netName,
				(eci, n) -> eci.getCellType().getNet(n),
				EDIFHierNet::new
		);
	}
	public Net getPhysicalNetFromPin(String parentHierInstName, EDIFPortInst p, Design d) {
		return getPhysicalNetFromPin(new EDIFHierPortInst(getHierCellInstFromName(parentHierInstName), p), d);
	}
	public Net getPhysicalNetFromPin(EDIFHierPortInst p, Design d){
		if (p.getHierarchicalInst().isTopLevelInst()) {
			if (p.getNet().getName().equals(EDIFTools.LOGICAL_GND_NET_NAME)) return d.getGndNet();
			if (p.getNet().getName().equals(EDIFTools.LOGICAL_VCC_NET_NAME)) return d.getVccNet();
		}
		
		Map<EDIFHierNet,EDIFHierNet> parentNetMap = getParentNetMap();
		EDIFHierNet parentNetName = parentNetMap.get(p.getHierarchicalNet());
		Net n = d.getNet(parentNetName.getHierarchicalNetName());
		if(n == null){
			if(parentNetName == null){
				// Maybe it is GND/VCC
				List<EDIFPortInst> src = p.getNet().getSourcePortInsts(false);
				if(src.size() > 0 && src.get(0).getCellInst() != null){
					String cellType = src.get(0).getCellInst().getCellType().getName();
					if(cellType.equals("GND")) return d.getGndNet();
					if(cellType.equals("VCC")) return d.getVccNet();
				}
			}
			if(parentNetName == null) {
				System.err.println("WARNING: Could not find parent of net \"" + p.getHierarchicalNet() +
						"\", please check that the netlist is fully connected through all levels of "
						+ "hierarchy for this net.");
			}
			EDIFNet logicalNet = parentNetName.getNet();
			List<EDIFPortInst> eprList = logicalNet.getSourcePortInsts(false);
			if(eprList.size() > 1) throw new RuntimeException("ERROR: Bad assumption on net, has two sources.");
			if(eprList.size() == 1){
				String cellTypeName = eprList.get(0).getCellInst().getCellType().getName();
				if(cellTypeName.equals("GND")){
					return d.getGndNet();
				}else if(cellTypeName.equals("VCC")){
					return d.getVccNet();
				}				
			}
			// If size is 0, assume top level port in an OOC design

			n = d.createNet(parentNetName.getHierarchicalNetName());
			n.setLogicalNet(logicalNet);
		}
		return n;
	}
	
	/**
	 * Searches all EDIFCellInst objects to find those with matching names
	 * against the wildcard pattern.  
	 * @param wildcardPattern Search pattern that includes alphanumeric and wildcards (*).
	 * @return The list of all matching EDIFHierCellInst 
	 */
	public List<EDIFHierCellInst> findCellInsts(String wildcardPattern){
		return getAllDescendants("", wildcardPattern, false);
	}

	/**
	 * Searches all lower levels of hierarchy to find all leaf descendants.  It returns a
	 * list of all leaf cells that fall under the hierarchy of the provided instance name.
	 * @param instanceName Name of the instance to start searching from.
	 * @return A list of all leaf cell instances or null if the instanceName was not found.
	 */
	public List<EDIFHierCellInst> getAllLeafDescendants(String instanceName){
		return getAllLeafDescendants(getHierCellInstFromName(instanceName));
	}
	/**
	 * Searches all lower levels of hierarchy to find all leaf descendants.  It returns a
	 * list of all leaf cells that fall under the hierarchy of the provided instance name.
	 * @param instance The instance to start searching from.
	 * @return A list of all leaf cell instances or null if the instanceName was not found.
	 */
	public List<EDIFHierCellInst> getAllLeafDescendants(EDIFHierCellInst instance){
		List<EDIFHierCellInst> leafCells = new ArrayList<>();


		Queue<EDIFHierCellInst> toProcess = new LinkedList<EDIFHierCellInst>();
		toProcess.add(instance);
		
		while(!toProcess.isEmpty()){
			EDIFHierCellInst curr = toProcess.poll();
			if(curr.getCellType().isPrimitive()){
				leafCells.add(curr);
			}else{
				curr.addChildren(toProcess);
			}
		}
		return leafCells;
	}
	
	private String convertWildcardToRegex(String wildcardPattern){
		if(wildcardPattern == null) return null;
		StringBuilder sb = new StringBuilder();
		for(int i=0; i < wildcardPattern.length(); i++){
			char c = wildcardPattern.charAt(i);
			switch (c) {
				case '*':
					sb.append(".*");
					break;
				case '?': case '\\': case '{': case '}': case '|':
				case '^': case '$':  case '(': case ')': case '[': case ']':
					sb.append("\\");
					sb.append(c);
					break;
				default:
					sb.append(c);
			}
		}
		sb.append("$");
		return sb.toString();
	}

	public List<EDIFHierCellInst> getAllLeafDescendants(String instanceName, String wildcardPattern){
		return getAllDescendants(instanceName, wildcardPattern, true);
	}
		
	
	/**
	 * Searches all lower levels of hierarchy to find descendants.  It returns the
	 * set of all cells that fall under the hierarchy of the provided instance name.
	 * @param instanceName Name of the instance to start searching from.
	 * @param wildcardPattern if non-null, filters results by matching wildcard pattern
	 * @param leavesOnly Flag indicating if only leaf cells should be included
	 * @return A set of all leaf cell instances or null if the instanceName was not found.
	 */
	public List<EDIFHierCellInst> getAllDescendants(String instanceName, String wildcardPattern, boolean leavesOnly){
		List<EDIFHierCellInst> children = new ArrayList<>();

		final EDIFHierCellInst eci = getHierCellInstFromName(instanceName);
		if (eci==null) {
			return null;
		}
		Queue<EDIFHierCellInst> q = new LinkedList<>();
		q.add(eci);
		String pattern = convertWildcardToRegex(wildcardPattern);
		Pattern pat = wildcardPattern != null ? Pattern.compile(pattern) : null;
		
		while(!q.isEmpty()){
			EDIFHierCellInst i = q.poll();
			for(EDIFCellInst child : i.getInst().getCellType().getCellInsts()){
				EDIFHierCellInst newCell = i.getChild(child);
				if(newCell.getInst().getCellType().isPrimitive()){
					if(pat != null && !pat.matcher(newCell.getFullHierarchicalInstName()).matches()){
						continue;
					}
					children.add(newCell);
				} else{
					q.add(newCell);
					if(!leavesOnly) {
						if(pat != null && !pat.matcher(newCell.getFullHierarchicalInstName()).matches()){
							continue;
						}
						children.add(newCell);
					}
				}
			}
		}
		
		return children;
	}
	
	private static boolean isDeviceNullPrinted = false;
	private boolean isTransformPrim(EDIFHierPortInst p){
		EDIFCellInst cellInst = p.getPortInst().getCellInst();
		if(!cellInst.getCellType().isPrimitive()) return false;
		Unisim u = Unisim.valueOf(p.getPortInst().getCellInst().getCellType().getName());
		if(device == null && !isDeviceNullPrinted){
			System.err.println("WARNING: EDIFNetlist.device==null when calling isTransformPrim(), results may be incorrect");
			isDeviceNullPrinted = true;
		}
		return u.hasTransform(device == null ? Series.UltraScale : device.getSeries());
	}

	public static NetType identifyNetType(EDIFHierPortInst source) {
		String cellType = source.getPortInst().getCellInst() == null ? "" : source.getPortInst().getCellInst().getCellType().getName();
		if (cellType.equals("GND")) {
			return NetType.GND;
		}
		if (cellType.equals("VCC")) {
			return NetType.VCC;
		}
		return NetType.WIRE;
	}

	/**
	 * Get's all equivalent nets in the netlist from the provided net name.
	 * The returned list also includes the provided netName.
	 * @param initialNet Full hierarchical netname to use as a starting point in the search.
	 * @return A list of all electrically connected nets in the netlist that are equivalent.  
	 * The list is composed of all full hierarchical net names or an empty list if netName is invalid.
	 */
	public List<EDIFHierNet> getNetAliases(EDIFHierNet initialNet){
		if(physicalNetPinMap == null){
			physicalNetPinMap = new HashMap<>();
			physicalGndPins = new ArrayList<>();
			physicalVccPins = new ArrayList<>();
		}
		ArrayList<EDIFHierPortInst> leafCellPins = new ArrayList<>();
		List<EDIFHierNet> aliases = new ArrayList<>();
		Queue<EDIFHierNet> queue = new ArrayDeque<>();
		queue.add(initialNet);
		HashSet<EDIFHierNet> visited = new HashSet<>();

		EDIFHierPortInst source = null;
		EDIFHierNet parentNet = null;
		while (!queue.isEmpty()) {
			EDIFHierNet net = queue.poll();
			if (!visited.add(net)) {
				continue;
			}
			aliases.add(net);
			for(EDIFPortInst relP : net.getNet().getPortInsts()){
				EDIFHierPortInst p = new EDIFHierPortInst(net.getHierarchicalInst(), relP);

				boolean isCellPin = relP.getCellInst() != null && relP.getCellInst().getCellType().isLeafCellOrBlackBox();
				if(isCellPin) {
					leafCellPins.add(p);
				}


				boolean isToplevelInput = p.getHierarchicalInst().isTopLevelInst() && relP.getCellInst() == null && p.isInput();
				if(isToplevelInput || (isCellPin && p.isOutput())){
					if (parentNet != null) {
						throw new RuntimeException("Multiple sources!");
					}
					source = p;
					parentNet = net;
				}


				if(p.getPortInst().getCellInst() == null){
					// Moving up in hierarchy
					if (!p.getHierarchicalInst().isTopLevelInst()) {
						final EDIFHierPortInst upPort = p.getPortInParent();
						// FIXME: Why would upPort.getNet() be null?
						if (upPort != null && upPort.getNet() != null) {
							queue.add(upPort.getHierarchicalNet());
						}
					}
				} else{
					// Moving down in hierarchy
					EDIFHierNet otherNet = p.getInternalNet();
					if(otherNet == null){
						// Looks unconnected
						continue;
					}
					queue.add(otherNet);
				}
			}
		}


		if(parentNet != null){
			switch (identifyNetType(source)) {
				case GND:
					physicalGndPins.addAll(leafCellPins);
					break;
				case VCC:
					physicalVccPins.addAll(leafCellPins);
					break;
			}
			physicalNetPinMap.put(parentNet, leafCellPins);
		} else if(initialNet.getNet().getPortInsts().size() == 0){
			return aliases;
		} else{
			throw new RuntimeException("ERROR: Couldn't identify parent net, no output pins (or top level output port) found.");
		}
		
		return aliases;
	}

	/**
	 * Gets the canonical net for this net name.  This corresponds to the driving net
	 * in the netlist and/or the physical net name.
	 * @param netAlias An absolute net name alias (from logical netlist) 
	 * @return The physical/parent net name or null if none could be found.
	 */
	public String getParentNetName(String netAlias){
		EDIFHierNet parentNet = getParentNetMap().get(getHierNetFromName(netAlias));
		return (parentNet != null) ? parentNet.getHierarchicalNetName() : null;
	}
	/**
	 * Gets the canonical net for this net name.  This corresponds to the driving net
	 * in the netlist and/or the physical net name.
	 * @param netAlias An absolute net name alias (from logical netlist)
	 * @return The physical/parent net name or null if none could be found.
	 */
	public EDIFHierNet getParentNet(EDIFHierNet netAlias){
		return getParentNetMap().get(netAlias);
	}

	/**
	 * Gets the map of all canonical net for every net alias.  This corresponds to the driving net
	 * in the netlist and/or the physical net name.
	 * @return the map
	 */
	public Map<EDIFHierNet,EDIFHierNet> getParentNetMap(){
		if(parentNetMap == null){
			generateParentNetMap();
		}
		return parentNetMap;
	}


	/**
	 * Gets the map of all canonical net for every net alias.  This corresponds to the driving net
	 * in the netlist and/or the physical net name.
	 *
	 * This is the same as of {@link #getParentNetMap()}, but converted to Strings.
	 * @return the map
	 */
	public Map<String, String> getParentNetMapNames() {
		if (parentNetMapNames == null) {
			parentNetMapNames = getParentNetMap().entrySet().stream().collect(Collectors.toMap(
				n->n.getKey().getHierarchicalNetName(),
				n->n.getValue().getHierarchicalNetName()
			));
		}
		return parentNetMapNames;
	}

	/**
	 * Resets the internal parent net map of the netlist.  This is necessary any time modifications 
	 * are made to the netlist (add/remove/change cells/nets, removing/adding black boxes, etc). 
	 */
	public void resetParentNetMap(){
		parentNetMap = null;
		parentNetMapNames = null;
		physicalNetPinMap = null;
		physicalGndPins = null;
		physicalVccPins = null;
	}
	
	private void generateParentNetMap(){
		long start = 0;
		if(DEBUG){
			start = System.currentTimeMillis();
		}
		if(parentNetMap == null){
			parentNetMap = new HashMap<>();
		}
		if(physicalNetPinMap == null){
			physicalNetPinMap = new HashMap<>();
			physicalGndPins = new ArrayList<>();
			physicalVccPins = new ArrayList<>();
		}
		EDIFCell c = getTopCell();
		EDIFHierCellInst topCellInst = getTopHierCellInst();
		Queue<EDIFHierPortInst> queue = new LinkedList<>();
		// All parent nets are either top-level inputs or outputs of leaf cells
		// Here we gather all top-level inputs
		for(EDIFNet n : c.getNets()){
			for(EDIFPortInst p : n.getPortInsts()){
				if(p.isTopLevelPort() && p.isInput()){
					queue.add(new EDIFHierPortInst(topCellInst, p));
				}
			}
		}
		// Here we search for all leaf cell insts 
		Queue<EDIFHierCellInst> instQueue = new LinkedList<>();
		instQueue.add(getTopHierCellInst());
		while(!instQueue.isEmpty()){
			EDIFHierCellInst currInst = instQueue.poll(); 
			for(EDIFCellInst eci : currInst.getInst().getCellType().getCellInsts()){
				// Checks if cell is primitive or black box
				if(eci.getCellType().getCellInsts().size() == 0 && eci.getCellType().getNets().size() == 0){
					for(EDIFPortInst portInst : eci.getPortInsts()){
						if(portInst.isOutput()){
							queue.add(new EDIFHierPortInst(currInst, portInst));
						}
					}
				}else{
					instQueue.add(currInst.getChild(eci));
				}
			}
		}

		for(EDIFHierPortInst pr : queue){
			if (pr.getNet() == null) continue;
			EDIFHierNet parentNetName = pr.getHierarchicalNet();
			for(EDIFHierNet alias : getNetAliases(parentNetName)){
				parentNetMap.put(alias, parentNetName);
			}
		}
		if(DEBUG){
			long stop = System.currentTimeMillis();
			System.out.println("generateParentNetMap() runtime: " + (stop-start)/1000.0f +" seconds ");
		}
	}
	
	/**
	 * Traverses the netlist and produces a list of all primitive leaf cell instances.
	 * @return A list of all primitive leaf cell instances.
	 */
	public List<EDIFCellInst> getAllLeafCellInstances(){
		List<EDIFCellInst> insts = new ArrayList<>();
		Queue<EDIFCellInst> q = new LinkedList<>();
		q.add(getTopCellInst());
		while(!q.isEmpty()){
			EDIFCellInst curr = q.poll();
			for(EDIFCellInst eci : curr.getCellType().getCellInsts()){
				if(eci.getCellType().isPrimitive())
					insts.add(eci);
				else
					q.add(eci);
			}
		}
		return insts;
	}
	
	/**
	 * Get the physical pins all parent nets (as returned by {@link #getParentNet(EDIFHierNet)}).
	 *
	 * No special handling for static nets is performed. Therefore, only the local connectivity is visible. To see
	 * all globally connected static pins, use {@link #getPhysicalVccPins()} and {@link #getPhysicalGndPins()}.
	 * @return the physicalNetPinMap
	 */
	public Map<EDIFHierNet, List<EDIFHierPortInst>> getPhysicalNetPinMap() {
		if(physicalNetPinMap == null){
			generateParentNetMap();
		}
		return physicalNetPinMap;
	}



	/**
	 * Get all Physical vcc pins
	 * @return the physical vcc pins
	 */
	public List<EDIFHierPortInst> getPhysicalVccPins() {
		if(physicalNetPinMap == null){
			generateParentNetMap();
		}
		return physicalVccPins;
	}

	/**
	 * Get all Physical ground pins
	 * @return the physical ground pins
	 */
	public List<EDIFHierPortInst> getPhysicalGndPins() {
		if(physicalNetPinMap == null){
			generateParentNetMap();
		}
		return physicalGndPins;
	}

	/**
	 * Get the physical pins of this net.
	 *
	 * No special handling for static nets is performed. Therefore, only the local connectivity is visible. To see
	 * all globally connected static pins, use {@link #getPhysicalVccPins()} and {@link #getPhysicalGndPins()}.
	 * @param parentNet the parent net, as returned by {@link #getParentNet(EDIFHierNet)}
	 * @return all pins
	 */
	public List<EDIFHierPortInst> getPhysicalPins(EDIFHierNet parentNet) {
		return getPhysicalNetPinMap().get(parentNet);
	}


	/**
	 * Get all physical pins of a net.
	 *
	 * If "GLOBAL_LOGIC0" or "GLOBAL_LOGIC1" is passed as net name, all global GND/VCC pins will be returned. If a
	 * local name of a static net is passed, only the locally connected Pins will be returned.
	 *
	 *
	 * If you want to call this method for a physical net, use {@link #getPhysicalPins(Net)} instead.
	 * @param parentNetName the net name, as returned by {@link #getParentNet(EDIFHierNet)}
	 * @return the physical pins
	 */
	public List<EDIFHierPortInst> getPhysicalPins(String parentNetName) {
		if (parentNetName.equals(Net.GND_NET)) {
			return physicalGndPins;
		}
		if (parentNetName.equals(Net.VCC_NET)) {
			return physicalVccPins;
		}
		return getPhysicalPins(getHierNetFromName(parentNetName));
	}

	/**
	 * For a given physical net, get all physical pins from the EDIF.
	 *
	 * This is the same as calling {@link #getPhysicalPins(String)} with the net's name, but this function is faster.
	 * @param net the physical net
	 * @return all pins
	 */
	public List<EDIFHierPortInst> getPhysicalPins(Net net) {
		switch (net.getType()) {
			case GND:
				return physicalGndPins;
			case VCC:
				return physicalVccPins;
			default:
				final EDIFHierNet hierNet = getHierNetFromName(net.getName());
				return getPhysicalNetPinMap().get(hierNet);
		}
	}

	/**
	 * Gets all the primitive pin sinks that are strict descendants of
	 * this provided net.
	 * @param net The net to trace to its sinks.
	 * @return The list of all sink pins on primitive cells that are descendants 
	 * of the provided net 
	 */
	public List<EDIFHierPortInst> getSinksFromNet(EDIFHierNet net){
		return net.getLeafHierPortInsts(false);
	}
	
	/**
	 * @param cellInstMap
	 * @return
	 */
	public HashMap<String, EDIFNet> generateEDIFNetMap(HashMap<String, EDIFCellInst> cellInstMap) {
		HashMap<String,EDIFNet> map = new HashMap<String, EDIFNet>();
		
		Queue<EDIFHierCellInst> toProcess = new LinkedList<EDIFHierCellInst>();
	
		// Add nets at the very top level to start
		for(EDIFNet net : getTopCell().getNets()){
			map.put(net.getName(), net);
		}

		getTopHierCellInst().addChildren(toProcess);
				
		while(!toProcess.isEmpty()){
			EDIFHierCellInst curr = toProcess.poll();
			if(curr.getInst().getCellType().getNets() == null) continue;
			for(EDIFNet net : curr.getInst().getCellType().getNets()){
				map.put(new EDIFHierNet(curr, net).getHierarchicalNetName(), net);
				//System.out.println("NET: " + name + "/" + net.getOldName());
			}
			curr.addChildren(toProcess);
		
		}
		return map;
	}

	/**
	 * This will be removed in the next release.  
	 * Consider using {@link EDIFCell#getPortMap()} instead
	 * @deprecated
	 * @return
	 */
	public HashMap<String,EDIFPort> generateEDIFPortMap(){
		HashMap<String,EDIFPort> map = new HashMap<String, EDIFPort>(); 
		for(EDIFPort port : getTopCellInst().getCellType().getPorts()){
			if(port.isBus()){
				for(int idx=0; idx < port.getWidth(); idx++){
					map.put(port.getName() + "["+idx+"]",port);
				}
			}else{
				map.put(port.getName(),port);
			}
		}
		return map;
	}

	/**
	 * Identify primitive cell instances in EDIF netlist
	 * @return A map of hierarchical names (not including top-level name)
	 *         to EdifCellInstances that use primitives in the library
	 */
	public HashMap<String,EDIFCellInst> generateCellInstMap(){
		HashMap<String,EDIFCellInst> primitiveInstances = new HashMap<String, EDIFCellInst>();
	
		Queue<EDIFHierCellInst> toProcess = new LinkedList<EDIFHierCellInst>();
		getTopHierCellInst().addChildren(toProcess);
		
		while(!toProcess.isEmpty()){
			EDIFHierCellInst curr = toProcess.poll();
			if(curr.getInst().getCellType().isPrimitive()){
				primitiveInstances.put(curr.getFullHierarchicalInstName(), curr.getInst());
			}else{
				curr.addChildren(toProcess);
			}
		}
	
		return primitiveInstances;
	}

	private static Set<String> getAllDecendantCellTypes(EDIFCell c) {
		Set<String> types = new HashSet<>();
		
		Queue<EDIFCell> q = new LinkedList<>();
		q.add(c);
		while(!q.isEmpty()) {
			EDIFCell curr = q.poll();
			types.add(curr.getName());
			for(EDIFCellInst i : curr.getCellInsts()) {
				q.add(i.getCellType());
			}
		}
		
		return types;
	}
	
	/**
	 * Expands macro primitives into a native-compatible implementation.
	 * In Vivado, some non-native unisims are expanded or transformed
	 * into one or more native unisims to target the architecture while
	 * supporting the functionality of the macro unisim.  When writing out
	 * EDIF in Vivado, these primitives are collapsed back down to their
	 * primitive state.  This method compensates for this behavior by expanding
	 * the macro primitives. As an example, {@code IBUF => IBUF (IBUFCTRL, IBUF)} for 
	 * UltraScale devices.
	 * @param series The architecture series targeted by this netlist.
	 */
	public void expandMacroUnisims(Series series) {
		//Invalidate Cached Data
		resetParentNetMap();

		EDIFLibrary macros = Design.getMacroPrimitives(series);
		EDIFLibrary netlistPrims = getHDIPrimitivesLibrary();

		Map<String, Pair<String, EnumSet<IOStandard>>> seriesMacroExpandExceptionMap = 
		                       macroExpandExceptionMap.getOrDefault(series, Collections.emptyMap());
		
		// Find the macro primitives to replace
		Set<String> toReplace = new HashSet<String>();
		Set<String> possibleExceptions = seriesMacroExpandExceptionMap == null ? 
		        Collections.emptySet() : seriesMacroExpandExceptionMap.keySet();
		for(EDIFCell c : netlistPrims.getCells()) {
			if(macros.containsCell(c.getName())) {
				toReplace.addAll(getAllDecendantCellTypes(macros.getCell(c.getName())));
			}
			if(possibleExceptions.contains(c.getName())) {
			    toReplace.add(c.getName());
			}
		}
		
		// Replace macro primitives in library and import pre-requisite cells if needed
		for(String cellName : toReplace) {
			EDIFCell removed = netlistPrims.removeCell(cellName);
			if(removed == null) {
				primsToRemoveOnCollapse.add(cellName);
			}
			EDIFCell toAdd = macros.getCell(cellName);
			if(toAdd == null) {
				toAdd = Design.getUnisimCell(Unisim.valueOf(cellName));
			}
			// Add copy to prim library to avoid destructive changes when collapsed
			new EDIFCell(netlistPrims, toAdd);
		}
		
		// Update all cell references to macro versions
		for(EDIFLibrary lib : getLibraries()) {
			boolean isHDILib = lib.isHDIPrimitivesLibrary(); 
			for(EDIFCell cell : new ArrayList<>(lib.getCells())) { 
				for(EDIFCellInst inst : cell.getCellInsts()) {
					String cellName = inst.getCellType().getName();
					if(toReplace.contains(cellName)) {
						if(!isHDILib) {
						    Pair<String, EnumSet<IOStandard>> exception = seriesMacroExpandExceptionMap.get(cellName);
						    if(exception != null) {
						        EDIFPropertyValue value = inst.getProperty(IOSTANDARD_PROP);
						        if(value == null) {
						            value = inst.getProperty(IOSTANDARD_PROP.toUpperCase());
						        }
						        if(value == null) {
						            // If the IOStandard is not set, use default
						            value = DEFAULT_PROP_VALUE;
						        }
						        IOStandard ioStandard = IOStandard.valueOf(value.getValue());
						        if(exception.getSecond().contains(ioStandard)) {
						            cellName = exception.getFirst();
						        }
						    }
						}
						EDIFCell newCell = netlistPrims.getCell(cellName);
						if (newCell == null) {
						    EDIFCell macro = macros.getCell(cellName);
						    if(macro == null) {
						        throw new RuntimeException("failed to find cell macro "+cellName+", we are in "+lib.getName());
						    }
						    primsToRemoveOnCollapse.add(cellName);
						    EDIFCell copy = new EDIFCell(netlistPrims, macro);
						    if(copy.getCellInsts().size() > 0) {
						        for(EDIFCellInst copyInst : copy.getCellInsts()) {
						            EDIFCell primCell = netlistPrims.getCell(copyInst.getCellType().getName());
						            if(primCell == null) {
						                primCell = new EDIFCell(netlistPrims, copyInst.getCellType());
						                primsToRemoveOnCollapse.add(copyInst.getCellType().getName());
						            }
						            copyInst.setCellType(primCell);
						        }
						    }
						    newCell = copy;
						}
						inst.setCellType(newCell);
						for(EDIFCellInst childInst : newCell.getCellInsts()) {
						    // Check if we already have a copy
						    EDIFCell existingCellType = netlistPrims.getCell(childInst.getCellName()); 
						    if(existingCellType == null) {
						        existingCellType = new EDIFCell(netlistPrims, childInst.getCellType());
						        primsToRemoveOnCollapse.add(existingCellType.getName());
						    }
						    childInst.setCellType(existingCellType);
						}
					}
				}
			}
		}
	}
	
	/**
	 * Collapses any macro primitives back into their primitive state.  
	 * Performs the opposite of {@link EDIFNetlist#expandMacroUnisims(Series)}.
	 * @param series The architecture series targeted by this netlist.
	 */
	public void collapseMacroUnisims(Series series) {
		EDIFLibrary macros = Design.getMacroPrimitives(series);
		EDIFLibrary prims = getHDIPrimitivesLibrary();
		ArrayList<EDIFCell> reinsert = new ArrayList<EDIFCell>();
		Map<String, Pair<String, EnumSet<IOStandard>>> seriesMacroCollapseExceptionMap = 
		        macroCollapseExceptionMap.getOrDefault(series, Collections.emptyMap());
		for(EDIFCell cell : prims.getCells()) {
			if(macros.containsCell(cell.getName())) {
				cell.makePrimitive();
				if(seriesMacroCollapseExceptionMap.containsKey(cell.getName())) {
					cell.rename(seriesMacroCollapseExceptionMap.get(cell.getName()).getFirst());
					reinsert.add(cell);
				}
			}
		}
		for(EDIFCell cell : reinsert) {
			prims.removeCell(cell);
			prims.addCell(cell);
		}
		
		for(String name : primsToRemoveOnCollapse) {
			prims.removeCell(name);
		}
	}
	
	/**
	 * Keeps track of the original source directory from where this EDIF file was loaded. 
	 * @return Original directory path from where the EDIF file was loaded
	 */
	public String getOrigDirectory() {
		return origDirectory;
	}

	protected void setOrigDirectory(String origDirectory) {
		this.origDirectory = origDirectory;
	}

	/**
	 * Gets the list of EDN filenames that were present in the original directory where the EDIF
	 * file was loaded from.  These may be important when loading a netlist/checkpoint back into 
	 * Vivado.
	 * @return A list of EDN filenames that may populate encrypted cells within the netlist.
	 */
	public List<String> getEncryptedCells() {
		return encryptedCells;
	}

	protected void setEncryptedCells(List<String> encryptedCells) {
		this.encryptedCells = encryptedCells;
	}
	
	public void addEncryptedCells(List<String> encryptedCells) {
		if(this.encryptedCells == null) {
			setEncryptedCells(encryptedCells);
			return;
		}
		this.encryptedCells.addAll(encryptedCells);
	}

	private static String READ_EDIF_CMD = "read_edif ";

	/**
	 * Parses a Tcl load script generated by {@link com.xilinx.rapidwright.edif.EDIFTools#writeTclLoadScriptForPartialEncryptedDesigns(EDIFNetlist, Path, String)}.
	 * and appends them to this netlist (useful for when merging designs).
	 * @param tclPath Path to the existing Tcl load script for the accompanying DCP file
	 */
=======
    public static final Map<Series, Map<String,Pair<String,EnumSet<IOStandard>>>> macroCollapseExceptionMap;

    public static final String IOSTANDARD_PROP = "IOStandard";

    private static final EDIFPropertyValue DEFAULT_PROP_VALUE = new EDIFPropertyValue(IOStandard.DEFAULT.name(), EDIFValueType.STRING);

    static {
        EnumSet<IOStandard> obufExpansion = EnumSet.of(
                                                IOStandard.BLVDS_25,
                                                IOStandard.DEFAULT,
                                                IOStandard.DIFF_HSTL_I,
                                                IOStandard.DIFF_HSTL_I_12,
                                                IOStandard.DIFF_HSTL_I_18,
                                                IOStandard.DIFF_HSTL_I_DCI,
                                                IOStandard.DIFF_HSTL_I_DCI_12,
                                                IOStandard.DIFF_HSTL_I_DCI_18,
                                                IOStandard.DIFF_HSTL_II,
                                                IOStandard.DIFF_HSTL_II_18,
                                                IOStandard.DIFF_HSUL_12,
                                                IOStandard.DIFF_HSUL_12_DCI,
                                                IOStandard.DIFF_MOBILE_DDR,
                                                IOStandard.DIFF_POD10,
                                                IOStandard.DIFF_POD10_DCI,
                                                IOStandard.DIFF_POD12,
                                                IOStandard.DIFF_POD12_DCI,
                                                IOStandard.DIFF_SSTL12,
                                                IOStandard.DIFF_SSTL12_DCI,
                                                IOStandard.DIFF_SSTL135,
                                                IOStandard.DIFF_SSTL135_DCI,
                                                IOStandard.DIFF_SSTL135_II,
                                                IOStandard.DIFF_SSTL135_R,
                                                IOStandard.DIFF_SSTL15,
                                                IOStandard.DIFF_SSTL15_DCI,
                                                IOStandard.DIFF_SSTL15_II,
                                                IOStandard.DIFF_SSTL15_R,
                                                IOStandard.DIFF_SSTL18_I,
                                                IOStandard.DIFF_SSTL18_I_DCI,
                                                IOStandard.DIFF_SSTL18_II,
                                                IOStandard.MIPI_DPHY_DCI
                                            );

        macroExpandExceptionMap = new HashMap<>();
        macroCollapseExceptionMap = new HashMap<>();
        for (Series s : Series.values()) {
            Map<String,Pair<String,EnumSet<IOStandard>>> seriesMacroExpandExceptionMap = new HashMap<>();
            Map<String,Pair<String,EnumSet<IOStandard>>> seriesMacroCollapseExceptionMap = new HashMap<>();

            if (s == Series.Versal) continue;
            // Prim -> Macro (when set IOStandard matches expansion set)
            seriesMacroExpandExceptionMap.put("OBUFDS", new Pair<>("OBUFDS_DUAL_BUF", obufExpansion));
            seriesMacroExpandExceptionMap.put("OBUFTDS", new Pair<>("OBUFTDS_DUAL_BUF", obufExpansion));
            macroExpandExceptionMap.put(s, seriesMacroExpandExceptionMap);

            for (Entry<String,Pair<String,EnumSet<IOStandard>>> e : seriesMacroExpandExceptionMap.entrySet()) {
                Pair<String,EnumSet<IOStandard>> newPair = new Pair<>(e.getKey(), e.getValue().getSecond());
                seriesMacroCollapseExceptionMap.put(e.getValue().getFirst(), newPair);
            }
            macroCollapseExceptionMap.put(s, seriesMacroCollapseExceptionMap);
        }
    }

    public EDIFNetlist(String name) {
        super(name);
        init();
    }

    protected EDIFNetlist() {
        init();
    }

    private void init() {
        libraries = new LinkedHashMap<>();
        comments = new ArrayList<>();
        metax = getNewMap();
    }

    /**
     * Adds date and username build comments such as:
     *  (comment "Built on 'Mon May  1 15:17:36 PDT 2017'")
       *  (comment "Built by 'clavin'")
     */
    public void generateBuildComments() {
        addComment("Built on '"+FileTools.getTimeString()+"'");
        addComment("Built by '"+System.getenv().get("USER")+"'");
    }

    /**
     * Adds the library to this netlist.  Checks for naming collisions
     * and throws a RuntimeException if it occurs.
     * @param library The library to add.
     * @return The library that was added.
     */
    public EDIFLibrary addLibrary(EDIFLibrary library) {
        library.setNetlist(this);
        EDIFLibrary collision = libraries.put(library.getName(), library);
        if (collision != null) {
            throw new RuntimeException("ERROR: EDIFNetlist already has "
                    + "library named " + library.getName() );
        }
        return library;
    }

    public EDIFLibrary getLibrary(String name) {
        return libraries.get(name);
    }

    public EDIFLibrary getHDIPrimitivesLibrary() {
        EDIFLibrary primLib = libraries.get(EDIFTools.EDIF_LIBRARY_HDI_PRIMITIVES_NAME);
        if (primLib == null) {
            primLib = addLibrary(new EDIFLibrary(EDIFTools.EDIF_LIBRARY_HDI_PRIMITIVES_NAME));
        }
        return primLib;
    }

    /**
     * Will create or get the specified unisim cell and ensure it is added to the HDI
     * primitives library. If the cell is already in the library, it will simply get it
     * and return it.
     * @param unisim The desired Unisim cell type.
     * @return The current unisim cell in the HDI primitive library for this netlist.
     */
    public EDIFCell getHDIPrimitive(Unisim unisim) {
        EDIFLibrary lib = getHDIPrimitivesLibrary();
        EDIFCell cell = lib.getCell(unisim.name());
        if (cell == null) {
            cell = Design.getUnisimCell(unisim);
        }
        return lib.addCell(cell);
    }

    public EDIFLibrary getWorkLibrary() {
        EDIFLibrary primLib = libraries.get(EDIFTools.EDIF_LIBRARY_WORK_NAME);
        if (primLib == null) {
            primLib = addLibrary(new EDIFLibrary(EDIFTools.EDIF_LIBRARY_WORK_NAME));
        }
        return primLib;
    }

    public EDIFLibrary removeLibrary(String name) {
        return libraries.remove(name);
    }

    public void renameNetlistAndTopCell(String newName) {
        this.setName(newName);
        design.setName(newName);
        EDIFLibrary topLib = design.getTopCell().getLibrary();
        EDIFCell top = topLib.removeCell(design.getTopCell());
        top.setName(newName);
        topLib.addCell(top);
        if (topCellInstance != null) {
            topCellInstance.setName(newName);
        }
    }

    /**
     * Helper method for {@link #removeUnusedCellsFromAllWorkLibraries()}
     * @param cellsToRemove The map keeping track of unused cells
     * @param cell Cell to delete from removal list
     */
    private static void _keepCell(HashMap<String,HashMap<String,EDIFCell>> cellsToRemove,
            EDIFCell cell) {
        EDIFLibrary lib = cell.getLibrary();
        if (lib.isHDIPrimitivesLibrary()) return;
        String libName = lib.getName();
        HashMap<String,EDIFCell> libCells = cellsToRemove.get(libName);
        if (libCells == null) {
            throw new RuntimeException("ERROR: Cell " + cell + " references unknown library "
                    + libName);
        }
        libCells.remove(cell.getName());
    }

    /**
     * Removals all unused cells from a netlist from any work library (all except hdi_primitives)
     */
    public void removeUnusedCellsFromAllWorkLibraries() {
        HashMap<String,HashMap<String,EDIFCell>> cellsToRemove = new HashMap<>();
        for (EDIFLibrary lib : getLibraries()) {
            if (lib.isHDIPrimitivesLibrary()) continue;
            cellsToRemove.put(lib.getName(), new HashMap<>(lib.getCellMap()));
        }

        _keepCell(cellsToRemove, getTopCell());
        for (EDIFHierCellInst i : getAllDescendants("", null, false)) {
            _keepCell(cellsToRemove, i.getCellType());
        }

        for (Entry<String, HashMap<String,EDIFCell>> e : cellsToRemove.entrySet()) {
            String libName = e.getKey();
            EDIFLibrary lib = getLibrary(libName);
            for (EDIFCell cell : e.getValue().values()) {
                lib.removeCell(cell);
            }
        }
    }

    public void removeUnusedCellsFromWorkLibrary() {
        HashMap<String,EDIFCell> cellsToRemove = new HashMap<>(getWorkLibrary().getCellMap());

        cellsToRemove.remove(getTopCell().getName());
        for (EDIFHierCellInst i : getAllDescendants("", null, false)) {
            if (i.getCellType().getLibrary().getName().equals(EDIFTools.EDIF_LIBRARY_WORK_NAME)) {
                cellsToRemove.remove(i.getCellType().getName());
            }
        }

        for (String name : cellsToRemove.keySet()) {
            getWorkLibrary().removeCell(name);
        }
    }

    /**
     * Iterates through libraries to find first cell with matching name and
     * returns it.
     * @param legalEdifName The legal EDIF name of the cell to find.
     * @return The first occurring cell with the provided name.
     */
    public EDIFCell getCell(String legalEdifName) {
        for (EDIFLibrary lib : getLibraries()) {
            EDIFCell c = lib.getCell(legalEdifName);
            if (c != null) return c;
        }
        return null;
    }

    /**
     * @return the design
     */
    public EDIFDesign getDesign() {
        return design;
    }

    /**
     * @param design the design to set
     */
    public void setDesign(EDIFDesign design) {
        this.design = design;
    }



    public Device getDevice() {
        if (device == null) {
            String partName = EDIFTools.getPartName(this);
            if (partName != null) {
                device = Device.getDevice(partName);
            }
            if (device == null) {
                System.err.println("WARNING: PART property on EDIF Design object not set correctly,"
                        + " currently set to '"+partName+"', couldn't load device.");
            }
        }
        return device;
    }

    public void setDevice(Device device) {
        this.device = device;
    }

    public EDIFCell getTopCell() {
        return design.getTopCell();
    }

    public EDIFCellInst getTopCellInst() {
        if (topCellInstance == null) {
            topCellInstance = getTopCell().createCellInst("top", null);
        }
        return topCellInstance;
    }

    private EDIFHierCellInst topHierCellInstance;
    public EDIFHierCellInst getTopHierCellInst() {
        if (topHierCellInstance == null) {
            topHierCellInstance = EDIFHierCellInst.createTopInst(getTopCellInst());
        }
        return topHierCellInstance;
    }

    public boolean addComment(String comment) {
        return comments.add(comment);
    }

    public EDIFPropertyValue addMetax(String key, EDIFPropertyValue value) {
        return metax.put(key, value);
    }

    /**
     * @return the comments
     */
    public List<String> getComments() {
        return comments;
    }

    /**
     * Migrates all cells in the provided library
     * into the standard work library.
     * @param library The library with cells to be migrated to work.
     */
    public void migrateToWorkLibrary(String library) {
        EDIFLibrary work = getWorkLibrary();
        EDIFLibrary oldWork = getLibrary(library);
        List<EDIFCell> toRemove = new ArrayList<>(oldWork.getCells());
        for (EDIFCell c : toRemove) {
            work.addCell(c);
            oldWork.removeCell(c);
        }
        removeLibrary(library);
    }

    /**
     * Migrates all libraries except HDI primitives and work to
     * the work library.
     */
    public void consolidateAllToWorkLibrary() {
        List<EDIFLibrary> librariesToMigrate = new ArrayList<>();
        for (EDIFLibrary l : getLibraries()) {
            if (!l.isHDIPrimitivesLibrary() && !l.isWorkLibrary()) {
                librariesToMigrate.add(l);
            }
        }
        for (EDIFLibrary l : librariesToMigrate) {
            migrateToWorkLibrary(l.getName());
        }
    }

    private EDIFCell migrateCellAndSubCellsWorker(EDIFCell cell) {
        EDIFLibrary destLib = getLibrary(cell.getLibrary().getName());
        if (destLib == null) {
            if (cell.getLibrary().getName().equals(EDIFTools.EDIF_LIBRARY_HDI_PRIMITIVES_NAME)) {
                destLib = getHDIPrimitivesLibrary();
            } else {
                destLib = addLibrary(new EDIFLibrary(cell.getLibrary().getName()));
            }
        }

        EDIFCell existingCell = destLib.getCell(cell.getName());
        if (existingCell == null) {
            destLib.addCell(cell);
            for (EDIFCellInst inst : cell.getCellInsts()) {
                inst.setCellType(migrateCellAndSubCellsWorker(inst.getCellType()));
                //The view might have changed
                inst.getViewref().setName(inst.getCellType().getView());
            }
            return cell;
        } else {
            return existingCell;
        }
    }

    /**
     * This moves the cell and all of its descendants into this netlist.  This is a destructive
     * operation for the source netlist.
     * @param cell The cell (and all its descendants) to move into this netlist's libraries
     */
    public void migrateCellAndSubCells(EDIFCell cell) {
        migrateCellAndSubCellsWorker(cell);
    }


    public void migrateCellAndSubCells(EDIFCell cell, boolean uniqueifyCollisions) {
        if (!uniqueifyCollisions) {
            migrateCellAndSubCells(cell);
            return;
        }

        Queue<EDIFCell> cells = new LinkedList<>(); // which contains cells that have been added to libraries but whose subcells haven't.
        //Step 1: add the top cell to the library.
        //If the top cell belongs to HDIPrimitivesLibrary && the top cell exists in HDIPrimitivesLibrary, return and do nothing.
        //Otherwise, the code would add the top cell to the library; if repeat happens, using "parameterized" suffix to distinguish
        EDIFLibrary destLibTop = getLibrary(cell.getLibrary().getName());
        if (destLibTop == null) {
            if (cell.getLibrary().getName().equals(EDIFTools.EDIF_LIBRARY_HDI_PRIMITIVES_NAME)) {
                destLibTop = getHDIPrimitivesLibrary();
            } else {
                destLibTop = addLibrary(new EDIFLibrary(cell.getLibrary().getName()));
            }
        }
        if (destLibTop.containsCell(cell) && destLibTop.getName().equals(EDIFTools.EDIF_LIBRARY_HDI_PRIMITIVES_NAME))
            return;
        int i=0;
        String currentCellName = cell.getName();
        while (destLibTop.containsCell(cell)) {
            cell.setName(currentCellName + "_parameterized" + i);
            cell.setView(currentCellName + "_parameterized" + i);
            i++;
        }
        destLibTop.addCell(cell);
        cells.add(cell);

        //Step 2: add the subcells, subsubcells... to the library.
        //Do it like before, but updating the celltype of each cellInst should be noticed.
        while (!cells.isEmpty()) {
            EDIFCell pollFromCells = cells.poll();
            for (EDIFCellInst inst : pollFromCells.getCellInsts()) {
                EDIFCell instCellType = inst.getCellType();
                EDIFLibrary destLibSub = getLibrary(instCellType.getLibrary().getName());
                if (destLibSub == null) {
                    if (instCellType.getLibrary().getName().equals(EDIFTools.EDIF_LIBRARY_HDI_PRIMITIVES_NAME)) {
                        destLibSub = getHDIPrimitivesLibrary();
                    } else {
                        destLibSub = addLibrary(new EDIFLibrary(instCellType.getLibrary().getName()));
                    }
                }
                if (destLibSub.containsCell(instCellType) && destLibSub.getName().equals(EDIFTools.EDIF_LIBRARY_HDI_PRIMITIVES_NAME))
                    continue;
                i=0;
                currentCellName = instCellType.getName();
                if (checkIfAlreadyInLib(instCellType, destLibSub)) {
                    inst.setViewref(instCellType.getEDIFView());
                    continue;
                }
                while (destLibSub.containsCell(instCellType) && !checkIfAlreadyInLib(instCellType, destLibSub)) {
                    String newName = currentCellName + "_parameterized" + i;
                    instCellType.setName(newName);
                    instCellType.setView(newName);
                    i++;
                }
                inst.setCellType(instCellType); // updating the celltype, which could be changed due to adding suffix
                destLibSub.addCell(instCellType);
                cells.add(instCellType);
            }
        }
    }

    /**
     * This copies the cell and all of its descendants into this netlist.
     * @param cell The cell (and all its descendants) to copy into this netlist's libraries
     */
    public void copyCellAndSubCells(EDIFCell cell) {
        Set<EDIFCell> copiedCells = new HashSet<>();
        copyCellAndSubCellsWorker(cell, copiedCells);
    }

    private EDIFCell copyCellAndSubCellsWorker(EDIFCell cell, Set<EDIFCell> copiedCells) {
        EDIFLibrary destLib = getLibrary(cell.getLibrary().getName());
        if (destLib == null) {
            if (cell.getLibrary().isHDIPrimitivesLibrary()) {
                destLib = getHDIPrimitivesLibrary();
            } else {
                destLib = addLibrary(new EDIFLibrary(cell.getLibrary().getName()));
            }
        }

        EDIFCell existingCell = destLib.getCell(cell.getName());
        if (existingCell == null) {
            EDIFCell newCell = new EDIFCell(destLib, cell, cell.getName());
            copiedCells.add(newCell);
            for (EDIFCellInst inst : newCell.getCellInsts()) {
                inst.setCellType(copyCellAndSubCellsWorker(inst.getCellType(), copiedCells));
                //The view might have changed
                inst.getViewref().setName(inst.getCellType().getView());
            }
            return newCell;
        } else {
            if (destLib.isHDIPrimitivesLibrary() || copiedCells.contains(existingCell)  || cell==existingCell) {
                return existingCell;
            }
            throw new RuntimeException("ERROR: Destination netlist already contains EDIFCell named " +
                    "'" + cell.getName() + "' in library '" + destLib.getName() + "'");
        }
    }

    private boolean checkIfAlreadyInLib(EDIFCell cell, EDIFLibrary lib) {
        EDIFCell existing = lib.getCell(cell.getName());
        if (existing == cell && lib.getNetlist() == cell.getLibrary().getNetlist()) {
            return true;
        }
        return false;
    }

    /**
     * Will change the netlist name and top cell and instance name.
     * @param newName New name for the netlist
     */
    public void changeTopName(String newName) {
        this.setName(newName);
        this.design.setName(newName);
        EDIFCell top = this.design.getTopCell();
        EDIFLibrary lib = top.getLibrary();
        top.getLibrary().removeCell(top);
        top.setName(newName);
        lib.addCell(top);
    }

    /**
     * @return the libraries
     */
    public Map<String, EDIFLibrary> getLibrariesMap() {
        return libraries;
    }

    public Collection<EDIFLibrary> getLibraries() {
        return libraries.values();
    }

    /**
     * Get Libraries in export order so that any cell instance appearing in a library will only
     * refer to cells in its own library or previous libraries in the list.  This is a pre-requisite
     * for export to a file.
     * @return List of all libraries in the netlist sorted for valid export, HDIPrimitives library
     * is always first.
     */
    public List<EDIFLibrary> getLibrariesInExportOrder() {
        Set<EDIFLibrary> toExport = new LinkedHashSet<EDIFLibrary>();
        // Assume HDI Primitives are always first as they should not refer to any previous libraries
        toExport.add(getHDIPrimitivesLibrary());

        Map<String, HashSet<EDIFLibrary>> deps = new HashMap<String, HashSet<EDIFLibrary>>();
        for (EDIFLibrary lib : getLibraries()) {
            if (lib.isHDIPrimitivesLibrary()) continue;
            HashSet<EDIFLibrary> externalRefs =
                    new HashSet<EDIFLibrary>(lib.getExternallyReferencedLibraries());
            externalRefs.remove(getHDIPrimitivesLibrary());

            if (externalRefs.isEmpty()) {
                toExport.add(lib);
            } else {
                deps.put(lib.getName(), externalRefs);
            }
        }

        Queue<Entry<String, HashSet<EDIFLibrary>>> q = new LinkedList<>(deps.entrySet());
        int lastSize = q.size();
        int size = lastSize;
        int watchdog = 10;
        while (!q.isEmpty()) {
            Entry<String,HashSet<EDIFLibrary>> curr = q.poll();
            size--;
            if (toExport.containsAll(curr.getValue())) {
                toExport.add(getLibrary(curr.getKey()));
                continue;
            }
            q.add(curr);
            if (!q.isEmpty() && size == 0) {
                if (q.size() == lastSize) {
                    watchdog--;
                    if (watchdog == 0) {
                        throw new RuntimeException("Circular dependency in EDIF Libraries between "
                                + "cells.  Please merge libraries or resolve dependency.");
                    }
                    lastSize = q.size();
                    size = lastSize;
                }
            }
        }

        return new ArrayList<>(toExport);
    }

    public static final byte[] EXPORT_CONST_EDIF_VERSION = "\n  (edifversion 2 0 0)\n  (edifLevel 0)\n  (keywordmap (keywordlevel 0))\n(status\n (written\n  (timeStamp ".getBytes(StandardCharsets.UTF_8);
    public static final byte[] EXPORT_CONST_EDIF_HEAD = "(edif ".getBytes(StandardCharsets.UTF_8);
    public static final byte[] EXPORT_CONST_PROGRAM = (")\n  (program \"" + Device.FRAMEWORK_NAME + "\" (version \"" + Device.RAPIDWRIGHT_VERSION + "\"))\n").getBytes(StandardCharsets.UTF_8);
    public static final byte[] EXPORT_CONST_CLOSE_NL = ")\n".getBytes(StandardCharsets.UTF_8);
    public static final byte[] EXPORT_CONST_QUOTE_CLOSE_NL = "\")\n".getBytes(StandardCharsets.UTF_8);
    public static final byte[] EXPORT_CONST_COMMENT = "  (comment \"".getBytes(StandardCharsets.UTF_8);
    public static final byte[] EXPORT_CONST_META_X = "(metax ".getBytes(StandardCharsets.UTF_8);
    public static final byte[] EXPORT_CONST_DOUBLE_CLOSE = " )\n)\n".getBytes(StandardCharsets.UTF_8);
    public static final byte[] EXPORT_CONST_DESIGN_START = "(comment \"Reference To The Cell Of Highest Level\")\n\n  (design ".getBytes(StandardCharsets.UTF_8);
    public static final byte[] EXPORT_CONST_CELLREF = "\n    (cellref ".getBytes(StandardCharsets.UTF_8);
    public static final byte[] EXPORT_CONST_LIBRARYREF = " (libraryref ".getBytes(StandardCharsets.UTF_8);
    public static final byte[] EXPORT_CONST_CLOSE_REF = "))\n".getBytes(StandardCharsets.UTF_8);
    public static final byte[] EXPORT_CONST_PROP_INDENT = "    ".getBytes(StandardCharsets.UTF_8);
    public static final byte[] EXPORT_CONST_CLOSE_DESIGN = "  )\n".getBytes(StandardCharsets.UTF_8);
    public static final byte[] EXPORT_CONST_CLOSE_EDIF = ")\n".getBytes(StandardCharsets.UTF_8);


    public void exportEDIF(OutputStream out, boolean stable) throws IOException {
        try (BufferedOutputStream os = new BufferedOutputStream(out)) {
            final ParallelDCPOutput dos = ParallelismTools.getParallel() ?
                    ParallelDCPOutput.cast(out) : null;

            EDIFWriteLegalNameCache<?> cache = dos!=null ? EDIFWriteLegalNameCache.multiThreaded() : EDIFWriteLegalNameCache.singleThreaded();

            os.write(EXPORT_CONST_EDIF_HEAD);
            exportEDIFName(os, cache);
            os.write(EXPORT_CONST_EDIF_VERSION);
            if (stable) {
                os.write("1970 01 01 00 00 00".getBytes(StandardCharsets.UTF_8));
            } else {
                SimpleDateFormat formatter = new SimpleDateFormat("yyyy MM dd HH mm ss");
                os.write(formatter.format(new Date()).getBytes(StandardCharsets.UTF_8));
            }
            os.write(EXPORT_CONST_PROGRAM);
            for (String comment : getComments()) {
                os.write(EXPORT_CONST_COMMENT);
                os.write(comment.getBytes(StandardCharsets.UTF_8));
                os.write(EXPORT_CONST_QUOTE_CLOSE_NL);
            }
            for (Entry<String, EDIFPropertyValue> e : EDIFTools.sortIfStable(metax, stable)) {
                os.write(EXPORT_CONST_META_X);
                os.write(e.getKey().getBytes(StandardCharsets.UTF_8));
                os.write(' ');
                e.getValue().writeEDIFString(os);
                os.write(EXPORT_CONST_CLOSE_NL);
            }
            os.write(EXPORT_CONST_DOUBLE_CLOSE);

            List<EDIFLibrary> librariesToWrite = new ArrayList<>();
            librariesToWrite.add(getHDIPrimitivesLibrary());
            for (EDIFLibrary lib : EDIFTools.sortIfStable(getLibrariesMap().values(), stable)) {
                if (lib.getName().equals(EDIFTools.EDIF_LIBRARY_HDI_PRIMITIVES_NAME)) continue;
                librariesToWrite.add(lib);
            }

            if (dos != null) {
                Deque<Future<ParallelDCPInput>> streamFutures = new ArrayDeque<>();
                for (EDIFLibrary lib : librariesToWrite) {
                    streamFutures.addAll(lib.exportEDIF(cache));
                }

                os.flush();

                while (!streamFutures.isEmpty()) {
                    try {
                        ParallelDCPInput dis = ParallelismTools.joinFirst(streamFutures);
                        dos.write(dis);
                    } catch (IOException e) {
                        throw new RuntimeException(e);
                    }
                }
            } else {
                for (EDIFLibrary lib : librariesToWrite) {
                    lib.exportEDIF(os, cache, stable);
                }
            }

            os.write(EXPORT_CONST_DESIGN_START);
            EDIFDesign design = getDesign();
            if (design != null) {
                design.exportEDIFName(os, cache);
                os.write(EXPORT_CONST_CELLREF);
                os.write(cache.getLegalEDIFName(design.getTopCell().getName()));
                os.write(EXPORT_CONST_LIBRARYREF);
                os.write(cache.getLegalEDIFName(design.getTopCell().getLibrary().getName()));
                os.write(EXPORT_CONST_CLOSE_REF);
                design.exportEDIFProperties(os, EXPORT_CONST_PROP_INDENT, cache, stable);
                os.write(EXPORT_CONST_CLOSE_DESIGN);
            }
            os.write(EXPORT_CONST_CLOSE_EDIF);
        }
    }
    public void exportEDIF(OutputStream out) throws IOException {
        exportEDIF(out, false);
    }

    public void exportEDIF(Path fileName, boolean stable) {
        try (OutputStream out = Files.newOutputStream(fileName)) {
            exportEDIF(out, stable);
        } catch (IOException e) {
            MessageGenerator.briefError("ERROR: Failed to export EDIF file " + fileName);
            e.printStackTrace();
        }
    }

    public void exportEDIF(Path fileName) {
        exportEDIF(fileName, false);
    }

    public void exportEDIF(String fileName) {
        exportEDIF(Paths.get(fileName));
    }


    /**
     * Based on a hierarchical string, this method will get the instance corresponding
     * to the name provided.
     *
     * If more hierarchy information is needed, consider using
     * {@link EDIFNetlist#getHierCellInstFromName(String)} instead.
     *
     * @param name Hierarchical name of the instance, for example: 'clk_wiz/inst/bufg0'
     * @return The instance corresponding to the provided name.  If the name string is empty,
     * it returns the top cell instance.
     */
    public EDIFCellInst getCellInstFromHierName(String name) {
        final EDIFHierCellInst hierCellInst = getHierCellInstFromName(name);
        if (hierCellInst == null) {
            return null;
        }
        return hierCellInst.getInst();
    }



    /**
     * Based on a hierarchical string name, this method gets and returns the net inside
     * the instance.
     * @param netName The hierarchical name of the net to get, for example: 'inst0/inst1/inst2/net0'
     * @return The hierarchical net, or null if none could be found.
     */
    public EDIFNet getNetFromHierName(String netName) {
        EDIFHierNet net = getHierNetFromName(netName);
        return net == null ? null : net.getNet();
    }

    /**
     * Gets the hierarchical port instance object from the full name.
     * @param hierPortInstName Full hierarchical name of the port instance.
     * @return The port instance of interest or null if none could be found.
     */
    public EDIFHierPortInst getHierPortInstFromName(String hierPortInstName) {
        return getHierObject(
                hierPortInstName,
                EDIFCellInst::getPortInst,
                (ehci, pi) -> new EDIFHierPortInst(ehci.getParent(), pi) //TODO can we avoid the call to getParent()? We are constructing
        );
    }

    /**
     * Looks at the hierarchical name and returns the parent or instance above.  For example:
     * {@code "block0/operator0" -> "block0"; "block0" -> ""; "" -> ""}
     *
     * This cannot handle instance names with slashes and is therefore deprecated. Use {@link EDIFHierCellInst#getParent()} instead.
     *
     * @param hierReferenceName Hierarchical reference name
     * @return
     */
    @Deprecated
    public static String getHierParentName(String hierReferenceName) {
        if (hierReferenceName == null) return null;
        if (hierReferenceName.length() == 0) return hierReferenceName;
        int lastSep = hierReferenceName.lastIndexOf(EDIFTools.EDIF_HIER_SEP);
        if (lastSep != -1) {
            return hierReferenceName.substring(0,lastSep);
        }
        return "";
    }

    /**
     * Gets the next level hierarchical child instance name from an ancestor. Assumes descendant is
     * instantiated within ancestor at some level.
     *
     * For example:
     * {@code
     * getNextHierChildName("a/b/c", "a/b/c/d/e") returns "a/b/c/d"
     * getNextHierChildName("a/b/c", "a/b/c/d") returns "a/b/c/d"
     * getNextHierChildName("a/b/c", "a/b/d") returns null
     * getNextHierChildName("a/b/c", "a/b/c") returns null
     * }
     *
     * This cannot handle instance names with slashes and is therefore deprecated. Use {@link EDIFHierCellInst} instead.
     *
     * @param ancestor The parent or more shallow instance in a netlist
     * @param descendent The child or deeper instance in a netlist
     * @return The name of the next hierarchical child instance in the ancestor/descendant chain.
     * Returns null if none could be found.
     */
    @Deprecated
    public static String getNextHierChildName(String ancestor, String descendent) {
        if (ancestor == null || descendent == null) return null;
        if (!descendent.startsWith(ancestor)) return null;
        if (ancestor.equals(descendent)) return null;
        int nextHierSeparator = descendent.indexOf(EDIFTools.EDIF_HIER_SEP, ancestor.length()+1);
        if (nextHierSeparator == -1) return descendent;
        return descendent.substring(0,nextHierSeparator);
    }

    /**
     * Resolve as much of a hierarchical name as possible to a List of EDIFCellInsts, suitable for creating a EDIFHierCellInst from.
     * Also return the unmatched portion
     * @param name the hierarchical name
     * @return A pair of EdifHierCellInst and the unmatched portion of the name. The name may be null if we found a complete match
     */
    private Pair<List<EDIFCellInst>, String> getHierObject(String name) {
        if (name.isEmpty()) return new Pair<>(Collections.singletonList(getTopCellInst()), null);
        String[] parts = name.split(EDIFTools.EDIF_HIER_SEP);

        // Sadly, cells can be named 'fred/' instead of 'fred', this code handles this situation
        if (name.charAt(name.length()-1) == '/') {
            parts[parts.length-1] = parts[parts.length-1] + EDIFTools.EDIF_HIER_SEP;
        }

        List<EDIFCellInst> cells = new ArrayList<>(parts.length);
        EDIFCellInst currInst = getTopCellInst();
        cells.add(currInst);

        for (int i=0; i < parts.length; i++) {
            EDIFCellInst checkInst = currInst.getCellType().getCellInst(parts[i]);
            // Someone named their instance with hierarchy separators, joy!
            if (checkInst == null) {
                StringBuilder sb = new StringBuilder(parts[i]);
                i++;
                while (checkInst == null && i < parts.length) {
                    sb.append(EDIFTools.EDIF_HIER_SEP);
                    sb.append(parts[i]);
                    checkInst = currInst.getCellType().getCellInst(sb.toString());
                    if (checkInst == null) i++;
                }
                if (checkInst == null) {
                    // Try searching other direction
                    String prefixHierName = "";
                    for (int j=0; j < cells.size(); j++) {
                        EDIFCellInst curr = cells.get(j);
                        prefixHierName += curr == getTopCellInst() ? "" : (curr.getName() + "/");
                        int index = name.indexOf(prefixHierName);
                        String suffixHierName = name.substring(index + prefixHierName.length());
                        EDIFCellInst match = curr.getCellType().getCellInst(suffixHierName);
                        if (match != null) {
                                    for (int k=cells.size()-1; k > j; k--) {
                                        cells.remove(k);
                                    }
                                    cells.add(match);
                                    return new Pair<>(cells, null);
                        }
                    }
                    //Not found
                    return new Pair<>(cells, sb.toString());
                }
            }
            currInst = checkInst;
            cells.add(currInst);
        }
        return new Pair<>(cells, null);
    }

    private EDIFHierCellInst cellListToHier(List<EDIFCellInst> cells) {
        //Is toplevel?
        if (cells.size()==1) {
            return getTopHierCellInst();
        } else {
            return EDIFHierCellInst.create(cells.toArray(new EDIFCellInst[0]));
        }
    }

    /**
     * Parse a hierarchical name into an object of some sort.
     *
     * As '/' can occur within names and is the hierarchy separator, we have to try quite a few combinations of names.
     * @param hierObjName the name to parse
     * @param relativeLookup try to match a name to some local object. should return null if there is no match.
     * @param hierConstructor construct an hierarchical object from a hierarchical cell and a relative object
     * @param <RelObjT> relative object type
     * @param <HierObjT> hierarchical object type
     * @return the constructed hierarchical object or null if not found
     */
    private <RelObjT, HierObjT> HierObjT getHierObject(
            String hierObjName,
            BiFunction<EDIFCellInst, String, RelObjT> relativeLookup,
            BiFunction<EDIFHierCellInst, RelObjT, HierObjT> hierConstructor
    ) {
        Pair<List<EDIFCellInst>, String> hierPair = getHierObject(hierObjName);

        List<EDIFCellInst> currentHierarchy = hierPair.getFirst();
        String relObjName = hierPair.getSecond();

        if (relObjName == null) {
            //Name collision between cell inst names and what we are searching for, immediately move one level up
            final EDIFCellInst leafCellInst = currentHierarchy.get(currentHierarchy.size() - 1);
            relObjName = leafCellInst.getName();
            currentHierarchy.remove(currentHierarchy.size()-1);
        }

        while (!currentHierarchy.isEmpty()) {
            final EDIFCellInst leafCellInst = currentHierarchy.get(currentHierarchy.size() - 1);
            RelObjT relObj = relativeLookup.apply(leafCellInst, relObjName);
            if (relObj != null) {
                return hierConstructor.apply(cellListToHier(currentHierarchy), relObj);
            }

            //Not found, move one level up
            relObjName = leafCellInst.getName() + EDIFTools.EDIF_HIER_SEP + relObjName;
            currentHierarchy.remove(currentHierarchy.size()-1);
        }
        return null;
    }

    /**
     * Creates a new hierarchical cell instance reference from the provided hierarchical cell
     * instance name
     * @param name Full hierarchical cell instance name
     * @return Hierarchical cell instance reference or null if named instance could not be found
     */
    public EDIFHierCellInst getHierCellInstFromName(String name) {
        final Pair<List<EDIFCellInst>, String> hierObject = getHierObject(name);
        //Incomplete match?
        if (hierObject.getSecond() != null) {
            return null;
        }
        return cellListToHier(hierObject.getFirst());
    }

    /**
     * Gets the hierarchical net from the netname provided. Returns the wrapped EDIFNet, with the hierarchical
     * String in {@link EDIFHierNet}.
     * @param netName Full hierarchical name of the net to retrieve.
     * @return The absolute net with hierarchical name, or null if none could be found.
     */
    public EDIFHierNet getHierNetFromName(String netName) {
        return getHierObject(
                netName,
                (eci, n) -> eci.getCellType().getNet(n),
                EDIFHierNet::new
        );
    }
    public Net getPhysicalNetFromPin(String parentHierInstName, EDIFPortInst p, Design d) {
        return getPhysicalNetFromPin(new EDIFHierPortInst(getHierCellInstFromName(parentHierInstName), p), d);
    }
    public Net getPhysicalNetFromPin(EDIFHierPortInst p, Design d) {
        if (p.getHierarchicalInst().isTopLevelInst()) {
            if (p.getNet().getName().equals(EDIFTools.LOGICAL_GND_NET_NAME)) return d.getGndNet();
            if (p.getNet().getName().equals(EDIFTools.LOGICAL_VCC_NET_NAME)) return d.getVccNet();
        }

        Map<EDIFHierNet,EDIFHierNet> parentNetMap = getParentNetMap();
        EDIFHierNet parentNetName = parentNetMap.get(p.getHierarchicalNet());
        Net n = d.getNet(parentNetName.getHierarchicalNetName());
        if (n == null) {
            if (parentNetName == null) {
                // Maybe it is GND/VCC
                List<EDIFPortInst> src = p.getNet().getSourcePortInsts(false);
                if (src.size() > 0 && src.get(0).getCellInst() != null) {
                    String cellType = src.get(0).getCellInst().getCellType().getName();
                    if (cellType.equals("GND")) return d.getGndNet();
                    if (cellType.equals("VCC")) return d.getVccNet();
                }
            }
            if (parentNetName == null) {
                System.err.println("WARNING: Could not find parent of net \"" + p.getHierarchicalNet() +
                        "\", please check that the netlist is fully connected through all levels of "
                        + "hierarchy for this net.");
            }
            EDIFNet logicalNet = parentNetName.getNet();
            List<EDIFPortInst> eprList = logicalNet.getSourcePortInsts(false);
            if (eprList.size() > 1) throw new RuntimeException("ERROR: Bad assumption on net, has two sources.");
            if (eprList.size() == 1) {
                String cellTypeName = eprList.get(0).getCellInst().getCellType().getName();
                if (cellTypeName.equals("GND")) {
                    return d.getGndNet();
                } else if (cellTypeName.equals("VCC")) {
                    return d.getVccNet();
                }
            }
            // If size is 0, assume top level port in an OOC design

            n = d.createNet(parentNetName.getHierarchicalNetName());
            n.setLogicalNet(logicalNet);
        }
        return n;
    }

    /**
     * Searches all EDIFCellInst objects to find those with matching names
     * against the wildcard pattern.
     * @param wildcardPattern Search pattern that includes alphanumeric and wildcards (*).
     * @return The list of all matching EDIFHierCellInst
     */
    public List<EDIFHierCellInst> findCellInsts(String wildcardPattern) {
        return getAllDescendants("", wildcardPattern, false);
    }

    /**
     * Searches all lower levels of hierarchy to find all leaf descendants.  It returns a
     * list of all leaf cells that fall under the hierarchy of the provided instance name.
     * @param instanceName Name of the instance to start searching from.
     * @return A list of all leaf cell instances or null if the instanceName was not found.
     */
    public List<EDIFHierCellInst> getAllLeafDescendants(String instanceName) {
        return getAllLeafDescendants(getHierCellInstFromName(instanceName));
    }
    /**
     * Searches all lower levels of hierarchy to find all leaf descendants.  It returns a
     * list of all leaf cells that fall under the hierarchy of the provided instance name.
     * @param instance The instance to start searching from.
     * @return A list of all leaf cell instances or null if the instanceName was not found.
     */
    public List<EDIFHierCellInst> getAllLeafDescendants(EDIFHierCellInst instance) {
        List<EDIFHierCellInst> leafCells = new ArrayList<>();


        Queue<EDIFHierCellInst> toProcess = new LinkedList<EDIFHierCellInst>();
        toProcess.add(instance);

        while (!toProcess.isEmpty()) {
            EDIFHierCellInst curr = toProcess.poll();
            if (curr.getCellType().isPrimitive()) {
                leafCells.add(curr);
            } else {
                curr.addChildren(toProcess);
            }
        }
        return leafCells;
    }

    private String convertWildcardToRegex(String wildcardPattern) {
        if (wildcardPattern == null) return null;
        StringBuilder sb = new StringBuilder();
        for (int i=0; i < wildcardPattern.length(); i++) {
            char c = wildcardPattern.charAt(i);
            switch (c) {
                case '*':
                    sb.append(".*");
                    break;
                case '?': case '\\': case '{': case '}': case '|':
                case '^': case '$':  case '(': case ')': case '[': case ']':
                    sb.append("\\");
                    sb.append(c);
                    break;
                default:
                    sb.append(c);
            }
        }
        sb.append("$");
        return sb.toString();
    }

    public List<EDIFHierCellInst> getAllLeafDescendants(String instanceName, String wildcardPattern) {
        return getAllDescendants(instanceName, wildcardPattern, true);
    }


    /**
     * Searches all lower levels of hierarchy to find descendants.  It returns the
     * set of all cells that fall under the hierarchy of the provided instance name.
     * @param instanceName Name of the instance to start searching from.
     * @param wildcardPattern if non-null, filters results by matching wildcard pattern
     * @param leavesOnly Flag indicating if only leaf cells should be included
     * @return A set of all leaf cell instances or null if the instanceName was not found.
     */
    public List<EDIFHierCellInst> getAllDescendants(String instanceName, String wildcardPattern, boolean leavesOnly) {
        List<EDIFHierCellInst> children = new ArrayList<>();

        final EDIFHierCellInst eci = getHierCellInstFromName(instanceName);
        if (eci==null) {
            return null;
        }
        Queue<EDIFHierCellInst> q = new LinkedList<>();
        q.add(eci);
        String pattern = convertWildcardToRegex(wildcardPattern);
        Pattern pat = wildcardPattern != null ? Pattern.compile(pattern) : null;

        while (!q.isEmpty()) {
            EDIFHierCellInst i = q.poll();
            for (EDIFCellInst child : i.getInst().getCellType().getCellInsts()) {
                EDIFHierCellInst newCell = i.getChild(child);
                if (newCell.getInst().getCellType().isPrimitive()) {
                    if (pat != null && !pat.matcher(newCell.getFullHierarchicalInstName()).matches()) {
                        continue;
                    }
                    children.add(newCell);
                } else {
                    q.add(newCell);
                    if (!leavesOnly) {
                        if (pat != null && !pat.matcher(newCell.getFullHierarchicalInstName()).matches()) {
                            continue;
                        }
                        children.add(newCell);
                    }
                }
            }
        }

        return children;
    }

    private static boolean isDeviceNullPrinted = false;
    private boolean isTransformPrim(EDIFHierPortInst p) {
        EDIFCellInst cellInst = p.getPortInst().getCellInst();
        if (!cellInst.getCellType().isPrimitive()) return false;
        Unisim u = Unisim.valueOf(p.getPortInst().getCellInst().getCellType().getName());
        if (device == null && !isDeviceNullPrinted) {
            System.err.println("WARNING: EDIFNetlist.device==null when calling isTransformPrim(), results may be incorrect");
            isDeviceNullPrinted = true;
        }
        return u.hasTransform(device == null ? Series.UltraScale : device.getSeries());
    }

    public static NetType identifyNetType(EDIFHierPortInst source) {
        String cellType = source.getPortInst().getCellInst() == null ? "" : source.getPortInst().getCellInst().getCellType().getName();
        if (cellType.equals("GND")) {
            return NetType.GND;
        }
        if (cellType.equals("VCC")) {
            return NetType.VCC;
        }
        return NetType.WIRE;
    }

    /**
     * Get's all equivalent nets in the netlist from the provided net name.
     * The returned list also includes the provided netName.
     * @param initialNet Full hierarchical netname to use as a starting point in the search.
     * @return A list of all electrically connected nets in the netlist that are equivalent.
     * The list is composed of all full hierarchical net names or an empty list if netName is invalid.
     */
    public List<EDIFHierNet> getNetAliases(EDIFHierNet initialNet) {
        if (physicalNetPinMap == null) {
            physicalNetPinMap = new HashMap<>();
            physicalGndPins = new ArrayList<>();
            physicalVccPins = new ArrayList<>();
        }
        ArrayList<EDIFHierPortInst> leafCellPins = new ArrayList<>();
        List<EDIFHierNet> aliases = new ArrayList<>();
        Queue<EDIFHierNet> queue = new ArrayDeque<>();
        queue.add(initialNet);
        HashSet<EDIFHierNet> visited = new HashSet<>();

        EDIFHierPortInst source = null;
        EDIFHierNet parentNet = null;
        while (!queue.isEmpty()) {
            EDIFHierNet net = queue.poll();
            if (!visited.add(net)) {
                continue;
            }
            aliases.add(net);
            for (EDIFPortInst relP : net.getNet().getPortInsts()) {
                EDIFHierPortInst p = new EDIFHierPortInst(net.getHierarchicalInst(), relP);

                boolean isCellPin = relP.getCellInst() != null && relP.getCellInst().getCellType().isLeafCellOrBlackBox();
                if (isCellPin) {
                    leafCellPins.add(p);
                }


                boolean isToplevelInput = p.getHierarchicalInst().isTopLevelInst() && relP.getCellInst() == null && p.isInput();
                if (isToplevelInput || (isCellPin && p.isOutput())) {
                    if (parentNet != null) {
                        throw new RuntimeException("Multiple sources!");
                    }
                    source = p;
                    parentNet = net;
                }


                if (p.getPortInst().getCellInst() == null) {
                    // Moving up in hierarchy
                    if (!p.getHierarchicalInst().isTopLevelInst()) {
                        final EDIFHierPortInst upPort = p.getPortInParent();
                        if (upPort != null) {
                            queue.add(upPort.getHierarchicalNet());
                        }
                    }
                } else {
                    // Moving down in hierarchy
                    EDIFHierNet otherNet = p.getInternalNet();
                    if (otherNet == null) {
                        // Looks unconnected
                        continue;
                    }
                    queue.add(otherNet);
                }
            }
        }


        if (parentNet != null) {
            switch (identifyNetType(source)) {
                case GND:
                    physicalGndPins.addAll(leafCellPins);
                    break;
                case VCC:
                    physicalVccPins.addAll(leafCellPins);
                    break;
            }
            physicalNetPinMap.put(parentNet, leafCellPins);
        } else if (initialNet.getNet().getPortInsts().size() == 0) {
            return aliases;
        } else {
            throw new RuntimeException("ERROR: Couldn't identify parent net, no output pins (or top level output port) found.");
        }

        return aliases;
    }

    /**
     * Gets the canonical net for this net name.  This corresponds to the driving net
     * in the netlist and/or the physical net name.
     * @param netAlias An absolute net name alias (from logical netlist)
     * @return The physical/parent net name or null if none could be found.
     */
    public String getParentNetName(String netAlias) {
        EDIFHierNet parentNet = getParentNetMap().get(getHierNetFromName(netAlias));
        return (parentNet != null) ? parentNet.getHierarchicalNetName() : null;
    }
    /**
     * Gets the canonical net for this net name.  This corresponds to the driving net
     * in the netlist and/or the physical net name.
     * @param netAlias An absolute net name alias (from logical netlist)
     * @return The physical/parent net name or null if none could be found.
     */
    public EDIFHierNet getParentNet(EDIFHierNet netAlias) {
        return getParentNetMap().get(netAlias);
    }

    /**
     * Gets the map of all canonical net for every net alias.  This corresponds to the driving net
     * in the netlist and/or the physical net name.
     * @return the map
     */
    public Map<EDIFHierNet,EDIFHierNet> getParentNetMap() {
        if (parentNetMap == null) {
            generateParentNetMap();
        }
        return parentNetMap;
    }


    /**
     * Gets the map of all canonical net for every net alias.  This corresponds to the driving net
     * in the netlist and/or the physical net name.
     *
     * This is the same as of {@link #getParentNetMap()}, but converted to Strings.
     * @return the map
     */
    public Map<String, String> getParentNetMapNames() {
        if (parentNetMapNames == null) {
            parentNetMapNames = getParentNetMap().entrySet().stream().collect(Collectors.toMap(
                n->n.getKey().getHierarchicalNetName(),
                n->n.getValue().getHierarchicalNetName()
            ));
        }
        return parentNetMapNames;
    }

    /**
     * Resets the internal parent net map of the netlist.  This is necessary any time modifications
     * are made to the netlist (add/remove/change cells/nets, removing/adding black boxes, etc).
     */
    public void resetParentNetMap() {
        parentNetMap = null;
        parentNetMapNames = null;
        physicalNetPinMap = null;
        physicalGndPins = null;
        physicalVccPins = null;
    }

    private void generateParentNetMap() {
        long start = 0;
        if (DEBUG) {
            start = System.currentTimeMillis();
        }
        if (parentNetMap == null) {
            parentNetMap = new HashMap<>();
        }
        if (physicalNetPinMap == null) {
            physicalNetPinMap = new HashMap<>();
            physicalGndPins = new ArrayList<>();
            physicalVccPins = new ArrayList<>();
        }
        EDIFCell c = getTopCell();
        EDIFHierCellInst topCellInst = getTopHierCellInst();
        Queue<EDIFHierPortInst> queue = new LinkedList<>();
        // All parent nets are either top-level inputs or outputs of leaf cells
        // Here we gather all top-level inputs
        for (EDIFNet n : c.getNets()) {
            for (EDIFPortInst p : n.getPortInsts()) {
                if (p.isTopLevelPort() && p.isInput()) {
                    queue.add(new EDIFHierPortInst(topCellInst, p));
                }
            }
        }
        // Here we search for all leaf cell insts
        Queue<EDIFHierCellInst> instQueue = new LinkedList<>();
        instQueue.add(getTopHierCellInst());
        while (!instQueue.isEmpty()) {
            EDIFHierCellInst currInst = instQueue.poll();
            for (EDIFCellInst eci : currInst.getInst().getCellType().getCellInsts()) {
                // Checks if cell is primitive or black box
                if (eci.getCellType().getCellInsts().size() == 0 && eci.getCellType().getNets().size() == 0) {
                    for (EDIFPortInst portInst : eci.getPortInsts()) {
                        if (portInst.isOutput()) {
                            queue.add(new EDIFHierPortInst(currInst, portInst));
                        }
                    }
                } else {
                    instQueue.add(currInst.getChild(eci));
                }
            }
        }

        for (EDIFHierPortInst pr : queue) {
            EDIFHierNet parentNetName = pr.getHierarchicalNet();
            for (EDIFHierNet alias : getNetAliases(parentNetName)) {
                parentNetMap.put(alias, parentNetName);
            }
        }
        if (DEBUG) {
            long stop = System.currentTimeMillis();
            System.out.println("generateParentNetMap() runtime: " + (stop-start)/1000.0f +" seconds ");
        }
    }

    /**
     * Traverses the netlist and produces a list of all primitive leaf cell instances.
     * @return A list of all primitive leaf cell instances.
     */
    public List<EDIFCellInst> getAllLeafCellInstances() {
        List<EDIFCellInst> insts = new ArrayList<>();
        Queue<EDIFCellInst> q = new LinkedList<>();
        q.add(getTopCellInst());
        while (!q.isEmpty()) {
            EDIFCellInst curr = q.poll();
            for (EDIFCellInst eci : curr.getCellType().getCellInsts()) {
                if (eci.getCellType().isPrimitive())
                    insts.add(eci);
                else
                    q.add(eci);
            }
        }
        return insts;
    }

    /**
     * Get the physical pins all parent nets (as returned by {@link #getParentNet(EDIFHierNet)}).
     *
     * No special handling for static nets is performed. Therefore, only the local connectivity is visible. To see
     * all globally connected static pins, use {@link #getPhysicalVccPins()} and {@link #getPhysicalGndPins()}.
     * @return the physicalNetPinMap
     */
    public Map<EDIFHierNet, List<EDIFHierPortInst>> getPhysicalNetPinMap() {
        if (physicalNetPinMap == null) {
            generateParentNetMap();
        }
        return physicalNetPinMap;
    }



    /**
     * Get all Physical vcc pins
     * @return the physical vcc pins
     */
    public List<EDIFHierPortInst> getPhysicalVccPins() {
        if (physicalNetPinMap == null) {
            generateParentNetMap();
        }
        return physicalVccPins;
    }

    /**
     * Get all Physical ground pins
     * @return the physical ground pins
     */
    public List<EDIFHierPortInst> getPhysicalGndPins() {
        if (physicalNetPinMap == null) {
            generateParentNetMap();
        }
        return physicalGndPins;
    }

    /**
     * Get the physical pins of this net.
     *
     * No special handling for static nets is performed. Therefore, only the local connectivity is visible. To see
     * all globally connected static pins, use {@link #getPhysicalVccPins()} and {@link #getPhysicalGndPins()}.
     * @param parentNet the parent net, as returned by {@link #getParentNet(EDIFHierNet)}
     * @return all pins
     */
    public List<EDIFHierPortInst> getPhysicalPins(EDIFHierNet parentNet) {
        return getPhysicalNetPinMap().get(parentNet);
    }


    /**
     * Get all physical pins of a net.
     *
     * If "GLOBAL_LOGIC0" or "GLOBAL_LOGIC1" is passed as net name, all global GND/VCC pins will be returned. If a
     * local name of a static net is passed, only the locally connected Pins will be returned.
     *
     *
     * If you want to call this method for a physical net, use {@link #getPhysicalPins(Net)} instead.
     * @param parentNetName the net name, as returned by {@link #getParentNet(EDIFHierNet)}
     * @return the physical pins
     */
    public List<EDIFHierPortInst> getPhysicalPins(String parentNetName) {
        if (parentNetName.equals(Net.GND_NET)) {
            return physicalGndPins;
        }
        if (parentNetName.equals(Net.VCC_NET)) {
            return physicalVccPins;
        }
        return getPhysicalPins(getHierNetFromName(parentNetName));
    }

    /**
     * For a given physical net, get all physical pins from the EDIF.
     *
     * This is the same as calling {@link #getPhysicalPins(String)} with the net's name, but this function is faster.
     * @param net the physical net
     * @return all pins
     */
    public List<EDIFHierPortInst> getPhysicalPins(Net net) {
        switch (net.getType()) {
            case GND:
                return physicalGndPins;
            case VCC:
                return physicalVccPins;
            default:
                final EDIFHierNet hierNet = getHierNetFromName(net.getName());
                return getPhysicalNetPinMap().get(hierNet);
        }
    }

    /**
     * Gets all the primitive pin sinks that are strict descendants of
     * this provided net.
     * @param net The net to trace to its sinks.
     * @return The list of all sink pins on primitive cells that are descendants
     * of the provided net
     */
    public List<EDIFHierPortInst> getSinksFromNet(EDIFHierNet net) {
        return net.getLeafHierPortInsts(false);
    }

    /**
     * @param cellInstMap
     * @return
     */
    public HashMap<String, EDIFNet> generateEDIFNetMap(HashMap<String, EDIFCellInst> cellInstMap) {
        HashMap<String,EDIFNet> map = new HashMap<String, EDIFNet>();

        Queue<EDIFHierCellInst> toProcess = new LinkedList<EDIFHierCellInst>();

        // Add nets at the very top level to start
        for (EDIFNet net : getTopCell().getNets()) {
            map.put(net.getName(), net);
        }

        getTopHierCellInst().addChildren(toProcess);

        while (!toProcess.isEmpty()) {
            EDIFHierCellInst curr = toProcess.poll();
            if (curr.getInst().getCellType().getNets() == null) continue;
            for (EDIFNet net : curr.getInst().getCellType().getNets()) {
                map.put(new EDIFHierNet(curr, net).getHierarchicalNetName(), net);
                //System.out.println("NET: " + name + "/" + net.getOldName());
            }
            curr.addChildren(toProcess);

        }
        return map;
    }

    /**
     * This will be removed in the next release.
     * Consider using {@link EDIFCell#getPortMap()} instead
     * @deprecated
     * @return
     */
    public HashMap<String,EDIFPort> generateEDIFPortMap() {
        HashMap<String,EDIFPort> map = new HashMap<String, EDIFPort>();
        for (EDIFPort port : getTopCellInst().getCellType().getPorts()) {
            if (port.isBus()) {
                for (int idx=0; idx < port.getWidth(); idx++) {
                    map.put(port.getName() + "["+idx+"]",port);
                }
            } else {
                map.put(port.getName(),port);
            }
        }
        return map;
    }

    /**
     * Identify primitive cell instances in EDIF netlist
     * @return A map of hierarchical names (not including top-level name)
     *         to EdifCellInstances that use primitives in the library
     */
    public HashMap<String,EDIFCellInst> generateCellInstMap() {
        HashMap<String,EDIFCellInst> primitiveInstances = new HashMap<String, EDIFCellInst>();

        Queue<EDIFHierCellInst> toProcess = new LinkedList<EDIFHierCellInst>();
        getTopHierCellInst().addChildren(toProcess);

        while (!toProcess.isEmpty()) {
            EDIFHierCellInst curr = toProcess.poll();
            if (curr.getInst().getCellType().isPrimitive()) {
                primitiveInstances.put(curr.getFullHierarchicalInstName(), curr.getInst());
            } else {
                curr.addChildren(toProcess);
            }
        }

        return primitiveInstances;
    }

    private static Set<String> getAllDecendantCellTypes(EDIFCell c) {
        Set<String> types = new HashSet<>();

        Queue<EDIFCell> q = new LinkedList<>();
        q.add(c);
        while (!q.isEmpty()) {
            EDIFCell curr = q.poll();
            types.add(curr.getName());
            for (EDIFCellInst i : curr.getCellInsts()) {
                q.add(i.getCellType());
            }
        }

        return types;
    }

    /**
     * Expands macro primitives into a native-compatible implementation.
     * In Vivado, some non-native unisims are expanded or transformed
     * into one or more native unisims to target the architecture while
     * supporting the functionality of the macro unisim.  When writing out
     * EDIF in Vivado, these primitives are collapsed back down to their
     * primitive state.  This method compensates for this behavior by expanding
     * the macro primitives. As an example, {@code IBUF => IBUF (IBUFCTRL, IBUF)} for
     * UltraScale devices.
     * @param series The architecture series targeted by this netlist.
     */
    public void expandMacroUnisims(Series series) {
        //Invalidate Cached Data
        resetParentNetMap();

        EDIFLibrary macros = Design.getMacroPrimitives(series);
        EDIFLibrary netlistPrims = getHDIPrimitivesLibrary();

        Map<String, Pair<String, EnumSet<IOStandard>>> seriesMacroExpandExceptionMap =
                               macroExpandExceptionMap.getOrDefault(series, Collections.emptyMap());

        // Find the macro primitives to replace
        Set<String> toReplace = new HashSet<String>();
        Set<String> possibleExceptions = seriesMacroExpandExceptionMap == null ?
                Collections.emptySet() : seriesMacroExpandExceptionMap.keySet();
        for (EDIFCell c : netlistPrims.getCells()) {
            if (macros.containsCell(c.getName())) {
                toReplace.addAll(getAllDecendantCellTypes(macros.getCell(c.getName())));
            }
            if (possibleExceptions.contains(c.getName())) {
                toReplace.add(c.getName());
            }
        }

        // Replace macro primitives in library and import pre-requisite cells if needed
        for (String cellName : toReplace) {
            EDIFCell removed = netlistPrims.removeCell(cellName);
            if (removed == null) {
                primsToRemoveOnCollapse.add(cellName);
            }
            EDIFCell toAdd = macros.getCell(cellName);
            if (toAdd == null) {
                toAdd = Design.getUnisimCell(Unisim.valueOf(cellName));
            }
            // Add copy to prim library to avoid destructive changes when collapsed
            new EDIFCell(netlistPrims, toAdd);
        }

        // Update all cell references to macro versions
        for (EDIFLibrary lib : getLibraries()) {
            boolean isHDILib = lib.isHDIPrimitivesLibrary();
            for (EDIFCell cell : new ArrayList<>(lib.getCells())) {
                for (EDIFCellInst inst : cell.getCellInsts()) {
                    String cellName = inst.getCellType().getName();
                    if (toReplace.contains(cellName)) {
                        if (!isHDILib) {
                            Pair<String, EnumSet<IOStandard>> exception = seriesMacroExpandExceptionMap.get(cellName);
                            if (exception != null) {
                                EDIFPropertyValue value = inst.getProperty(IOSTANDARD_PROP);
                                if (value == null) {
                                    value = inst.getProperty(IOSTANDARD_PROP.toUpperCase());
                                }
                                if (value == null) {
                                    // If the IOStandard is not set, use default
                                    value = DEFAULT_PROP_VALUE;
                                }
                                IOStandard ioStandard = IOStandard.valueOf(value.getValue());
                                if (exception.getSecond().contains(ioStandard)) {
                                    cellName = exception.getFirst();
                                }
                            }
                        }
                        EDIFCell newCell = netlistPrims.getCell(cellName);
                        if (newCell == null) {
                            EDIFCell macro = macros.getCell(cellName);
                            if (macro == null) {
                                throw new RuntimeException("failed to find cell macro "+cellName+", we are in "+lib.getName());
                            }
                            primsToRemoveOnCollapse.add(cellName);
                            EDIFCell copy = new EDIFCell(netlistPrims, macro);
                            if (copy.getCellInsts().size() > 0) {
                                for (EDIFCellInst copyInst : copy.getCellInsts()) {
                                    EDIFCell primCell = netlistPrims.getCell(copyInst.getCellType().getName());
                                    if (primCell == null) {
                                        primCell = new EDIFCell(netlistPrims, copyInst.getCellType());
                                        primsToRemoveOnCollapse.add(copyInst.getCellType().getName());
                                    }
                                    copyInst.setCellType(primCell);
                                }
                            }
                            newCell = copy;
                        }
                        inst.setCellType(newCell);
                        for (EDIFCellInst childInst : newCell.getCellInsts()) {
                            // Check if we already have a copy
                            EDIFCell existingCellType = netlistPrims.getCell(childInst.getCellName());
                            if (existingCellType == null) {
                                existingCellType = new EDIFCell(netlistPrims, childInst.getCellType());
                                primsToRemoveOnCollapse.add(existingCellType.getName());
                            }
                            childInst.setCellType(existingCellType);
                        }
                    }
                }
            }
        }
    }

    /**
     * Collapses any macro primitives back into their primitive state.
     * Performs the opposite of {@link EDIFNetlist#expandMacroUnisims(Series)}.
     * @param series The architecture series targeted by this netlist.
     */
    public void collapseMacroUnisims(Series series) {
        EDIFLibrary macros = Design.getMacroPrimitives(series);
        EDIFLibrary prims = getHDIPrimitivesLibrary();
        ArrayList<EDIFCell> reinsert = new ArrayList<EDIFCell>();
        Map<String, Pair<String, EnumSet<IOStandard>>> seriesMacroCollapseExceptionMap =
                macroCollapseExceptionMap.getOrDefault(series, Collections.emptyMap());
        for (EDIFCell cell : prims.getCells()) {
            if (macros.containsCell(cell.getName())) {
                cell.makePrimitive();
                if (seriesMacroCollapseExceptionMap.containsKey(cell.getName())) {
                    cell.rename(seriesMacroCollapseExceptionMap.get(cell.getName()).getFirst());
                    reinsert.add(cell);
                }
            }
        }
        for (EDIFCell cell : reinsert) {
            prims.removeCell(cell);
            prims.addCell(cell);
        }

        for (String name : primsToRemoveOnCollapse) {
            prims.removeCell(name);
        }
    }

    /**
     * Keeps track of the original source directory from where this EDIF file was loaded.
     * @return Original directory path from where the EDIF file was loaded
     */
    public String getOrigDirectory() {
        return origDirectory;
    }

    protected void setOrigDirectory(String origDirectory) {
        this.origDirectory = origDirectory;
    }

    /**
     * Gets the list of EDN filenames that were present in the original directory where the EDIF
     * file was loaded from.  These may be important when loading a netlist/checkpoint back into
     * Vivado.
     * @return A list of EDN filenames that may populate encrypted cells within the netlist.
     */
    public List<String> getEncryptedCells() {
        return encryptedCells;
    }

    protected void setEncryptedCells(List<String> encryptedCells) {
        this.encryptedCells = encryptedCells;
    }

    public void addEncryptedCells(List<String> encryptedCells) {
        if (this.encryptedCells == null) {
            setEncryptedCells(encryptedCells);
            return;
        }
        this.encryptedCells.addAll(encryptedCells);
    }

    private static String READ_EDIF_CMD = "read_edif ";

    /**
     * Parses a Tcl load script generated by {@link com.xilinx.rapidwright.edif.EDIFTools#writeTclLoadScriptForPartialEncryptedDesigns(EDIFNetlist, Path, String)}.
     * and appends them to this netlist (useful for when merging designs).
     * @param tclPath Path to the existing Tcl load script for the accompanying DCP file
     */
>>>>>>> f5930b27
    public void addTclLoadEncryptedCells(Path tclPath) {

        List<String> encryptedCells = new ArrayList<>();
        for (String line : FileTools.getLinesFromTextFile(tclPath.toFile().getAbsolutePath())) {
            if (line.startsWith(READ_EDIF_CMD) && line.endsWith(".edn")) {
                String ednFileName = line.trim().substring(READ_EDIF_CMD.length());
                encryptedCells.add(ednFileName.trim());
            }
        }
        addEncryptedCells(encryptedCells);
    }

    public static EDIFNetlist readBinaryEDIF(Path path) {
        return BinaryEDIFReader.readBinaryEDIF(path);
    }

    public static EDIFNetlist readBinaryEDIF(String fileName) {
        return BinaryEDIFReader.readBinaryEDIF(fileName);
    }

    public void writeBinaryEDIF(Path path) {
        BinaryEDIFWriter.writeBinaryEDIF(path, this);
    }
    public void writeBinaryEDIF(OutputStream os) {
        BinaryEDIFWriter.writeBinaryEDIF(os, this);
    }

    public void writeBinaryEDIF(String fileName) {
        BinaryEDIFWriter.writeBinaryEDIF(fileName, this);
    }

    /**
     * Checks a flag indicating if this netlist is currently tracking changes to its EDIFCells.
     * Modified EDIFCells are tracked in a set which can be queried with {@link #getModifiedCells()}.
     * EDIFCells are determined as modified if one of the following is true:
     *   (1) A port was removed, added or modified
     *   (2) A net was removed, added or modified
     *   (3) An instance was removed, added or modified
     * @return True if this netlist is tracking EDIFCell changes, false otherwise.
     */
    public boolean isTrackingCellChanges() {
        return trackCellChanges;
    }

    /**
     * Flag to track changes to EDIFCell changes to this netlist. See {@link #isTrackingCellChanges()}
     * @param trackCellChanges True to enable tracking of EDIFCells, false to stop tracking
     */
    public void setTrackCellChanges(boolean trackCellChanges) {
        this.trackCellChanges = trackCellChanges;
    }

    public void trackChange(EDIFCell cell, EDIFChangeType type, String objectName) {
        if (isTrackingCellChanges()) {
            addTrackingChange(cell, new EDIFChange(type, objectName));
        }
    }

    public void addTrackingChange(EDIFCell cell, EDIFChange change) {
        getModifiedCells().computeIfAbsent(cell, l -> new ArrayList<>()).add(change);
    }

    public Map<EDIFCell, List<EDIFChange>> getModifiedCells() {
        if (modifiedCells == null) modifiedCells = new HashMap<>();
        return modifiedCells;
    }

    public static void main(String[] args) throws FileNotFoundException {
        CodePerfTracker t = new CodePerfTracker("EDIF Import/Export", true);
        t.start("Read EDIF");
        EDIFParser p = new EDIFParser(args[0]);
        EDIFNetlist n = p.parseEDIFNetlist();
        t.stop().start("Export EDIF");
        n.exportEDIF(args[1]);
        t.stop().printSummary();
    }
}<|MERGE_RESOLUTION|>--- conflicted
+++ resolved
@@ -121,1680 +121,6 @@
      * Reverse map that stores macro to prim collapse conditional based on IOStandards
      * (Macro to Prim (if set IOStandard is in set))
      */
-<<<<<<< HEAD
-	public static final Map<Series, Map<String,Pair<String,EnumSet<IOStandard>>>> macroCollapseExceptionMap;
-
-	public static final String IOSTANDARD_PROP = "IOStandard";
-
-	private static final EDIFPropertyValue DEFAULT_PROP_VALUE = new EDIFPropertyValue(IOStandard.DEFAULT.name(), EDIFValueType.STRING);
-	
-	static {
-	    EnumSet<IOStandard> obufExpansion = EnumSet.of(
-                                	            IOStandard.BLVDS_25,
-                                	            IOStandard.DEFAULT,
-                                	            IOStandard.DIFF_HSTL_I,
-                                	            IOStandard.DIFF_HSTL_I_12,
-                                	            IOStandard.DIFF_HSTL_I_18,
-                                	            IOStandard.DIFF_HSTL_I_DCI,
-                                	            IOStandard.DIFF_HSTL_I_DCI_12,
-                                	            IOStandard.DIFF_HSTL_I_DCI_18,
-                                	            IOStandard.DIFF_HSTL_II,
-                                	            IOStandard.DIFF_HSTL_II_18,
-                                	            IOStandard.DIFF_HSUL_12,
-                                	            IOStandard.DIFF_HSUL_12_DCI,
-                                	            IOStandard.DIFF_MOBILE_DDR,
-                                	            IOStandard.DIFF_POD10,
-                                	            IOStandard.DIFF_POD10_DCI,
-                                	            IOStandard.DIFF_POD12,
-                                	            IOStandard.DIFF_POD12_DCI,
-                                	            IOStandard.DIFF_SSTL12,
-                                	            IOStandard.DIFF_SSTL12_DCI,
-                                	            IOStandard.DIFF_SSTL135,
-                                	            IOStandard.DIFF_SSTL135_DCI,
-                                	            IOStandard.DIFF_SSTL135_II,
-                                	            IOStandard.DIFF_SSTL135_R,
-                                	            IOStandard.DIFF_SSTL15,
-                                	            IOStandard.DIFF_SSTL15_DCI,
-                                	            IOStandard.DIFF_SSTL15_II,
-                                	            IOStandard.DIFF_SSTL15_R,
-                                	            IOStandard.DIFF_SSTL18_I,
-                                	            IOStandard.DIFF_SSTL18_I_DCI,
-                                	            IOStandard.DIFF_SSTL18_II,
-                                	            IOStandard.MIPI_DPHY_DCI
-	                                        );
-
-	    macroExpandExceptionMap = new HashMap<>();
-	    macroCollapseExceptionMap = new HashMap<>();
-	    for(Series s : Series.values()) {
-	        Map<String,Pair<String,EnumSet<IOStandard>>> seriesMacroExpandExceptionMap = new HashMap<>();
-	        Map<String,Pair<String,EnumSet<IOStandard>>> seriesMacroCollapseExceptionMap = new HashMap<>();
-	        
-	        if(s == Series.Versal) continue;
-	        // Prim -> Macro (when set IOStandard matches expansion set)
-	        seriesMacroExpandExceptionMap.put("OBUFDS", new Pair<>("OBUFDS_DUAL_BUF", obufExpansion));
-	        seriesMacroExpandExceptionMap.put("OBUFTDS", new Pair<>("OBUFTDS_DUAL_BUF", obufExpansion));
-	        macroExpandExceptionMap.put(s, seriesMacroExpandExceptionMap);
-	        
-	        for(Entry<String,Pair<String,EnumSet<IOStandard>>> e : seriesMacroExpandExceptionMap.entrySet()) {
-	            Pair<String,EnumSet<IOStandard>> newPair = new Pair<>(e.getKey(), e.getValue().getSecond());
-	            seriesMacroCollapseExceptionMap.put(e.getValue().getFirst(), newPair);
-	        }
-	        macroCollapseExceptionMap.put(s, seriesMacroCollapseExceptionMap);
-	    }
-	}
-
-	public EDIFNetlist(String name){
-		super(name);
-		init();
-	}
-	
-	protected EDIFNetlist(){
-		init();
-	}
-	
-	private void init(){
-		libraries = new LinkedHashMap<>();
-		comments = new ArrayList<>();
-		metax = getNewMap();
-	}
-	
-	/**
-	 * Adds date and username build comments such as:
-	 *  (comment "Built on 'Mon May  1 15:17:36 PDT 2017'")
-  	 *  (comment "Built by 'clavin'")
-	 */
-	public void generateBuildComments(){
-		addComment("Built on '"+FileTools.getTimeString()+"'");
-		addComment("Built by '"+System.getenv().get("USER")+"'");
-	}
-	
-	/**
-	 * Adds the library to this netlist.  Checks for naming collisions
-	 * and throws a RuntimeException if it occurs.
-	 * @param library The library to add.
-	 * @return The library that was added.
-	 */
-	public EDIFLibrary addLibrary(EDIFLibrary library){
-		library.setNetlist(this);
-		EDIFLibrary collision = libraries.put(library.getName(), library); 
-		if(collision != null){
-			throw new RuntimeException("ERROR: EDIFNetlist already has "
-					+ "library named " + library.getName() );
-		}
-		return library;
-	}
-
-	public EDIFLibrary getLibrary(String name){
-		return libraries.get(name);
-	}
-	
-	public EDIFLibrary getHDIPrimitivesLibrary(){
-		EDIFLibrary primLib = libraries.get(EDIFTools.EDIF_LIBRARY_HDI_PRIMITIVES_NAME); 
-		if(primLib == null){
-			primLib = addLibrary(new EDIFLibrary(EDIFTools.EDIF_LIBRARY_HDI_PRIMITIVES_NAME));
-		}
-		return primLib;
-	}
-	
-	/**
-	 * Will create or get the specified unisim cell and ensure it is added to the HDI 
-	 * primitives library. If the cell is already in the library, it will simply get it
-	 * and return it.
-	 * @param unisim The desired Unisim cell type.
-	 * @return The current unisim cell in the HDI primitive library for this netlist.
-	 */
-	public EDIFCell getHDIPrimitive(Unisim unisim){
-		EDIFLibrary lib = getHDIPrimitivesLibrary();
-		EDIFCell cell = lib.getCell(unisim.name());
-		if(cell == null){
-			cell = Design.getUnisimCell(unisim);
-		}
-		return lib.addCell(cell);
-	}
-	
-	public EDIFLibrary getWorkLibrary(){
-		EDIFLibrary primLib = libraries.get(EDIFTools.EDIF_LIBRARY_WORK_NAME); 
-		if(primLib == null){
-			primLib = addLibrary(new EDIFLibrary(EDIFTools.EDIF_LIBRARY_WORK_NAME));
-		}
-		return primLib;
-	}
-	
-	public EDIFLibrary removeLibrary(String name){
-		return libraries.remove(name);
-	}
-	
-	public void renameNetlistAndTopCell(String newName){
-		this.setName(newName);
-		design.setName(newName);
-		EDIFLibrary topLib = design.getTopCell().getLibrary();
-		EDIFCell top = topLib.removeCell(design.getTopCell());
-		top.setName(newName);
-		topLib.addCell(top);
-		if(topCellInstance != null){
-			topCellInstance.setName(newName);
-		}
-	}
-	
-	/**
-	 * Helper method for {@link #removeUnusedCellsFromAllWorkLibraries()}
-	 * @param cellsToRemove The map keeping track of unused cells
-	 * @param cell Cell to delete from removal list
-	 */
-	private static void _keepCell(HashMap<String,HashMap<String,EDIFCell>> cellsToRemove, 
-			EDIFCell cell) {
-		EDIFLibrary lib = cell.getLibrary();
-		if(lib.isHDIPrimitivesLibrary()) return;
-		String libName = lib.getName();
-		HashMap<String,EDIFCell> libCells = cellsToRemove.get(libName);
-		if(libCells == null) {
-			throw new RuntimeException("ERROR: Cell " + cell + " references unknown library " 
-					+ libName);
-		}
-		libCells.remove(cell.getName());
-	}
-	
-	/**
-	 * Removals all unused cells from a netlist from any work library (all except hdi_primitives) 
-	 */
-	public void removeUnusedCellsFromAllWorkLibraries() {
-		HashMap<String,HashMap<String,EDIFCell>> cellsToRemove = new HashMap<>();
-		for(EDIFLibrary lib : getLibraries()) {
-			if(lib.isHDIPrimitivesLibrary()) continue;
-			cellsToRemove.put(lib.getName(), new HashMap<>(lib.getCellMap()));
-		}
-		
-		_keepCell(cellsToRemove, getTopCell());
-		for(EDIFHierCellInst i : getAllDescendants("", null, false)){
-			_keepCell(cellsToRemove, i.getCellType());
-		}
-		
-		for(Entry<String, HashMap<String,EDIFCell>> e : cellsToRemove.entrySet()) {
-			String libName = e.getKey();
-			EDIFLibrary lib = getLibrary(libName);
-			for(EDIFCell cell : e.getValue().values()) {
-				lib.removeCell(cell);
-			}
-		}
-	}
-	
-	public void removeUnusedCellsFromWorkLibrary(){
-		HashMap<String,EDIFCell> cellsToRemove = new HashMap<>(getWorkLibrary().getCellMap());
-		
-		cellsToRemove.remove(getTopCell().getName());
-		for(EDIFHierCellInst i : getAllDescendants("", null, false)){
-			if(i.getCellType().getLibrary().getName().equals(EDIFTools.EDIF_LIBRARY_WORK_NAME)){
-				cellsToRemove.remove(i.getCellType().getName());
-			}
-		}
-		
-		for(String name : cellsToRemove.keySet()){
-			getWorkLibrary().removeCell(name);
-		}
-	}
-	
-	/**
-	 * Iterates through libraries to find first cell with matching name and 
-	 * returns it.
-	 * @param legalEdifName The legal EDIF name of the cell to find.
-	 * @return The first occurring cell with the provided name. 
-	 */
-	public EDIFCell getCell(String legalEdifName){
-		for(EDIFLibrary lib : getLibraries()){
-			EDIFCell c = lib.getCell(legalEdifName);
-			if(c != null) return c;
-		}
-		return null;
-	}
-	
-	/**
-	 * @return the design
-	 */
-	public EDIFDesign getDesign() {
-		return design;
-	}
-
-	/**
-	 * @param design the design to set
-	 */
-	public void setDesign(EDIFDesign design) {
-		this.design = design;
-	}
-	
-	
-	
-	public Device getDevice() {
-		if(device == null) {
-			String partName = EDIFTools.getPartName(this);
-			if(partName != null) {
-				device = Device.getDevice(partName);
-			}
-			if(device == null) {
-				System.err.println("WARNING: PART property on EDIF Design object not set correctly,"
-						+ " currently set to '"+partName+"', couldn't load device.");
-			}
-		}
-		return device;
-	}
-
-	public void setDevice(Device device) {
-		this.device = device;
-	}
-
-	public EDIFCell getTopCell(){
-		return design.getTopCell();
-	}
-	
-	public EDIFCellInst getTopCellInst(){
-		if(topCellInstance == null){
-			topCellInstance = getTopCell().createCellInst("top", null);
-		}
-		return topCellInstance;
-	}
-
-	private EDIFHierCellInst topHierCellInstance;
-	public EDIFHierCellInst getTopHierCellInst() {
-		if (topHierCellInstance == null) {
-			topHierCellInstance = EDIFHierCellInst.createTopInst(getTopCellInst());
-		}
-		return topHierCellInstance;
-	}
-
-	public boolean addComment(String comment){
-		return comments.add(comment);
-	}
-	
-	public EDIFPropertyValue addMetax(String key, EDIFPropertyValue value){
-		return metax.put(key, value);
-	}
-
-	/**
-	 * @return the comments
-	 */
-	public List<String> getComments() {
-		return comments;
-	}
-
-	/**
-	 * Migrates all cells in the provided library
-	 * into the standard work library.  
-	 * @param library The library with cells to be migrated to work.
-	 */
-	public void migrateToWorkLibrary(String library) {
-		EDIFLibrary work = getWorkLibrary();
-		EDIFLibrary oldWork = getLibrary(library);
-		List<EDIFCell> toRemove = new ArrayList<>(oldWork.getCells());
-		for (EDIFCell c : toRemove) {
-			work.addCell(c);
-			oldWork.removeCell(c);
-		}
-		removeLibrary(library);
-	}
-
-	/**
-	 * Migrates all libraries except HDI primitives and work to 
-	 * the work library.
-	 */
-	public void consolidateAllToWorkLibrary() {
-		List<EDIFLibrary> librariesToMigrate = new ArrayList<>();
-		for (EDIFLibrary l : getLibraries()) {
-			if (!l.isHDIPrimitivesLibrary() && !l.isWorkLibrary()) {
-				librariesToMigrate.add(l);
-			}
-		}
-		for (EDIFLibrary l : librariesToMigrate) {
-			migrateToWorkLibrary(l.getName());
-		}
-	}
-
-	private EDIFCell migrateCellAndSubCellsWorker(EDIFCell cell) {
-		EDIFLibrary destLib = getLibrary(cell.getLibrary().getName());
-		if(destLib == null){
-			if(cell.getLibrary().getName().equals(EDIFTools.EDIF_LIBRARY_HDI_PRIMITIVES_NAME)){
-				destLib = getHDIPrimitivesLibrary();
-			}else{
-				destLib = addLibrary(new EDIFLibrary(cell.getLibrary().getName()));
-			}
-		}
-
-		EDIFCell existingCell = destLib.getCell(cell.getName());
-		if(existingCell == null){
-			destLib.addCell(cell);
-			for(EDIFCellInst inst : cell.getCellInsts()){
-				inst.setCellType(migrateCellAndSubCellsWorker(inst.getCellType()));
-				//The view might have changed
-				inst.getViewref().setName(inst.getCellType().getView());
-			}
-			return cell;
-		} else {
-			return existingCell;
-		}
-	}
-	
-	/**
-	 * This moves the cell and all of its descendants into this netlist.  This is a destructive
-	 * operation for the source netlist.
-	 * @param cell The cell (and all its descendants) to move into this netlist's libraries
-	 */
-	public void migrateCellAndSubCells(EDIFCell cell) {
-		migrateCellAndSubCellsWorker(cell);
-	}
-
-
-	public void migrateCellAndSubCells(EDIFCell cell, boolean uniqueifyCollisions){
-		if (!uniqueifyCollisions){
-			migrateCellAndSubCells(cell);
-			return;
-		}
-
-		Queue<EDIFCell> cells = new LinkedList<>(); // which contains cells that have been added to libraries but whose subcells haven't.
-		//Step 1: add the top cell to the library.
-		//If the top cell belongs to HDIPrimitivesLibrary && the top cell exists in HDIPrimitivesLibrary, return and do nothing.
-		//Otherwise, the code would add the top cell to the library; if repeat happens, using "parameterized" suffix to distinguish
-		EDIFLibrary destLibTop = getLibrary(cell.getLibrary().getName());
-		if(destLibTop == null){
-			if(cell.getLibrary().getName().equals(EDIFTools.EDIF_LIBRARY_HDI_PRIMITIVES_NAME)){
-				destLibTop = getHDIPrimitivesLibrary();
-			}else{
-				destLibTop = addLibrary(new EDIFLibrary(cell.getLibrary().getName()));
-			}
-		}
-		if (destLibTop.containsCell(cell) && destLibTop.getName().equals(EDIFTools.EDIF_LIBRARY_HDI_PRIMITIVES_NAME))
-			return;
-		int i=0;
-		String currentCellName = cell.getName();
-		while (destLibTop.containsCell(cell)) {
-			cell.setName(currentCellName + "_parameterized" + i);
-			cell.setView(currentCellName + "_parameterized" + i);
-			i++;
-		}
-		destLibTop.addCell(cell);
-		cells.add(cell);
-
-		//Step 2: add the subcells, subsubcells... to the library.
-		//Do it like before, but updating the celltype of each cellInst should be noticed.
-		while(!cells.isEmpty()){
-			EDIFCell pollFromCells = cells.poll();
-			for(EDIFCellInst inst : pollFromCells.getCellInsts()) {
-				EDIFCell instCellType = inst.getCellType();
-				EDIFLibrary destLibSub = getLibrary(instCellType.getLibrary().getName());
-				if (destLibSub == null) {
-					if (instCellType.getLibrary().getName().equals(EDIFTools.EDIF_LIBRARY_HDI_PRIMITIVES_NAME)) {
-						destLibSub = getHDIPrimitivesLibrary();
-					} else {
-						destLibSub = addLibrary(new EDIFLibrary(instCellType.getLibrary().getName()));
-					}
-				}
-				if (destLibSub.containsCell(instCellType) && destLibSub.getName().equals(EDIFTools.EDIF_LIBRARY_HDI_PRIMITIVES_NAME))
-					continue;
-				i=0;
-				currentCellName = instCellType.getName();
-				if(checkIfAlreadyInLib(instCellType, destLibSub)) {
-					inst.setViewref(instCellType.getEDIFView());
-					continue;
-				}
-				while (destLibSub.containsCell(instCellType) && !checkIfAlreadyInLib(instCellType, destLibSub)) {
-					String newName = currentCellName + "_parameterized" + i;
-					instCellType.setName(newName);
-					instCellType.setView(newName);
-					i++;
-				}
-				inst.setCellType(instCellType); // updating the celltype, which could be changed due to adding suffix
-				destLibSub.addCell(instCellType);
-				cells.add(instCellType);
-			}
-		}
-	}
-
-	/**
-	 * This copies the cell and all of its descendants into this netlist.
-	 * @param cell The cell (and all its descendants) to copy into this netlist's libraries
-	 */
-	public void copyCellAndSubCells(EDIFCell cell) {
-		Set<EDIFCell> copiedCells = new HashSet<>();
-		copyCellAndSubCellsWorker(cell, copiedCells);
-	}
-
-	private EDIFCell copyCellAndSubCellsWorker(EDIFCell cell, Set<EDIFCell> copiedCells) {
-		EDIFLibrary destLib = getLibrary(cell.getLibrary().getName());
-		if(destLib == null){
-			if(cell.getLibrary().isHDIPrimitivesLibrary()){
-				destLib = getHDIPrimitivesLibrary();
-			}else{
-				destLib = addLibrary(new EDIFLibrary(cell.getLibrary().getName()));
-			}
-		}
-
-		EDIFCell existingCell = destLib.getCell(cell.getName());
-		if(existingCell == null){
-			EDIFCell newCell = new EDIFCell(destLib, cell, cell.getName());
-			copiedCells.add(newCell);
-			for(EDIFCellInst inst : newCell.getCellInsts()){
-				inst.setCellType(copyCellAndSubCellsWorker(inst.getCellType(), copiedCells));
-				//The view might have changed
-				inst.getViewref().setName(inst.getCellType().getView());
-			}
-			return newCell;
-		} else {
-			if (destLib.isHDIPrimitivesLibrary() || copiedCells.contains(existingCell)  || cell==existingCell) {
-				return existingCell;
-			}
-			throw new RuntimeException("ERROR: Destination netlist already contains EDIFCell named " +
-					"'" + cell.getName() + "' in library '" + destLib.getName() + "'");
-		}
-	}
-
-	private boolean checkIfAlreadyInLib(EDIFCell cell, EDIFLibrary lib) {
-		EDIFCell existing = lib.getCell(cell.getName());
-		if(existing == cell && lib.getNetlist() == cell.getLibrary().getNetlist()) {
-			return true;
-		}
-		return false;
-	}
-	
-	/**
-	 * Will change the netlist name and top cell and instance name.
-	 * @param newName New name for the netlist
-	 */
-	public void changeTopName(String newName){
-		this.setName(newName);
-		this.design.setName(newName);
-		EDIFCell top = this.design.getTopCell(); 
-		EDIFLibrary lib = top.getLibrary();
-		top.getLibrary().removeCell(top);
-		top.setName(newName);
-		lib.addCell(top);
-	}
-	
-	/**
-	 * @return the libraries
-	 */
-	public Map<String, EDIFLibrary> getLibrariesMap() {
-		return libraries;
-	}
-	
-	public Collection<EDIFLibrary> getLibraries(){
-		return libraries.values();
-	}
-	
-	/**
-	 * Get Libraries in export order so that any cell instance appearing in a library will only 
-	 * refer to cells in its own library or previous libraries in the list.  This is a pre-requisite
-	 * for export to a file.
-	 * @return List of all libraries in the netlist sorted for valid export, HDIPrimitives library
-	 * is always first.
-	 */
-	public List<EDIFLibrary> getLibrariesInExportOrder() {
-		Set<EDIFLibrary> toExport = new LinkedHashSet<EDIFLibrary>();
-		// Assume HDI Primitives are always first as they should not refer to any previous libraries
-		toExport.add(getHDIPrimitivesLibrary());
-		
-		Map<String, HashSet<EDIFLibrary>> deps = new HashMap<String, HashSet<EDIFLibrary>>();
-		for(EDIFLibrary lib : getLibraries()) {
-			if(lib.isHDIPrimitivesLibrary()) continue;
-			HashSet<EDIFLibrary> externalRefs = 
-					new HashSet<EDIFLibrary>(lib.getExternallyReferencedLibraries());
-			externalRefs.remove(getHDIPrimitivesLibrary());
-			
-			if(externalRefs.isEmpty()) {
-				toExport.add(lib);
-			} else {
-				deps.put(lib.getName(), externalRefs);
-			}
-		}
-		
-		Queue<Entry<String, HashSet<EDIFLibrary>>> q = new LinkedList<>(deps.entrySet());
-		int lastSize = q.size();
-		int size = lastSize;
-		int watchdog = 10;
-		while(!q.isEmpty()) {
-			Entry<String,HashSet<EDIFLibrary>> curr = q.poll();
-			size--;
-			if(toExport.containsAll(curr.getValue())) {
-				toExport.add(getLibrary(curr.getKey()));
-				continue;
-			} 
-			q.add(curr);
-			if(!q.isEmpty() && size == 0) {
-				if(q.size() == lastSize) {
-					watchdog--;
-					if(watchdog == 0) {
-						throw new RuntimeException("Circular dependency in EDIF Libraries between "
-								+ "cells.  Please merge libraries or resolve dependency.");
-					}
-					lastSize = q.size();
-					size = lastSize;
-				}
-			}
-		}
-		
-		return new ArrayList<>(toExport);
-	}
-
-	public static final byte[] EXPORT_CONST_EDIF_VERSION = "\n  (edifversion 2 0 0)\n  (edifLevel 0)\n  (keywordmap (keywordlevel 0))\n(status\n (written\n  (timeStamp ".getBytes(StandardCharsets.UTF_8);
-	public static final byte[] EXPORT_CONST_EDIF_HEAD = "(edif ".getBytes(StandardCharsets.UTF_8);
-	public static final byte[] EXPORT_CONST_PROGRAM = (")\n  (program \"" + Device.FRAMEWORK_NAME + "\" (version \"" + Device.RAPIDWRIGHT_VERSION + "\"))\n").getBytes(StandardCharsets.UTF_8);
-	public static final byte[] EXPORT_CONST_CLOSE_NL = ")\n".getBytes(StandardCharsets.UTF_8);
-	public static final byte[] EXPORT_CONST_QUOTE_CLOSE_NL = "\")\n".getBytes(StandardCharsets.UTF_8);
-	public static final byte[] EXPORT_CONST_COMMENT = "  (comment \"".getBytes(StandardCharsets.UTF_8);
-	public static final byte[] EXPORT_CONST_META_X = "(metax ".getBytes(StandardCharsets.UTF_8);
-	public static final byte[] EXPORT_CONST_DOUBLE_CLOSE = " )\n)\n".getBytes(StandardCharsets.UTF_8);
-	public static final byte[] EXPORT_CONST_DESIGN_START = "(comment \"Reference To The Cell Of Highest Level\")\n\n  (design ".getBytes(StandardCharsets.UTF_8);
-	public static final byte[] EXPORT_CONST_CELLREF = "\n    (cellref ".getBytes(StandardCharsets.UTF_8);
-	public static final byte[] EXPORT_CONST_LIBRARYREF = " (libraryref ".getBytes(StandardCharsets.UTF_8);
-	public static final byte[] EXPORT_CONST_CLOSE_REF = "))\n".getBytes(StandardCharsets.UTF_8);
-	public static final byte[] EXPORT_CONST_PROP_INDENT = "    ".getBytes(StandardCharsets.UTF_8);
-	public static final byte[] EXPORT_CONST_CLOSE_DESIGN = "  )\n".getBytes(StandardCharsets.UTF_8);
-	public static final byte[] EXPORT_CONST_CLOSE_EDIF = ")\n".getBytes(StandardCharsets.UTF_8);
-
-
-	public void exportEDIF(OutputStream out, boolean stable) throws IOException {
-		try (BufferedOutputStream os = new BufferedOutputStream(out)) {
-			final ParallelDCPOutput dos = ParallelismTools.getParallel() ?
-					ParallelDCPOutput.cast(out) : null;
-
-			EDIFWriteLegalNameCache<?> cache = dos!=null ? EDIFWriteLegalNameCache.multiThreaded() : EDIFWriteLegalNameCache.singleThreaded();
-
-			os.write(EXPORT_CONST_EDIF_HEAD);
-			exportEDIFName(os, cache);
-			os.write(EXPORT_CONST_EDIF_VERSION);
-			if (stable) {
-				os.write("1970 01 01 00 00 00".getBytes(StandardCharsets.UTF_8));
-			} else {
-				SimpleDateFormat formatter = new SimpleDateFormat("yyyy MM dd HH mm ss");
-				os.write(formatter.format(new Date()).getBytes(StandardCharsets.UTF_8));
-			}
-			os.write(EXPORT_CONST_PROGRAM);
-			for (String comment : getComments()) {
-				os.write(EXPORT_CONST_COMMENT);
-				os.write(comment.getBytes(StandardCharsets.UTF_8));
-				os.write(EXPORT_CONST_QUOTE_CLOSE_NL);
-			}
-			for (Entry<String, EDIFPropertyValue> e : EDIFTools.sortIfStable(metax, stable)) {
-				os.write(EXPORT_CONST_META_X);
-				os.write(e.getKey().getBytes(StandardCharsets.UTF_8));
-				os.write(' ');
-				e.getValue().writeEDIFString(os);
-				os.write(EXPORT_CONST_CLOSE_NL);
-			}
-			os.write(EXPORT_CONST_DOUBLE_CLOSE);
-
-			List<EDIFLibrary> librariesToWrite = new ArrayList<>();
-			librariesToWrite.add(getHDIPrimitivesLibrary());
-			for(EDIFLibrary lib : EDIFTools.sortIfStable(getLibrariesMap().values(), stable)){
-				if(lib.getName().equals(EDIFTools.EDIF_LIBRARY_HDI_PRIMITIVES_NAME)) continue;
-				librariesToWrite.add(lib);
-			}
-
-			if (dos != null) {
-				Deque<Future<ParallelDCPInput>> streamFutures = new ArrayDeque<>();
-				for (EDIFLibrary lib : librariesToWrite) {
-					streamFutures.addAll(lib.exportEDIF(cache));
-				}
-
-				os.flush();
-
-				while (!streamFutures.isEmpty()) {
-					try {
-						ParallelDCPInput dis = ParallelismTools.joinFirst(streamFutures);
-						dos.write(dis);
-					} catch (IOException e) {
-						throw new RuntimeException(e);
-					}
-				}
-			} else {
-				for (EDIFLibrary lib : librariesToWrite) {
-					lib.exportEDIF(os, cache, stable);
-				}
-			}
-
-			os.write(EXPORT_CONST_DESIGN_START);
-			EDIFDesign design = getDesign();
-			if (design != null) {
-				design.exportEDIFName(os, cache);
-				os.write(EXPORT_CONST_CELLREF);
-				os.write(cache.getLegalEDIFName(design.getTopCell().getName()));
-				os.write(EXPORT_CONST_LIBRARYREF);
-				os.write(cache.getLegalEDIFName(design.getTopCell().getLibrary().getName()));
-				os.write(EXPORT_CONST_CLOSE_REF);
-				design.exportEDIFProperties(os, EXPORT_CONST_PROP_INDENT, cache, stable);
-				os.write(EXPORT_CONST_CLOSE_DESIGN);
-			}
-			os.write(EXPORT_CONST_CLOSE_EDIF);
-		}
-	}
-	public void exportEDIF(OutputStream out) throws IOException {
-		exportEDIF(out, false);
-	}
-
-	public void exportEDIF(Path fileName, boolean stable){
-		try (OutputStream out = Files.newOutputStream(fileName)){
-			exportEDIF(out, stable);
-		} catch (IOException e) {
-			MessageGenerator.briefError("ERROR: Failed to export EDIF file " + fileName);
-			e.printStackTrace();
-		}
-	}
-
-	public void exportEDIF(Path fileName){
-		exportEDIF(fileName, false);
-	}
-
-	public void exportEDIF(String fileName) {
-		exportEDIF(Paths.get(fileName));
-	}
-
-
-	/**
-	 * Based on a hierarchical string, this method will get the instance corresponding
-	 * to the name provided.
-	 *
-	 * If more hierarchy information is needed, consider using
-	 * {@link EDIFNetlist#getHierCellInstFromName(String)} instead.
-	 *
-	 * @param name Hierarchical name of the instance, for example: 'clk_wiz/inst/bufg0'
-	 * @return The instance corresponding to the provided name.  If the name string is empty,
-	 * it returns the top cell instance.
-	 */
-	public EDIFCellInst getCellInstFromHierName(String name){
-		final EDIFHierCellInst hierCellInst = getHierCellInstFromName(name);
-		if (hierCellInst == null) {
-			return null;
-		}
-		return hierCellInst.getInst();
-	}
-
-
-	
-	/**
-	 * Based on a hierarchical string name, this method gets and returns the net inside
-	 * the instance.  
-	 * @param netName The hierarchical name of the net to get, for example: 'inst0/inst1/inst2/net0'
-	 * @return The hierarchical net, or null if none could be found.
-	 */
-	public EDIFNet getNetFromHierName(String netName){
-		EDIFHierNet net = getHierNetFromName(netName);
-		return net == null ? null : net.getNet();
-	}
-	
-	/**
-	 * Gets the hierarchical port instance object from the full name.
-	 * @param hierPortInstName Full hierarchical name of the port instance. 
-	 * @return The port instance of interest or null if none could be found.
-	 */
-	public EDIFHierPortInst getHierPortInstFromName(String hierPortInstName){
-		return getHierObject(
-				hierPortInstName,
-				EDIFCellInst::getPortInst,
-				(ehci, pi) -> new EDIFHierPortInst(ehci.getParent(), pi) //TODO can we avoid the call to getParent()? We are constructing
-		);
-	}
-	
-	/**
-	 * Looks at the hierarchical name and returns the parent or instance above.  For example:
-	 * {@code "block0/operator0" -> "block0"; "block0" -> ""; "" -> ""}
-	 *
-	 * This cannot handle instance names with slashes and is therefore deprecated. Use {@link EDIFHierCellInst#getParent()} instead.
-	 *
-	 * @param hierReferenceName Hierarchical reference name
-	 * @return 
-	 */
-	@Deprecated
-	public static String getHierParentName(String hierReferenceName){
-		if(hierReferenceName == null) return null;
-		if(hierReferenceName.length() == 0) return hierReferenceName;
-		int lastSep = hierReferenceName.lastIndexOf(EDIFTools.EDIF_HIER_SEP);
-		if(lastSep != -1){
-			return hierReferenceName.substring(0,lastSep);
-		}		
-		return "";
-	}
-	
-	/**
-	 * Gets the next level hierarchical child instance name from an ancestor. Assumes descendant is
-	 * instantiated within ancestor at some level.  
-	 * 
-	 * For example:
-	 * {@code
-	 * getNextHierChildName("a/b/c", "a/b/c/d/e") returns "a/b/c/d"
-	 * getNextHierChildName("a/b/c", "a/b/c/d") returns "a/b/c/d"
-	 * getNextHierChildName("a/b/c", "a/b/d") returns null
-	 * getNextHierChildName("a/b/c", "a/b/c") returns null
-	 * }
-	 *
-	 * This cannot handle instance names with slashes and is therefore deprecated. Use {@link EDIFHierCellInst} instead.
-	 *
-	 * @param ancestor The parent or more shallow instance in a netlist
-	 * @param descendent The child or deeper instance in a netlist
-	 * @return The name of the next hierarchical child instance in the ancestor/descendant chain.  
-	 * Returns null if none could be found.  
-	 */
-	@Deprecated
-	public static String getNextHierChildName(String ancestor, String descendent) {
-		if(ancestor == null || descendent == null) return null;
-		if(!descendent.startsWith(ancestor)) return null;
-		if(ancestor.equals(descendent)) return null;
-		int nextHierSeparator = descendent.indexOf(EDIFTools.EDIF_HIER_SEP, ancestor.length()+1);
-		if(nextHierSeparator == -1) return descendent;
-		return descendent.substring(0,nextHierSeparator);
-	}
-
-	/**
-	 * Resolve as much of a hierarchical name as possible to a List of EDIFCellInsts, suitable for creating a EDIFHierCellInst from.
-	 * Also return the unmatched portion
-	 * @param name the hierarchical name
-	 * @return A pair of EdifHierCellInst and the unmatched portion of the name. The name may be null if we found a complete match
-	 */
-	private Pair<List<EDIFCellInst>, String> getHierObject(String name) {
-		if(name.isEmpty()) return new Pair<>(Collections.singletonList(getTopCellInst()), null);
-		String[] parts = name.split(EDIFTools.EDIF_HIER_SEP);
-
-		// Sadly, cells can be named 'fred/' instead of 'fred', this code handles this situation
-		if(name.charAt(name.length()-1) == '/') {
-			parts[parts.length-1] = parts[parts.length-1] + EDIFTools.EDIF_HIER_SEP;
-		}
-
-		List<EDIFCellInst> cells = new ArrayList<>(parts.length);
-		EDIFCellInst currInst = getTopCellInst();
-		cells.add(currInst);
-
-		for(int i=0; i < parts.length; i++){
-			EDIFCellInst checkInst = currInst.getCellType().getCellInst(parts[i]);
-			// Someone named their instance with hierarchy separators, joy!
-			if(checkInst == null){
-				StringBuilder sb = new StringBuilder(parts[i]);
-				i++;
-				while(checkInst == null && i < parts.length){
-					sb.append(EDIFTools.EDIF_HIER_SEP);
-					sb.append(parts[i]);
-					checkInst = currInst.getCellType().getCellInst(sb.toString());
-					if(checkInst == null) i++;
-				}
-				if (checkInst == null) {
-					// Try searching other direction
-					String prefixHierName = ""; 
-					for(int j=0; j < cells.size(); j++) {
-					    EDIFCellInst curr = cells.get(j);
-					    prefixHierName += curr == getTopCellInst() ? "" : (curr.getName() + "/");
-					    int index = name.indexOf(prefixHierName);
-					    String suffixHierName = name.substring(index + prefixHierName.length()); 
-					    EDIFCellInst match = curr.getCellType().getCellInst(suffixHierName);
-					    if(match != null) {
-			                        for(int k=cells.size()-1; k > j; k--) {
-			                            cells.remove(k);
-			                        }
-			                        cells.add(match);
-			                        return new Pair<>(cells, null);
-					    }
-					}
-					//Not found
-					return new Pair<>(cells, sb.toString());
-				}
-			}
-			currInst = checkInst;
-			cells.add(currInst);
-		}
-		return new Pair<>(cells, null);
-	}
-
-	private EDIFHierCellInst cellListToHier(List<EDIFCellInst> cells) {
-		//Is toplevel?
-		if (cells.size()==1) {
-			return getTopHierCellInst();
-		} else {
-			return EDIFHierCellInst.create(cells.toArray(new EDIFCellInst[0]));
-		}
-	}
-
-	/**
-	 * Parse a hierarchical name into an object of some sort.
-	 *
-	 * As '/' can occur within names and is the hierarchy separator, we have to try quite a few combinations of names.
-	 * @param hierObjName the name to parse
-	 * @param relativeLookup try to match a name to some local object. should return null if there is no match.
-	 * @param hierConstructor construct an hierarchical object from a hierarchical cell and a relative object
-	 * @param <RelObjT> relative object type
-	 * @param <HierObjT> hierarchical object type
-	 * @return the constructed hierarchical object or null if not found
-	 */
-	private <RelObjT, HierObjT> HierObjT getHierObject(
-			String hierObjName,
-			BiFunction<EDIFCellInst, String, RelObjT> relativeLookup,
-			BiFunction<EDIFHierCellInst, RelObjT, HierObjT> hierConstructor
-	) {
-		Pair<List<EDIFCellInst>, String> hierPair = getHierObject(hierObjName);
-
-		List<EDIFCellInst> currentHierarchy = hierPair.getFirst();
-		String relObjName = hierPair.getSecond();
-
-		if (relObjName == null) {
-			//Name collision between cell inst names and what we are searching for, immediately move one level up
-			final EDIFCellInst leafCellInst = currentHierarchy.get(currentHierarchy.size() - 1);
-			relObjName = leafCellInst.getName();
-			currentHierarchy.remove(currentHierarchy.size()-1);
-		}
-
-		while (!currentHierarchy.isEmpty()) {
-			final EDIFCellInst leafCellInst = currentHierarchy.get(currentHierarchy.size() - 1);
-			RelObjT relObj = relativeLookup.apply(leafCellInst, relObjName);
-			if (relObj != null) {
-				return hierConstructor.apply(cellListToHier(currentHierarchy), relObj);
-			}
-
-			//Not found, move one level up
-			relObjName = leafCellInst.getName() + EDIFTools.EDIF_HIER_SEP + relObjName;
-			currentHierarchy.remove(currentHierarchy.size()-1);
-		}
-		return null;
-	}
-
-	/**
-	 * Creates a new hierarchical cell instance reference from the provided hierarchical cell 
-	 * instance name
-	 * @param name Full hierarchical cell instance name
-	 * @return Hierarchical cell instance reference or null if named instance could not be found
-	 */
-	public EDIFHierCellInst getHierCellInstFromName(String name) {
-		final Pair<List<EDIFCellInst>, String> hierObject = getHierObject(name);
-		//Incomplete match?
-		if (hierObject.getSecond() != null) {
-			return null;
-		}
-		return cellListToHier(hierObject.getFirst());
-	}
-	
-	/**
-	 * Gets the hierarchical net from the netname provided. Returns the wrapped EDIFNet, with the hierarchical
-	 * String in {@link EDIFHierNet}.
-	 * @param netName Full hierarchical name of the net to retrieve. 
-	 * @return The absolute net with hierarchical name, or null if none could be found.
-	 */
-	public EDIFHierNet getHierNetFromName(String netName){
-		return getHierObject(
-				netName,
-				(eci, n) -> eci.getCellType().getNet(n),
-				EDIFHierNet::new
-		);
-	}
-	public Net getPhysicalNetFromPin(String parentHierInstName, EDIFPortInst p, Design d) {
-		return getPhysicalNetFromPin(new EDIFHierPortInst(getHierCellInstFromName(parentHierInstName), p), d);
-	}
-	public Net getPhysicalNetFromPin(EDIFHierPortInst p, Design d){
-		if (p.getHierarchicalInst().isTopLevelInst()) {
-			if (p.getNet().getName().equals(EDIFTools.LOGICAL_GND_NET_NAME)) return d.getGndNet();
-			if (p.getNet().getName().equals(EDIFTools.LOGICAL_VCC_NET_NAME)) return d.getVccNet();
-		}
-		
-		Map<EDIFHierNet,EDIFHierNet> parentNetMap = getParentNetMap();
-		EDIFHierNet parentNetName = parentNetMap.get(p.getHierarchicalNet());
-		Net n = d.getNet(parentNetName.getHierarchicalNetName());
-		if(n == null){
-			if(parentNetName == null){
-				// Maybe it is GND/VCC
-				List<EDIFPortInst> src = p.getNet().getSourcePortInsts(false);
-				if(src.size() > 0 && src.get(0).getCellInst() != null){
-					String cellType = src.get(0).getCellInst().getCellType().getName();
-					if(cellType.equals("GND")) return d.getGndNet();
-					if(cellType.equals("VCC")) return d.getVccNet();
-				}
-			}
-			if(parentNetName == null) {
-				System.err.println("WARNING: Could not find parent of net \"" + p.getHierarchicalNet() +
-						"\", please check that the netlist is fully connected through all levels of "
-						+ "hierarchy for this net.");
-			}
-			EDIFNet logicalNet = parentNetName.getNet();
-			List<EDIFPortInst> eprList = logicalNet.getSourcePortInsts(false);
-			if(eprList.size() > 1) throw new RuntimeException("ERROR: Bad assumption on net, has two sources.");
-			if(eprList.size() == 1){
-				String cellTypeName = eprList.get(0).getCellInst().getCellType().getName();
-				if(cellTypeName.equals("GND")){
-					return d.getGndNet();
-				}else if(cellTypeName.equals("VCC")){
-					return d.getVccNet();
-				}				
-			}
-			// If size is 0, assume top level port in an OOC design
-
-			n = d.createNet(parentNetName.getHierarchicalNetName());
-			n.setLogicalNet(logicalNet);
-		}
-		return n;
-	}
-	
-	/**
-	 * Searches all EDIFCellInst objects to find those with matching names
-	 * against the wildcard pattern.  
-	 * @param wildcardPattern Search pattern that includes alphanumeric and wildcards (*).
-	 * @return The list of all matching EDIFHierCellInst 
-	 */
-	public List<EDIFHierCellInst> findCellInsts(String wildcardPattern){
-		return getAllDescendants("", wildcardPattern, false);
-	}
-
-	/**
-	 * Searches all lower levels of hierarchy to find all leaf descendants.  It returns a
-	 * list of all leaf cells that fall under the hierarchy of the provided instance name.
-	 * @param instanceName Name of the instance to start searching from.
-	 * @return A list of all leaf cell instances or null if the instanceName was not found.
-	 */
-	public List<EDIFHierCellInst> getAllLeafDescendants(String instanceName){
-		return getAllLeafDescendants(getHierCellInstFromName(instanceName));
-	}
-	/**
-	 * Searches all lower levels of hierarchy to find all leaf descendants.  It returns a
-	 * list of all leaf cells that fall under the hierarchy of the provided instance name.
-	 * @param instance The instance to start searching from.
-	 * @return A list of all leaf cell instances or null if the instanceName was not found.
-	 */
-	public List<EDIFHierCellInst> getAllLeafDescendants(EDIFHierCellInst instance){
-		List<EDIFHierCellInst> leafCells = new ArrayList<>();
-
-
-		Queue<EDIFHierCellInst> toProcess = new LinkedList<EDIFHierCellInst>();
-		toProcess.add(instance);
-		
-		while(!toProcess.isEmpty()){
-			EDIFHierCellInst curr = toProcess.poll();
-			if(curr.getCellType().isPrimitive()){
-				leafCells.add(curr);
-			}else{
-				curr.addChildren(toProcess);
-			}
-		}
-		return leafCells;
-	}
-	
-	private String convertWildcardToRegex(String wildcardPattern){
-		if(wildcardPattern == null) return null;
-		StringBuilder sb = new StringBuilder();
-		for(int i=0; i < wildcardPattern.length(); i++){
-			char c = wildcardPattern.charAt(i);
-			switch (c) {
-				case '*':
-					sb.append(".*");
-					break;
-				case '?': case '\\': case '{': case '}': case '|':
-				case '^': case '$':  case '(': case ')': case '[': case ']':
-					sb.append("\\");
-					sb.append(c);
-					break;
-				default:
-					sb.append(c);
-			}
-		}
-		sb.append("$");
-		return sb.toString();
-	}
-
-	public List<EDIFHierCellInst> getAllLeafDescendants(String instanceName, String wildcardPattern){
-		return getAllDescendants(instanceName, wildcardPattern, true);
-	}
-		
-	
-	/**
-	 * Searches all lower levels of hierarchy to find descendants.  It returns the
-	 * set of all cells that fall under the hierarchy of the provided instance name.
-	 * @param instanceName Name of the instance to start searching from.
-	 * @param wildcardPattern if non-null, filters results by matching wildcard pattern
-	 * @param leavesOnly Flag indicating if only leaf cells should be included
-	 * @return A set of all leaf cell instances or null if the instanceName was not found.
-	 */
-	public List<EDIFHierCellInst> getAllDescendants(String instanceName, String wildcardPattern, boolean leavesOnly){
-		List<EDIFHierCellInst> children = new ArrayList<>();
-
-		final EDIFHierCellInst eci = getHierCellInstFromName(instanceName);
-		if (eci==null) {
-			return null;
-		}
-		Queue<EDIFHierCellInst> q = new LinkedList<>();
-		q.add(eci);
-		String pattern = convertWildcardToRegex(wildcardPattern);
-		Pattern pat = wildcardPattern != null ? Pattern.compile(pattern) : null;
-		
-		while(!q.isEmpty()){
-			EDIFHierCellInst i = q.poll();
-			for(EDIFCellInst child : i.getInst().getCellType().getCellInsts()){
-				EDIFHierCellInst newCell = i.getChild(child);
-				if(newCell.getInst().getCellType().isPrimitive()){
-					if(pat != null && !pat.matcher(newCell.getFullHierarchicalInstName()).matches()){
-						continue;
-					}
-					children.add(newCell);
-				} else{
-					q.add(newCell);
-					if(!leavesOnly) {
-						if(pat != null && !pat.matcher(newCell.getFullHierarchicalInstName()).matches()){
-							continue;
-						}
-						children.add(newCell);
-					}
-				}
-			}
-		}
-		
-		return children;
-	}
-	
-	private static boolean isDeviceNullPrinted = false;
-	private boolean isTransformPrim(EDIFHierPortInst p){
-		EDIFCellInst cellInst = p.getPortInst().getCellInst();
-		if(!cellInst.getCellType().isPrimitive()) return false;
-		Unisim u = Unisim.valueOf(p.getPortInst().getCellInst().getCellType().getName());
-		if(device == null && !isDeviceNullPrinted){
-			System.err.println("WARNING: EDIFNetlist.device==null when calling isTransformPrim(), results may be incorrect");
-			isDeviceNullPrinted = true;
-		}
-		return u.hasTransform(device == null ? Series.UltraScale : device.getSeries());
-	}
-
-	public static NetType identifyNetType(EDIFHierPortInst source) {
-		String cellType = source.getPortInst().getCellInst() == null ? "" : source.getPortInst().getCellInst().getCellType().getName();
-		if (cellType.equals("GND")) {
-			return NetType.GND;
-		}
-		if (cellType.equals("VCC")) {
-			return NetType.VCC;
-		}
-		return NetType.WIRE;
-	}
-
-	/**
-	 * Get's all equivalent nets in the netlist from the provided net name.
-	 * The returned list also includes the provided netName.
-	 * @param initialNet Full hierarchical netname to use as a starting point in the search.
-	 * @return A list of all electrically connected nets in the netlist that are equivalent.  
-	 * The list is composed of all full hierarchical net names or an empty list if netName is invalid.
-	 */
-	public List<EDIFHierNet> getNetAliases(EDIFHierNet initialNet){
-		if(physicalNetPinMap == null){
-			physicalNetPinMap = new HashMap<>();
-			physicalGndPins = new ArrayList<>();
-			physicalVccPins = new ArrayList<>();
-		}
-		ArrayList<EDIFHierPortInst> leafCellPins = new ArrayList<>();
-		List<EDIFHierNet> aliases = new ArrayList<>();
-		Queue<EDIFHierNet> queue = new ArrayDeque<>();
-		queue.add(initialNet);
-		HashSet<EDIFHierNet> visited = new HashSet<>();
-
-		EDIFHierPortInst source = null;
-		EDIFHierNet parentNet = null;
-		while (!queue.isEmpty()) {
-			EDIFHierNet net = queue.poll();
-			if (!visited.add(net)) {
-				continue;
-			}
-			aliases.add(net);
-			for(EDIFPortInst relP : net.getNet().getPortInsts()){
-				EDIFHierPortInst p = new EDIFHierPortInst(net.getHierarchicalInst(), relP);
-
-				boolean isCellPin = relP.getCellInst() != null && relP.getCellInst().getCellType().isLeafCellOrBlackBox();
-				if(isCellPin) {
-					leafCellPins.add(p);
-				}
-
-
-				boolean isToplevelInput = p.getHierarchicalInst().isTopLevelInst() && relP.getCellInst() == null && p.isInput();
-				if(isToplevelInput || (isCellPin && p.isOutput())){
-					if (parentNet != null) {
-						throw new RuntimeException("Multiple sources!");
-					}
-					source = p;
-					parentNet = net;
-				}
-
-
-				if(p.getPortInst().getCellInst() == null){
-					// Moving up in hierarchy
-					if (!p.getHierarchicalInst().isTopLevelInst()) {
-						final EDIFHierPortInst upPort = p.getPortInParent();
-						// FIXME: Why would upPort.getNet() be null?
-						if (upPort != null && upPort.getNet() != null) {
-							queue.add(upPort.getHierarchicalNet());
-						}
-					}
-				} else{
-					// Moving down in hierarchy
-					EDIFHierNet otherNet = p.getInternalNet();
-					if(otherNet == null){
-						// Looks unconnected
-						continue;
-					}
-					queue.add(otherNet);
-				}
-			}
-		}
-
-
-		if(parentNet != null){
-			switch (identifyNetType(source)) {
-				case GND:
-					physicalGndPins.addAll(leafCellPins);
-					break;
-				case VCC:
-					physicalVccPins.addAll(leafCellPins);
-					break;
-			}
-			physicalNetPinMap.put(parentNet, leafCellPins);
-		} else if(initialNet.getNet().getPortInsts().size() == 0){
-			return aliases;
-		} else{
-			throw new RuntimeException("ERROR: Couldn't identify parent net, no output pins (or top level output port) found.");
-		}
-		
-		return aliases;
-	}
-
-	/**
-	 * Gets the canonical net for this net name.  This corresponds to the driving net
-	 * in the netlist and/or the physical net name.
-	 * @param netAlias An absolute net name alias (from logical netlist) 
-	 * @return The physical/parent net name or null if none could be found.
-	 */
-	public String getParentNetName(String netAlias){
-		EDIFHierNet parentNet = getParentNetMap().get(getHierNetFromName(netAlias));
-		return (parentNet != null) ? parentNet.getHierarchicalNetName() : null;
-	}
-	/**
-	 * Gets the canonical net for this net name.  This corresponds to the driving net
-	 * in the netlist and/or the physical net name.
-	 * @param netAlias An absolute net name alias (from logical netlist)
-	 * @return The physical/parent net name or null if none could be found.
-	 */
-	public EDIFHierNet getParentNet(EDIFHierNet netAlias){
-		return getParentNetMap().get(netAlias);
-	}
-
-	/**
-	 * Gets the map of all canonical net for every net alias.  This corresponds to the driving net
-	 * in the netlist and/or the physical net name.
-	 * @return the map
-	 */
-	public Map<EDIFHierNet,EDIFHierNet> getParentNetMap(){
-		if(parentNetMap == null){
-			generateParentNetMap();
-		}
-		return parentNetMap;
-	}
-
-
-	/**
-	 * Gets the map of all canonical net for every net alias.  This corresponds to the driving net
-	 * in the netlist and/or the physical net name.
-	 *
-	 * This is the same as of {@link #getParentNetMap()}, but converted to Strings.
-	 * @return the map
-	 */
-	public Map<String, String> getParentNetMapNames() {
-		if (parentNetMapNames == null) {
-			parentNetMapNames = getParentNetMap().entrySet().stream().collect(Collectors.toMap(
-				n->n.getKey().getHierarchicalNetName(),
-				n->n.getValue().getHierarchicalNetName()
-			));
-		}
-		return parentNetMapNames;
-	}
-
-	/**
-	 * Resets the internal parent net map of the netlist.  This is necessary any time modifications 
-	 * are made to the netlist (add/remove/change cells/nets, removing/adding black boxes, etc). 
-	 */
-	public void resetParentNetMap(){
-		parentNetMap = null;
-		parentNetMapNames = null;
-		physicalNetPinMap = null;
-		physicalGndPins = null;
-		physicalVccPins = null;
-	}
-	
-	private void generateParentNetMap(){
-		long start = 0;
-		if(DEBUG){
-			start = System.currentTimeMillis();
-		}
-		if(parentNetMap == null){
-			parentNetMap = new HashMap<>();
-		}
-		if(physicalNetPinMap == null){
-			physicalNetPinMap = new HashMap<>();
-			physicalGndPins = new ArrayList<>();
-			physicalVccPins = new ArrayList<>();
-		}
-		EDIFCell c = getTopCell();
-		EDIFHierCellInst topCellInst = getTopHierCellInst();
-		Queue<EDIFHierPortInst> queue = new LinkedList<>();
-		// All parent nets are either top-level inputs or outputs of leaf cells
-		// Here we gather all top-level inputs
-		for(EDIFNet n : c.getNets()){
-			for(EDIFPortInst p : n.getPortInsts()){
-				if(p.isTopLevelPort() && p.isInput()){
-					queue.add(new EDIFHierPortInst(topCellInst, p));
-				}
-			}
-		}
-		// Here we search for all leaf cell insts 
-		Queue<EDIFHierCellInst> instQueue = new LinkedList<>();
-		instQueue.add(getTopHierCellInst());
-		while(!instQueue.isEmpty()){
-			EDIFHierCellInst currInst = instQueue.poll(); 
-			for(EDIFCellInst eci : currInst.getInst().getCellType().getCellInsts()){
-				// Checks if cell is primitive or black box
-				if(eci.getCellType().getCellInsts().size() == 0 && eci.getCellType().getNets().size() == 0){
-					for(EDIFPortInst portInst : eci.getPortInsts()){
-						if(portInst.isOutput()){
-							queue.add(new EDIFHierPortInst(currInst, portInst));
-						}
-					}
-				}else{
-					instQueue.add(currInst.getChild(eci));
-				}
-			}
-		}
-
-		for(EDIFHierPortInst pr : queue){
-			if (pr.getNet() == null) continue;
-			EDIFHierNet parentNetName = pr.getHierarchicalNet();
-			for(EDIFHierNet alias : getNetAliases(parentNetName)){
-				parentNetMap.put(alias, parentNetName);
-			}
-		}
-		if(DEBUG){
-			long stop = System.currentTimeMillis();
-			System.out.println("generateParentNetMap() runtime: " + (stop-start)/1000.0f +" seconds ");
-		}
-	}
-	
-	/**
-	 * Traverses the netlist and produces a list of all primitive leaf cell instances.
-	 * @return A list of all primitive leaf cell instances.
-	 */
-	public List<EDIFCellInst> getAllLeafCellInstances(){
-		List<EDIFCellInst> insts = new ArrayList<>();
-		Queue<EDIFCellInst> q = new LinkedList<>();
-		q.add(getTopCellInst());
-		while(!q.isEmpty()){
-			EDIFCellInst curr = q.poll();
-			for(EDIFCellInst eci : curr.getCellType().getCellInsts()){
-				if(eci.getCellType().isPrimitive())
-					insts.add(eci);
-				else
-					q.add(eci);
-			}
-		}
-		return insts;
-	}
-	
-	/**
-	 * Get the physical pins all parent nets (as returned by {@link #getParentNet(EDIFHierNet)}).
-	 *
-	 * No special handling for static nets is performed. Therefore, only the local connectivity is visible. To see
-	 * all globally connected static pins, use {@link #getPhysicalVccPins()} and {@link #getPhysicalGndPins()}.
-	 * @return the physicalNetPinMap
-	 */
-	public Map<EDIFHierNet, List<EDIFHierPortInst>> getPhysicalNetPinMap() {
-		if(physicalNetPinMap == null){
-			generateParentNetMap();
-		}
-		return physicalNetPinMap;
-	}
-
-
-
-	/**
-	 * Get all Physical vcc pins
-	 * @return the physical vcc pins
-	 */
-	public List<EDIFHierPortInst> getPhysicalVccPins() {
-		if(physicalNetPinMap == null){
-			generateParentNetMap();
-		}
-		return physicalVccPins;
-	}
-
-	/**
-	 * Get all Physical ground pins
-	 * @return the physical ground pins
-	 */
-	public List<EDIFHierPortInst> getPhysicalGndPins() {
-		if(physicalNetPinMap == null){
-			generateParentNetMap();
-		}
-		return physicalGndPins;
-	}
-
-	/**
-	 * Get the physical pins of this net.
-	 *
-	 * No special handling for static nets is performed. Therefore, only the local connectivity is visible. To see
-	 * all globally connected static pins, use {@link #getPhysicalVccPins()} and {@link #getPhysicalGndPins()}.
-	 * @param parentNet the parent net, as returned by {@link #getParentNet(EDIFHierNet)}
-	 * @return all pins
-	 */
-	public List<EDIFHierPortInst> getPhysicalPins(EDIFHierNet parentNet) {
-		return getPhysicalNetPinMap().get(parentNet);
-	}
-
-
-	/**
-	 * Get all physical pins of a net.
-	 *
-	 * If "GLOBAL_LOGIC0" or "GLOBAL_LOGIC1" is passed as net name, all global GND/VCC pins will be returned. If a
-	 * local name of a static net is passed, only the locally connected Pins will be returned.
-	 *
-	 *
-	 * If you want to call this method for a physical net, use {@link #getPhysicalPins(Net)} instead.
-	 * @param parentNetName the net name, as returned by {@link #getParentNet(EDIFHierNet)}
-	 * @return the physical pins
-	 */
-	public List<EDIFHierPortInst> getPhysicalPins(String parentNetName) {
-		if (parentNetName.equals(Net.GND_NET)) {
-			return physicalGndPins;
-		}
-		if (parentNetName.equals(Net.VCC_NET)) {
-			return physicalVccPins;
-		}
-		return getPhysicalPins(getHierNetFromName(parentNetName));
-	}
-
-	/**
-	 * For a given physical net, get all physical pins from the EDIF.
-	 *
-	 * This is the same as calling {@link #getPhysicalPins(String)} with the net's name, but this function is faster.
-	 * @param net the physical net
-	 * @return all pins
-	 */
-	public List<EDIFHierPortInst> getPhysicalPins(Net net) {
-		switch (net.getType()) {
-			case GND:
-				return physicalGndPins;
-			case VCC:
-				return physicalVccPins;
-			default:
-				final EDIFHierNet hierNet = getHierNetFromName(net.getName());
-				return getPhysicalNetPinMap().get(hierNet);
-		}
-	}
-
-	/**
-	 * Gets all the primitive pin sinks that are strict descendants of
-	 * this provided net.
-	 * @param net The net to trace to its sinks.
-	 * @return The list of all sink pins on primitive cells that are descendants 
-	 * of the provided net 
-	 */
-	public List<EDIFHierPortInst> getSinksFromNet(EDIFHierNet net){
-		return net.getLeafHierPortInsts(false);
-	}
-	
-	/**
-	 * @param cellInstMap
-	 * @return
-	 */
-	public HashMap<String, EDIFNet> generateEDIFNetMap(HashMap<String, EDIFCellInst> cellInstMap) {
-		HashMap<String,EDIFNet> map = new HashMap<String, EDIFNet>();
-		
-		Queue<EDIFHierCellInst> toProcess = new LinkedList<EDIFHierCellInst>();
-	
-		// Add nets at the very top level to start
-		for(EDIFNet net : getTopCell().getNets()){
-			map.put(net.getName(), net);
-		}
-
-		getTopHierCellInst().addChildren(toProcess);
-				
-		while(!toProcess.isEmpty()){
-			EDIFHierCellInst curr = toProcess.poll();
-			if(curr.getInst().getCellType().getNets() == null) continue;
-			for(EDIFNet net : curr.getInst().getCellType().getNets()){
-				map.put(new EDIFHierNet(curr, net).getHierarchicalNetName(), net);
-				//System.out.println("NET: " + name + "/" + net.getOldName());
-			}
-			curr.addChildren(toProcess);
-		
-		}
-		return map;
-	}
-
-	/**
-	 * This will be removed in the next release.  
-	 * Consider using {@link EDIFCell#getPortMap()} instead
-	 * @deprecated
-	 * @return
-	 */
-	public HashMap<String,EDIFPort> generateEDIFPortMap(){
-		HashMap<String,EDIFPort> map = new HashMap<String, EDIFPort>(); 
-		for(EDIFPort port : getTopCellInst().getCellType().getPorts()){
-			if(port.isBus()){
-				for(int idx=0; idx < port.getWidth(); idx++){
-					map.put(port.getName() + "["+idx+"]",port);
-				}
-			}else{
-				map.put(port.getName(),port);
-			}
-		}
-		return map;
-	}
-
-	/**
-	 * Identify primitive cell instances in EDIF netlist
-	 * @return A map of hierarchical names (not including top-level name)
-	 *         to EdifCellInstances that use primitives in the library
-	 */
-	public HashMap<String,EDIFCellInst> generateCellInstMap(){
-		HashMap<String,EDIFCellInst> primitiveInstances = new HashMap<String, EDIFCellInst>();
-	
-		Queue<EDIFHierCellInst> toProcess = new LinkedList<EDIFHierCellInst>();
-		getTopHierCellInst().addChildren(toProcess);
-		
-		while(!toProcess.isEmpty()){
-			EDIFHierCellInst curr = toProcess.poll();
-			if(curr.getInst().getCellType().isPrimitive()){
-				primitiveInstances.put(curr.getFullHierarchicalInstName(), curr.getInst());
-			}else{
-				curr.addChildren(toProcess);
-			}
-		}
-	
-		return primitiveInstances;
-	}
-
-	private static Set<String> getAllDecendantCellTypes(EDIFCell c) {
-		Set<String> types = new HashSet<>();
-		
-		Queue<EDIFCell> q = new LinkedList<>();
-		q.add(c);
-		while(!q.isEmpty()) {
-			EDIFCell curr = q.poll();
-			types.add(curr.getName());
-			for(EDIFCellInst i : curr.getCellInsts()) {
-				q.add(i.getCellType());
-			}
-		}
-		
-		return types;
-	}
-	
-	/**
-	 * Expands macro primitives into a native-compatible implementation.
-	 * In Vivado, some non-native unisims are expanded or transformed
-	 * into one or more native unisims to target the architecture while
-	 * supporting the functionality of the macro unisim.  When writing out
-	 * EDIF in Vivado, these primitives are collapsed back down to their
-	 * primitive state.  This method compensates for this behavior by expanding
-	 * the macro primitives. As an example, {@code IBUF => IBUF (IBUFCTRL, IBUF)} for 
-	 * UltraScale devices.
-	 * @param series The architecture series targeted by this netlist.
-	 */
-	public void expandMacroUnisims(Series series) {
-		//Invalidate Cached Data
-		resetParentNetMap();
-
-		EDIFLibrary macros = Design.getMacroPrimitives(series);
-		EDIFLibrary netlistPrims = getHDIPrimitivesLibrary();
-
-		Map<String, Pair<String, EnumSet<IOStandard>>> seriesMacroExpandExceptionMap = 
-		                       macroExpandExceptionMap.getOrDefault(series, Collections.emptyMap());
-		
-		// Find the macro primitives to replace
-		Set<String> toReplace = new HashSet<String>();
-		Set<String> possibleExceptions = seriesMacroExpandExceptionMap == null ? 
-		        Collections.emptySet() : seriesMacroExpandExceptionMap.keySet();
-		for(EDIFCell c : netlistPrims.getCells()) {
-			if(macros.containsCell(c.getName())) {
-				toReplace.addAll(getAllDecendantCellTypes(macros.getCell(c.getName())));
-			}
-			if(possibleExceptions.contains(c.getName())) {
-			    toReplace.add(c.getName());
-			}
-		}
-		
-		// Replace macro primitives in library and import pre-requisite cells if needed
-		for(String cellName : toReplace) {
-			EDIFCell removed = netlistPrims.removeCell(cellName);
-			if(removed == null) {
-				primsToRemoveOnCollapse.add(cellName);
-			}
-			EDIFCell toAdd = macros.getCell(cellName);
-			if(toAdd == null) {
-				toAdd = Design.getUnisimCell(Unisim.valueOf(cellName));
-			}
-			// Add copy to prim library to avoid destructive changes when collapsed
-			new EDIFCell(netlistPrims, toAdd);
-		}
-		
-		// Update all cell references to macro versions
-		for(EDIFLibrary lib : getLibraries()) {
-			boolean isHDILib = lib.isHDIPrimitivesLibrary(); 
-			for(EDIFCell cell : new ArrayList<>(lib.getCells())) { 
-				for(EDIFCellInst inst : cell.getCellInsts()) {
-					String cellName = inst.getCellType().getName();
-					if(toReplace.contains(cellName)) {
-						if(!isHDILib) {
-						    Pair<String, EnumSet<IOStandard>> exception = seriesMacroExpandExceptionMap.get(cellName);
-						    if(exception != null) {
-						        EDIFPropertyValue value = inst.getProperty(IOSTANDARD_PROP);
-						        if(value == null) {
-						            value = inst.getProperty(IOSTANDARD_PROP.toUpperCase());
-						        }
-						        if(value == null) {
-						            // If the IOStandard is not set, use default
-						            value = DEFAULT_PROP_VALUE;
-						        }
-						        IOStandard ioStandard = IOStandard.valueOf(value.getValue());
-						        if(exception.getSecond().contains(ioStandard)) {
-						            cellName = exception.getFirst();
-						        }
-						    }
-						}
-						EDIFCell newCell = netlistPrims.getCell(cellName);
-						if (newCell == null) {
-						    EDIFCell macro = macros.getCell(cellName);
-						    if(macro == null) {
-						        throw new RuntimeException("failed to find cell macro "+cellName+", we are in "+lib.getName());
-						    }
-						    primsToRemoveOnCollapse.add(cellName);
-						    EDIFCell copy = new EDIFCell(netlistPrims, macro);
-						    if(copy.getCellInsts().size() > 0) {
-						        for(EDIFCellInst copyInst : copy.getCellInsts()) {
-						            EDIFCell primCell = netlistPrims.getCell(copyInst.getCellType().getName());
-						            if(primCell == null) {
-						                primCell = new EDIFCell(netlistPrims, copyInst.getCellType());
-						                primsToRemoveOnCollapse.add(copyInst.getCellType().getName());
-						            }
-						            copyInst.setCellType(primCell);
-						        }
-						    }
-						    newCell = copy;
-						}
-						inst.setCellType(newCell);
-						for(EDIFCellInst childInst : newCell.getCellInsts()) {
-						    // Check if we already have a copy
-						    EDIFCell existingCellType = netlistPrims.getCell(childInst.getCellName()); 
-						    if(existingCellType == null) {
-						        existingCellType = new EDIFCell(netlistPrims, childInst.getCellType());
-						        primsToRemoveOnCollapse.add(existingCellType.getName());
-						    }
-						    childInst.setCellType(existingCellType);
-						}
-					}
-				}
-			}
-		}
-	}
-	
-	/**
-	 * Collapses any macro primitives back into their primitive state.  
-	 * Performs the opposite of {@link EDIFNetlist#expandMacroUnisims(Series)}.
-	 * @param series The architecture series targeted by this netlist.
-	 */
-	public void collapseMacroUnisims(Series series) {
-		EDIFLibrary macros = Design.getMacroPrimitives(series);
-		EDIFLibrary prims = getHDIPrimitivesLibrary();
-		ArrayList<EDIFCell> reinsert = new ArrayList<EDIFCell>();
-		Map<String, Pair<String, EnumSet<IOStandard>>> seriesMacroCollapseExceptionMap = 
-		        macroCollapseExceptionMap.getOrDefault(series, Collections.emptyMap());
-		for(EDIFCell cell : prims.getCells()) {
-			if(macros.containsCell(cell.getName())) {
-				cell.makePrimitive();
-				if(seriesMacroCollapseExceptionMap.containsKey(cell.getName())) {
-					cell.rename(seriesMacroCollapseExceptionMap.get(cell.getName()).getFirst());
-					reinsert.add(cell);
-				}
-			}
-		}
-		for(EDIFCell cell : reinsert) {
-			prims.removeCell(cell);
-			prims.addCell(cell);
-		}
-		
-		for(String name : primsToRemoveOnCollapse) {
-			prims.removeCell(name);
-		}
-	}
-	
-	/**
-	 * Keeps track of the original source directory from where this EDIF file was loaded. 
-	 * @return Original directory path from where the EDIF file was loaded
-	 */
-	public String getOrigDirectory() {
-		return origDirectory;
-	}
-
-	protected void setOrigDirectory(String origDirectory) {
-		this.origDirectory = origDirectory;
-	}
-
-	/**
-	 * Gets the list of EDN filenames that were present in the original directory where the EDIF
-	 * file was loaded from.  These may be important when loading a netlist/checkpoint back into 
-	 * Vivado.
-	 * @return A list of EDN filenames that may populate encrypted cells within the netlist.
-	 */
-	public List<String> getEncryptedCells() {
-		return encryptedCells;
-	}
-
-	protected void setEncryptedCells(List<String> encryptedCells) {
-		this.encryptedCells = encryptedCells;
-	}
-	
-	public void addEncryptedCells(List<String> encryptedCells) {
-		if(this.encryptedCells == null) {
-			setEncryptedCells(encryptedCells);
-			return;
-		}
-		this.encryptedCells.addAll(encryptedCells);
-	}
-
-	private static String READ_EDIF_CMD = "read_edif ";
-
-	/**
-	 * Parses a Tcl load script generated by {@link com.xilinx.rapidwright.edif.EDIFTools#writeTclLoadScriptForPartialEncryptedDesigns(EDIFNetlist, Path, String)}.
-	 * and appends them to this netlist (useful for when merging designs).
-	 * @param tclPath Path to the existing Tcl load script for the accompanying DCP file
-	 */
-=======
     public static final Map<Series, Map<String,Pair<String,EnumSet<IOStandard>>>> macroCollapseExceptionMap;
 
     public static final String IOSTANDARD_PROP = "IOStandard";
@@ -2125,7 +451,7 @@
         if (destLib == null) {
             if (cell.getLibrary().getName().equals(EDIFTools.EDIF_LIBRARY_HDI_PRIMITIVES_NAME)) {
                 destLib = getHDIPrimitivesLibrary();
-            } else {
+            }else{
                 destLib = addLibrary(new EDIFLibrary(cell.getLibrary().getName()));
             }
         }
@@ -2168,7 +494,7 @@
         if (destLibTop == null) {
             if (cell.getLibrary().getName().equals(EDIFTools.EDIF_LIBRARY_HDI_PRIMITIVES_NAME)) {
                 destLibTop = getHDIPrimitivesLibrary();
-            } else {
+            }else{
                 destLibTop = addLibrary(new EDIFLibrary(cell.getLibrary().getName()));
             }
         }
@@ -2233,7 +559,7 @@
         if (destLib == null) {
             if (cell.getLibrary().isHDIPrimitivesLibrary()) {
                 destLib = getHDIPrimitivesLibrary();
-            } else {
+            }else{
                 destLib = addLibrary(new EDIFLibrary(cell.getLibrary().getName()));
             }
         }
@@ -2723,7 +1049,7 @@
                 String cellTypeName = eprList.get(0).getCellInst().getCellType().getName();
                 if (cellTypeName.equals("GND")) {
                     return d.getGndNet();
-                } else if (cellTypeName.equals("VCC")) {
+                }else if (cellTypeName.equals("VCC")) {
                     return d.getVccNet();
                 }
             }
@@ -2771,7 +1097,7 @@
             EDIFHierCellInst curr = toProcess.poll();
             if (curr.getCellType().isPrimitive()) {
                 leafCells.add(curr);
-            } else {
+            }else{
                 curr.addChildren(toProcess);
             }
         }
@@ -2834,7 +1160,7 @@
                         continue;
                     }
                     children.add(newCell);
-                } else {
+                } else{
                     q.add(newCell);
                     if (!leavesOnly) {
                         if (pat != null && !pat.matcher(newCell.getFullHierarchicalInstName()).matches()) {
@@ -2922,11 +1248,12 @@
                     // Moving up in hierarchy
                     if (!p.getHierarchicalInst().isTopLevelInst()) {
                         final EDIFHierPortInst upPort = p.getPortInParent();
-                        if (upPort != null) {
+                        // FIXME: Why would upPort.getNet() be null?
+                        if (upPort != null && upPort.getNet() != null) {
                             queue.add(upPort.getHierarchicalNet());
                         }
                     }
-                } else {
+                } else{
                     // Moving down in hierarchy
                     EDIFHierNet otherNet = p.getInternalNet();
                     if (otherNet == null) {
@@ -2951,7 +1278,7 @@
             physicalNetPinMap.put(parentNet, leafCellPins);
         } else if (initialNet.getNet().getPortInsts().size() == 0) {
             return aliases;
-        } else {
+        } else{
             throw new RuntimeException("ERROR: Couldn't identify parent net, no output pins (or top level output port) found.");
         }
 
@@ -3058,13 +1385,14 @@
                             queue.add(new EDIFHierPortInst(currInst, portInst));
                         }
                     }
-                } else {
+                }else{
                     instQueue.add(currInst.getChild(eci));
                 }
             }
         }
 
         for (EDIFHierPortInst pr : queue) {
+            if (pr.getNet() == null) continue;
             EDIFHierNet parentNetName = pr.getHierarchicalNet();
             for (EDIFHierNet alias : getNetAliases(parentNetName)) {
                 parentNetMap.put(alias, parentNetName);
@@ -3240,7 +1568,7 @@
                 for (int idx=0; idx < port.getWidth(); idx++) {
                     map.put(port.getName() + "["+idx+"]",port);
                 }
-            } else {
+            }else{
                 map.put(port.getName(),port);
             }
         }
@@ -3262,7 +1590,7 @@
             EDIFHierCellInst curr = toProcess.poll();
             if (curr.getInst().getCellType().isPrimitive()) {
                 primitiveInstances.put(curr.getFullHierarchicalInstName(), curr.getInst());
-            } else {
+            }else{
                 curr.addChildren(toProcess);
             }
         }
@@ -3465,7 +1793,6 @@
      * and appends them to this netlist (useful for when merging designs).
      * @param tclPath Path to the existing Tcl load script for the accompanying DCP file
      */
->>>>>>> f5930b27
     public void addTclLoadEncryptedCells(Path tclPath) {
 
         List<String> encryptedCells = new ArrayList<>();
