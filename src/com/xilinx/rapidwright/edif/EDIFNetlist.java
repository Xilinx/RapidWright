--- conflicted
+++ resolved
@@ -1187,13 +1187,10 @@
 				boolean isToplevelInput = p.getHierarchicalInst().isTopLevelInst() && relP.getCellInst() == null && p.isInput();
 				if(isToplevelInput || (isCellPin && p.isOutput())){
 					if (parentNet != null) {
-						System.out.println("Net '" + net.getHierarchicalNetName() + "' has multiple sources" +
-								" (e.g. '"+ parentNet.getHierarchicalNetName() + "')!");
-						// throw new RuntimeException("Multiple sources!");
-					} else {
-						source = p;
-						parentNet = net;
+						throw new RuntimeException("Multiple sources!");
 					}
+					source = p;
+					parentNet = net;
 				}
 
 
@@ -1201,10 +1198,7 @@
 					// Moving up in hierarchy
 					if (!p.getHierarchicalInst().isTopLevelInst()) {
 						final EDIFHierPortInst upPort = p.getPortInParent();
-<<<<<<< HEAD
-=======
 						// FIXME: Why would upPort.getNet() be null?
->>>>>>> a31fe306
 						if (upPort != null && upPort.getNet() != null) {
 							queue.add(upPort.getHierarchicalNet());
 						}
