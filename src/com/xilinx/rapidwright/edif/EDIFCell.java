/*
 * 
 * Copyright (c) 2017 Xilinx, Inc. 
 * All rights reserved.
 *
 * Author: Chris Lavin, Xilinx Research Labs.
 *
 * This file is part of RapidWright. 
 * 
 * Licensed under the Apache License, Version 2.0 (the "License");
 * you may not use this file except in compliance with the License.
 * You may obtain a copy of the License at
 * 
 *     http://www.apache.org/licenses/LICENSE-2.0
 * 
 * Unless required by applicable law or agreed to in writing, software
 * distributed under the License is distributed on an "AS IS" BASIS,
 * WITHOUT WARRANTIES OR CONDITIONS OF ANY KIND, either express or implied.
 * See the License for the specific language governing permissions and
 * limitations under the License.
 * 
 */
/**
 * 
 */
package com.xilinx.rapidwright.edif;

import java.io.IOException;
import java.io.Writer;
import java.util.ArrayList;
import java.util.Collection;
import java.util.Collections;
import java.util.LinkedList;
import java.util.List;
import java.util.Map;
import java.util.Map.Entry;
import java.util.Objects;
import java.util.Queue;

/**
 * Represent a logical cell in an EDIF netlist.  Can 
 * be both a leaf cell or a hierarchical cell.
 * 
 * Created on: May 11, 2017
 */
public class EDIFCell extends EDIFPropertyObject implements EDIFEnumerable {

	public static final EDIFName DEFAULT_VIEW = new EDIFName("netlist");

	private EDIFLibrary library;

	private Map<String, EDIFCellInst> instances;

	private Map<String, EDIFNet> nets;

	private Map<String, EDIFPort> ports;

	private Map<String, EDIFNet> internalPortMap;

	private EDIFName view = DEFAULT_VIEW;

	public EDIFCell(EDIFLibrary lib, String name) {
		super(name);
		if (lib != null) lib.addCell(this);
	}

	/**
	 * Shallow Copy constructor - Creates a new EDIFCell object, EDIFCell
	 * contents point to orig.
	 *
	 * @param lib  Destination library of the copied cell.
	 * @param orig The original cell
	 */
	public EDIFCell(EDIFLibrary lib, EDIFCell orig) {
		super(orig.getName());
		if (lib != null) lib.addCell(this);
		instances = orig.instances;
		nets = orig.nets;
		ports = orig.ports;
		internalPortMap = orig.internalPortMap;
		view = orig.view;
	}

	/**
	 * Full Deep Copy Constructor with rename
	 *
	 * @param lib         Destination library of the new cell
	 * @param orig        Prototype of the original cell
	 * @param newCellName Name of the new cell copy
	 */
	public EDIFCell(EDIFLibrary lib, EDIFCell orig, String newCellName) {
		super(newCellName);
		if (lib != null) lib.addCell(this);
		if (orig.instances != null) {
			for (Entry<String, EDIFCellInst> e : orig.instances.entrySet()) {
				addCellInst(new EDIFCellInst(e.getValue(), this));
			}
		}
		if (orig.ports != null) {
			for (Entry<String, EDIFPort> e : orig.ports.entrySet()) {
				addPort(new EDIFPort(e.getValue()));
			}
		}
		if (orig.nets != null) {
			for (Entry<String, EDIFNet> e : orig.nets.entrySet()) {
				EDIFNet net = addNet(new EDIFNet(e.getValue()));
				for (EDIFPortInst prototype : e.getValue().getPortInsts()) {
					EDIFPortInst newPortInst = new EDIFPortInst(prototype);
					EDIFPort newPort = null;
					if (prototype.getCellInst() != null) {
						newPortInst.setCellInst(getCellInst(prototype.getCellInst().getName()));
						newPort = newPortInst.getCellInst().getCellType().getPort(prototype.getPort().getBusName());
						if (newPort == null || newPort.getWidth() != prototype.getPort().getWidth()) {
							newPort = newPortInst.getCellInst().getCellType().getPort(prototype.getPort().getName());
						}
					} else {
						newPort = getPort(prototype.getPort().getBusName());
						if (newPort == null || newPort.getWidth() != prototype.getPort().getWidth()) {
							newPort = getPort(prototype.getPort().getName());
						}
					}

					newPortInst.setPort(newPort);
					net.addPortInst(newPortInst);
				}
			}
		}
		view = orig.view;
		setProperties(orig.getProperties()); //TODO duplicate
	}

	protected EDIFCell() {

	}

	public EDIFCellInst createChildCellInst(String name, EDIFCell reference) {
		return new EDIFCellInst(name, reference, this);
	}

	public EDIFCellInst addNewCellInstUniqueName(String suggestedName, EDIFCell reference) {
		EDIFCellInst i = new EDIFCellInst();
		i.setName(suggestedName);
		i.setCellType(reference);
		return addCellInstUniqueName(i);
	}

	/**
	 * Adds the instance to this cell.  Checks for a name collision.
	 *
	 * @param instance The instance to add to this cell.
	 * @return The instance added to the cell.
	 */
	public EDIFCellInst addCellInst(EDIFCellInst instance) {
		if (instances == null) instances = getNewMap();
		instance.setParentCell(this);
		EDIFCellInst collision = instances.put(instance.getName(), instance);
		if (collision != null && instance != collision) {
			throw new RuntimeException("ERROR: Name collsion inside EDIFCell " +
					getName() + ", trying to add instance " + instance.getName() +
					" which already exists inside this cell.");
		}
		return instance;
	}

	/**
	 * Ensures that the provided cell instance is added to this cell by renaming it
	 * to something unique.
	 *
	 * @param instance The instance to be added to this cell.
	 * @return The instance added to the cell.
	 */
	public EDIFCellInst addCellInstUniqueName(EDIFCellInst instance) {
		if (instances == null) instances = getNewMap();
		instance.setParentCell(this);
		while (instances.containsKey(instance.getName())) {
			instance.setName(instance.getName() + "_" + getLibrary().getNetlist().nameSpaceUniqueCount++);
		}
		instances.put(instance.getName(), instance);
		return instance;
	}

	public EDIFCellInst getCellInst(String name) {
		if (instances == null) return null;
		;
		return instances.get(name);
	}

	/**
	 * Adds a net to the cell. Checks for name collisions.
	 *
	 * @param net The net to add
	 * @return The net that was added.
	 */
	public EDIFNet addNet(EDIFNet net) {
		if (nets == null) nets = getNewMap();
		net.setParentCell(this);
		EDIFNet collision = nets.put(net.getName(), net);
		if (collision != null && net != collision) {
			throw new RuntimeException("ERROR: Name collision inside EDIFCell " +
					getName() + ", trying to add net " + net.getName() +
					" which already exists inside this cell.");
		}
		return net;
	}

	public EDIFNet getNet(EDIFNet net) {
		return getNet(net.getName());
	}

	public EDIFNet getNet(String name) {
		if (nets == null) return null;
		return nets.get(name);
	}

	public EDIFNet removeNet(EDIFNet net) {
		return removeNet(net.getName());
	}

	public EDIFNet removeNet(String name) {
		if (nets == null) return null;
		trackChange(EDIFChangeType.NET_REMOVE, name);
		return nets.remove(name);
	}

	/**
	 * Adds a port to the cell.  Checks for naming collisions and throws
	 * RuntimeException if it occurs. Note that ports are usually keyed by
	 * bus name (see {@link EDIFPort#getBusName()}) to enable getPort() to
	 * only require the bus name for getting a port.  However, is situations
	 * where the bus name collides with a single bit bus name, the range
	 * is included for the multi-bit bus and getPort() requires the range.
	 * This is only in the case where a single bit bus collides by having the
	 * same name.  For example single bit port 'my_port[0]' and multi-bit port
	 * 'my_port[0][3:0]' being added will require that requesting the multi-bit
	 * port through getPort() will require the entire name 'my_port[0][3:0]'.
	 * Ultimately this naming scheme is discouraged.
	 *
	 * @param port The port to add.
	 * @return The port that was added.
	 */
	public EDIFPort addPort(EDIFPort port) {
		if (ports == null) ports = getNewMap();
		port.setParentCell(this);
		EDIFPort collision = ports.put(port.getBusName(), port);
		if (collision != null && port != collision) {
			if (collision.getWidth() != port.getWidth()) {
				// We have a situation where two ports have the same root name,
				// For example:
				//   my_port[0]
				//   my_port[0][3:0]
				//
				if (collision.getWidth() > 1) {
					ports.put(collision.getName(), collision);
				} else {
					ports.put(collision.getBusName(), collision);
					ports.put(port.getName(), port);
				}
			} else {
				throw new RuntimeException("ERROR: Name collsion inside EDIFCell " +
						getName() + ", trying to add port " + port.getName() +
						" which already exists inside this cell.");
			}

		}
		return port;
	}

	/**
	 * Gets a port by bus name (see {@link EDIFPort#getBusName()}).  Multi-bit ports need to
	 * have brackets removed unless the {@link EDIFCell} already has a port
	 * with the same name as the bus name of the multi-bit port.  In only this case,
	 * the range would be required in order to distinguish the ambiguity.
	 * See {@link EDIFCell#addPort(EDIFPort)} for more information.
	 *
	 * @param name Bus name of the port to get.
	 * @return The port or null if none exists.
	 */
	public EDIFPort getPort(String name) {
		if (ports == null) return null;
		return ports.get(name);
	}

	public EDIFCellInst createCellInst(String name, EDIFCell parent) {
		return new EDIFCellInst(name, this, parent);
	}

	public EDIFCellInst removeCellInst(EDIFCellInst cellInstance) {
		return removeCellInst(cellInstance.getName());
	}

	public EDIFCellInst removeCellInst(String name) {
		if (instances == null) return null;
		trackChange(EDIFChangeType.CELL_INST_REMOVE, name);
		return instances.remove(name);
	}

	public EDIFNet createNet(String name) {
		EDIFNet net = new EDIFNet(name, this);
		return net;
	}

	public EDIFPort createPort(String name, EDIFDirection direction, int width) {
		EDIFPort p = new EDIFPort(name, direction, width);
		addPort(p);
		return p;
	}

	public EDIFPort createPort(EDIFPort port) {
		return createPort(port.getName(), port.getDirection(), port.getWidth());
	}

	public void rename(String newName) {
		setName(newName);
	}

	/**
	 * Renames the provided instance i with newName.
	 *
	 * @param i       Current instance in the cell.
	 * @param newName New name for instance i
	 * @return The newly renamed instance
	 */
	public EDIFCellInst renameCellInst(EDIFCellInst i, String newName) {
		EDIFCellInst inst = getCellInst(i.getName());
		if (inst == null) {
			throw new RuntimeException("ERROR: " +
					"Couldn't find instance " + i.getName() + " in cell " + getName() +
					" when trying to rename to " + newName);
		}
		removeCellInst(inst);
		inst.setName(newName);
		addCellInst(inst);
		return inst;
	}

	public void removePort(EDIFPort port) {
		List<String> portObjectsToRemove = new ArrayList<>();
		for (Entry<String, EDIFPort> p : getPortMap().entrySet()) {
			if (p.getValue() == port || p.getValue().getName().equals(port.getName())) {
				portObjectsToRemove.add(p.getKey());
			}
		}
		for (String s : portObjectsToRemove) {
			getPortMap().remove(s);
		}
		trackChange(EDIFChangeType.PORT_REMOVE, port.getName());
	}

	public void moveToLibrary(EDIFLibrary newLibrary) {
		if (library != null) library.removeCell(this);
		newLibrary.addCell(this);
	}

	/**
	 * Gets the original view name
	 *
	 * @return the view
	 */
	public String getView() {
		return view.getName();
	}

	/**
	 * Gets the EDIFName object representation of the view name
	 *
	 * @return Gets the EDIFName object storing the view name
	 */
	public EDIFName getEDIFView() {
		return view;
	}

	/**
	 * @param view the view to set
	 */
	public void setView(String view) {
		setView(new EDIFName(view));
	}

	public void setView(EDIFName view) {
		this.view = DEFAULT_VIEW.equals(view) ? DEFAULT_VIEW : view;
	}

	public Collection<EDIFPort> getPorts() {
		if (ports == null) return Collections.emptyList();
		return ports.values();
	}

	public Map<String, EDIFPort> getPortMap() {
		return ports == null ? Collections.emptyMap() : ports;
	}

	public Collection<EDIFCellInst> getCellInsts() {
		if (instances == null) return Collections.emptyList();
		return instances.values();
	}

	public Collection<EDIFNet> getNets() {
		if (nets == null) return Collections.emptyList();
		return nets.values();
	}

	/**
	 * Populates an internal map between port-based port ref name,  'bus[3]' or 'clk'.
	 *
	 * @param portInstName Name from a port ref as generated in @link {@link EDIFPortInst#getPortInstNameFromPort()}
	 * @param internalNet  The net inside this cell to match with the port ref name.
	 */
	public void addInternalPortMapEntry(String portInstName, EDIFNet internalNet) {
		if (internalPortMap == null) internalPortMap = getNewMap();
		internalPortMap.put(portInstName, internalNet);
	}

	/**
	 * Removes the entry within the cell internal net map (when removing a port on a cell).
	 *
	 * @param portInstName Name of the port ref to remove
	 * @return The net to which the removed port ref belongs, or null if none could be found.
	 */
	public EDIFNet removeInternalPortMapEntry(String portInstName) {
		if (internalPortMap == null) return null;
		return internalPortMap.remove(portInstName);
	}

	public Map<String, EDIFNet> getInternalNetMap() {
		if (internalPortMap == null) return Collections.emptyMap();
		return internalPortMap;
	}

	/**
	 * Takes an external (or internal) port ref and returns the corresponding
	 * EDIFNet connected inside the cell.
	 *
	 * @param portInst The external port ref to get the internal net.
	 * @return The internal connected net or null if none exists.
	 */
	public EDIFNet getInternalNet(EDIFPortInst portInst) {
		return getInternalNet(portInst.getPortInstNameFromPort());
	}

	/**
	 * Takes an external (or internal) port name and returns the corresponding
	 * EDIFNet connected inside the cell.
	 *
	 * @param portInstName The external port name to get the internal net.
	 * @return The internal connected net or null if none exists.
	 */
	public EDIFNet getInternalNet(String portInstName) {
		if (internalPortMap == null) return null;
		return internalPortMap.get(portInstName);
	}

	/**
	 * @return the library
	 */
	public EDIFLibrary getLibrary() {
		return library;
	}

	/**
	 * @param library the library to set
	 */
	public void setLibrary(EDIFLibrary library) {
		this.library = library;
	}

	public boolean hasContents() {
		return instances != null || nets != null;
	}

	public boolean isPrimitive() {
		return getLibrary().getName().equals(EDIFTools.EDIF_LIBRARY_HDI_PRIMITIVES_NAME) && isLeafCellOrBlackBox();
	}

	public boolean isLeafCellOrBlackBox() {
		return (instances == null || instances.size() == 0) && (nets == null || nets.size() == 0);
	}

	/**
	 * Deletes internal representation.
	 */
	protected void makePrimitive() {
		EDIFNetlist netlist = getNetlist();
		if (netlist != null && netlist.isTrackingCellChanges()) {
			for (EDIFCellInst inst : getCellInsts()) {
				netlist.trackChange(this, EDIFChangeType.CELL_INST_REMOVE, inst.getName());
			}
			for (EDIFNet net : getNets()) {
				netlist.trackChange(this, EDIFChangeType.NET_REMOVE, net.getName());
			}
		}
		instances = null;
		nets = null;
		internalPortMap = null;
	}
<<<<<<< HEAD

	public void exportEDIF(Writer wr, EDIFWriteLegalNameCache cache) throws IOException {
=======
	
	public void exportEDIF(Writer wr, boolean stable) throws IOException{
>>>>>>> 67309b71
		wr.write("   (cell ");
		exportEDIFName(wr, cache);
		wr.write(" (celltype GENERIC)\n");
		wr.write("     (view ");
		view.exportEDIFName(wr, cache);
		wr.write(" (viewtype NETLIST)\n");
		wr.write("       (interface \n");
<<<<<<< HEAD
		for (EDIFPort port : getPorts()) {
			port.exportEDIF(wr, "        ", cache);
=======
		for(EDIFPort port : EDIFTools.sortIfStable(getPorts(), stable)){
			port.exportEDIF(wr, "        ", stable);
>>>>>>> 67309b71
		}
		wr.write("       )\n"); // Interface end
		if (hasContents()) {
			wr.write("       (contents\n");
<<<<<<< HEAD
			for (EDIFCellInst i : getCellInsts()) {
				i.exportEDIF(wr, cache);
			}
			for (EDIFNet n : getNets()) {
				n.exportEDIF(wr, cache);
=======
			for(EDIFCellInst i : EDIFTools.sortIfStable(getCellInsts(), stable)){
				i.exportEDIF(wr, stable);
			}
			for(EDIFNet n : EDIFTools.sortIfStable(getNets(), stable)){
				n.exportEDIF(wr, stable);
>>>>>>> 67309b71
			}
			wr.write("       )\n"); // Contents end
		}
		if (getProperties().size() > 0) {
			wr.write("\n");
<<<<<<< HEAD
			exportEDIFProperties(wr, "           ", cache);
=======
			exportEDIFProperties(wr, "           ", stable);
>>>>>>> 67309b71
		}
		wr.write("     )\n"); // View end
		wr.write("   )\n"); // Cell end
	}

<<<<<<< HEAD
	@Override
	public String getUniqueKey() {
		return getLibrary().getName() + "_" + getName();
	}

=======
	public void exportEDIF(Writer wr) throws IOException{
		exportEDIF(wr, false);
	}
    @Override
    public String getUniqueKey() {
        return getLibrary().getName() + "_" + getName();
    }
        
>>>>>>> 67309b71
	/**
	 * Recursively finds all leaf cell descendants of this cell
	 * <p>
	 * The returned EDIFHierCellInsts are relative to this cell.
	 *
	 * @return A list of all leaf cell descendants of this cell
	 */
	public List<EDIFHierCellInst> getAllLeafDescendants() {
		return getAllLeafDescendants(null);
	}

	/**
	 * Recursively finds all leaf cell descendants of this cell
	 *
	 * @param parentInstance Parent name or prefix name for all leaf cell descendants to be
	 *                       added.  Is not error checked against netlist because the context is not available.
	 * @return A list of all leaf cell descendants of this cell
	 */
	public List<EDIFHierCellInst> getAllLeafDescendants(EDIFHierCellInst parentInstance) {
		List<EDIFHierCellInst> leafCells = new ArrayList<>();

		if (!hasContents()) return leafCells;

		Queue<EDIFHierCellInst> toProcess = new LinkedList<EDIFHierCellInst>();
		for (EDIFCellInst inst : getCellInsts()) {
			if (parentInstance == null) {
				toProcess.add(EDIFHierCellInst.createRelative(inst));
			} else {
				toProcess.add(parentInstance.getChild(inst));
			}
		}

		while (!toProcess.isEmpty()) {
			EDIFHierCellInst curr = toProcess.poll();
			if (curr.getCellType().isPrimitive()) {
				leafCells.add(curr);
			} else {
				curr.addChildren(toProcess);
			}
		}
		return leafCells;
	}

	public EDIFNetlist getNetlist() {
		EDIFLibrary lib = getLibrary();
		return lib != null ? lib.getNetlist() : null;
	}

	public void trackChange(EDIFChangeType type, String name) {
		EDIFNetlist netlist = getNetlist();
		if (netlist != null) {
			netlist.trackChange(this, type, name);
		}
	}

	public EDIFPort getPortByLegalName(String name, EDIFReadLegalNameCache cache) {
		EDIFPort port = getPort(name);
		if (port != null) {
			return port;
		}
		// Finding by EDIFName is O(n), but n is generally small and alternative to building
		// a map for this single search ends up taking longer
		for(Map.Entry<String,EDIFPort> e : getPortMap().entrySet()) {
			if (cache.getLegalEDIFName(e.getValue()).equals(name)) {
				return e.getValue();
			}
		}
		return null;
	}

	@Override
	public boolean equals(Object o) {
		if (this == o) return true;
		if (o == null || getClass() != o.getClass()) return false;
		if (!super.equals(o)) return false;
		EDIFCell edifCell = (EDIFCell) o;
		return Objects.equals(library, edifCell.library);
	}

	@Override
	public int hashCode() {
		return Objects.hash(super.hashCode(), library);
	}
}
 <|MERGE_RESOLUTION|>--- conflicted
+++ resolved
@@ -492,13 +492,8 @@
 		nets = null;
 		internalPortMap = null;
 	}
-<<<<<<< HEAD
-
-	public void exportEDIF(Writer wr, EDIFWriteLegalNameCache cache) throws IOException {
-=======
-	
-	public void exportEDIF(Writer wr, boolean stable) throws IOException{
->>>>>>> 67309b71
+
+	public void exportEDIF(Writer wr, EDIFWriteLegalNameCache cache, boolean stable) throws IOException {
 		wr.write("   (cell ");
 		exportEDIFName(wr, cache);
 		wr.write(" (celltype GENERIC)\n");
@@ -506,61 +501,36 @@
 		view.exportEDIFName(wr, cache);
 		wr.write(" (viewtype NETLIST)\n");
 		wr.write("       (interface \n");
-<<<<<<< HEAD
-		for (EDIFPort port : getPorts()) {
-			port.exportEDIF(wr, "        ", cache);
-=======
 		for(EDIFPort port : EDIFTools.sortIfStable(getPorts(), stable)){
-			port.exportEDIF(wr, "        ", stable);
->>>>>>> 67309b71
+			port.exportEDIF(wr, "        ", cache, stable);
 		}
 		wr.write("       )\n"); // Interface end
 		if (hasContents()) {
 			wr.write("       (contents\n");
-<<<<<<< HEAD
-			for (EDIFCellInst i : getCellInsts()) {
-				i.exportEDIF(wr, cache);
-			}
-			for (EDIFNet n : getNets()) {
-				n.exportEDIF(wr, cache);
-=======
 			for(EDIFCellInst i : EDIFTools.sortIfStable(getCellInsts(), stable)){
-				i.exportEDIF(wr, stable);
+				i.exportEDIF(wr, cache, stable);
 			}
 			for(EDIFNet n : EDIFTools.sortIfStable(getNets(), stable)){
-				n.exportEDIF(wr, stable);
->>>>>>> 67309b71
+				n.exportEDIF(wr, cache, stable);
 			}
 			wr.write("       )\n"); // Contents end
 		}
 		if (getProperties().size() > 0) {
 			wr.write("\n");
-<<<<<<< HEAD
-			exportEDIFProperties(wr, "           ", cache);
-=======
-			exportEDIFProperties(wr, "           ", stable);
->>>>>>> 67309b71
+			exportEDIFProperties(wr, "           ", cache, stable);
 		}
 		wr.write("     )\n"); // View end
 		wr.write("   )\n"); // Cell end
 	}
 
-<<<<<<< HEAD
+	public void exportEDIF(Writer wr) throws IOException{
+		exportEDIF(wr, new EDIFWriteLegalNameCache(), false);
+	}
 	@Override
 	public String getUniqueKey() {
 		return getLibrary().getName() + "_" + getName();
 	}
 
-=======
-	public void exportEDIF(Writer wr) throws IOException{
-		exportEDIF(wr, false);
-	}
-    @Override
-    public String getUniqueKey() {
-        return getLibrary().getName() + "_" + getName();
-    }
-        
->>>>>>> 67309b71
 	/**
 	 * Recursively finds all leaf cell descendants of this cell
 	 * <p>
