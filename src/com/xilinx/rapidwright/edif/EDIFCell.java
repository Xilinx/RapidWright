/*
 * 
 * Copyright (c) 2017 Xilinx, Inc. 
 * All rights reserved.
 *
 * Author: Chris Lavin, Xilinx Research Labs.
 *
 * This file is part of RapidWright. 
 * 
 * Licensed under the Apache License, Version 2.0 (the "License");
 * you may not use this file except in compliance with the License.
 * You may obtain a copy of the License at
 * 
 *     http://www.apache.org/licenses/LICENSE-2.0
 * 
 * Unless required by applicable law or agreed to in writing, software
 * distributed under the License is distributed on an "AS IS" BASIS,
 * WITHOUT WARRANTIES OR CONDITIONS OF ANY KIND, either express or implied.
 * See the License for the specific language governing permissions and
 * limitations under the License.
 * 
 */
/**
 * 
 */
package com.xilinx.rapidwright.edif;

import java.io.IOException;
import java.io.Writer;
import java.util.ArrayList;
import java.util.Collection;
import java.util.Collections;
import java.util.LinkedList;
import java.util.List;
import java.util.Map;
import java.util.Map.Entry;
import java.util.Objects;
import java.util.Queue;

/**
 * Represent a logical cell in an EDIF netlist.  Can 
 * be both a leaf cell or a hierarchical cell.
 * 
 * Created on: May 11, 2017
 */
public class EDIFCell extends EDIFPropertyObject implements EDIFEnumerable {

	public static final EDIFName DEFAULT_VIEW = new EDIFName("netlist");
	
	private EDIFLibrary library;
	
	private Map<String,EDIFCellInst> instances;
	
	private Map<String,EDIFNet> nets;
	
	private Map<String,EDIFPort> ports;
	
	private Map<String,EDIFNet> internalPortMap;
	
	private EDIFName view = DEFAULT_VIEW;
	
	public EDIFCell(EDIFLibrary lib, String name){
		super(name);
		if(lib != null) lib.addCell(this);
	}
	
	/**
	 * Shallow Copy constructor - Creates a new EDIFCell object, EDIFCell
	 * contents point to orig.
	 * @param lib Destination library of the copied cell.
	 * @param orig The original cell
	 */
	public EDIFCell(EDIFLibrary lib, EDIFCell orig) {
		super(orig.getName());
		if(lib != null) lib.addCell(this);
		instances = orig.instances;
		nets = orig.nets;
		ports = orig.ports;
		internalPortMap = orig.internalPortMap;
		view = orig.view;
	}
	
	/**
	 * Full Deep Copy Constructor with rename
	 * @param lib Destination library of the new cell
	 * @param orig Prototype of the original cell
	 * @param newCellName Name of the new cell copy
	 */
	public EDIFCell(EDIFLibrary lib, EDIFCell orig, String newCellName) {
		super(newCellName);
		if(lib != null) lib.addCell(this);
		if(orig.instances != null) {
			for(Entry<String,EDIFCellInst> e : orig.instances.entrySet()) {
				addCellInst(new EDIFCellInst(e.getValue(), this));
			}
		}
		if(orig.ports != null) {
			for(Entry<String, EDIFPort> e: orig.ports.entrySet()) {
				addPort(new EDIFPort(e.getValue()));
			}
		}
		if(orig.nets != null) {
			for(Entry<String, EDIFNet> e : orig.nets.entrySet()) {
				EDIFNet net = addNet(new EDIFNet(e.getValue()));
				for(EDIFPortInst prototype : e.getValue().getPortInsts()) {
					EDIFPortInst newPortInst = new EDIFPortInst(prototype);
					EDIFPort newPort = null;
					if(prototype.getCellInst() != null) {
						newPortInst.setCellInst(getCellInst(prototype.getCellInst().getName()));
						newPort = newPortInst.getCellInst().getCellType().getPort(prototype.getPort().getBusName());
						if(newPort == null || newPort.getWidth() != prototype.getPort().getWidth()) {
							newPort = newPortInst.getCellInst().getCellType().getPort(prototype.getPort().getName());
						}
					} else {
						newPort = getPort(prototype.getPort().getBusName());
						if(newPort == null || newPort.getWidth() != prototype.getPort().getWidth()) {
							newPort = getPort(prototype.getPort().getName());
						}
					}
					
					newPortInst.setPort(newPort);
					net.addPortInst(newPortInst);
				}
			}
		}
		view = orig.view;
		setProperties(orig.createDuplicatePropertiesMap());
	}
	
	protected EDIFCell(){
		
	}
	
	public EDIFCellInst createChildCellInst(String name, EDIFCell reference){
		return new EDIFCellInst(name, reference, this);
	}
	
	public EDIFCellInst addNewCellInstUniqueName(String suggestedName, EDIFCell reference){
		EDIFCellInst i = new EDIFCellInst();
		i.setName(suggestedName);
		i.setCellType(reference);
		return addCellInstUniqueName(i);
	}
	
	/**
	 * Adds the instance to this cell.  Checks for a name collision.
	 * @param instance The instance to add to this cell.
	 * @return The instance added to the cell.
	 */
	public EDIFCellInst addCellInst(EDIFCellInst instance){
		if(instances == null) instances = getNewMap();
		instance.setParentCell(this);
		EDIFCellInst collision = instances.put(instance.getName(), instance);
		if(collision != null && instance != collision){
			throw new RuntimeException("ERROR: Name collsion inside EDIFCell " + 
				getName() + ", trying to add instance " + instance.getName() +
				" which already exists inside this cell.");
		}
		return instance;
	}
	
	/**
	 * Ensures that the provided cell instance is added to this cell by renaming it
	 * to something unique.
	 * @param instance The instance to be added to this cell.
	 * @return The instance added to the cell.
	 */
	public EDIFCellInst addCellInstUniqueName(EDIFCellInst instance){
		if(instances == null) instances = getNewMap();
		instance.setParentCell(this);
		while(instances.containsKey(instance.getName())){
			instance.setName(instance.getName() + "_" + getLibrary().getNetlist().nameSpaceUniqueCount++);
		}
		instance.updateEDIFRename();
		instances.put(instance.getName(), instance);
		return instance;
	}
	
	public EDIFCellInst getCellInst(String name){
		if(instances == null) return null;;
		return instances.get(name);
	}

	/**
	 * Adds a net to the cell. Checks for name collisions.
	 * @param net The net to add
	 * @return The net that was added.
	 */
	public EDIFNet addNet(EDIFNet net){
		if(nets == null) nets = getNewMap();
		net.setParentCell(this);
		EDIFNet collision = nets.put(net.getName(), net);
		if(collision != null && net != collision){
			throw new RuntimeException("ERROR: Name collision inside EDIFCell " + 
				getName() + ", trying to add net " + net.getName() +
				" which already exists inside this cell.");
		}
		return net;
	}
	
	public EDIFNet getNet(EDIFNet net){
		return getNet(net.getName());
	}
	
	public EDIFNet getNet(String name){
		if(nets == null) return null;
		return nets.get(name);
	}
	
	public EDIFNet removeNet(EDIFNet net){
		return removeNet(net.getName());
	}
	
	public EDIFNet removeNet(String name){
		if(nets == null) return null;
		trackChange(EDIFChangeType.NET_REMOVE, name);		    
		return nets.remove(name);
	}
	/**
	 * Adds a port to the cell.  Checks for naming collisions and throws
	 * RuntimeException if it occurs. Note that ports are usually keyed by
	 * bus name (see {@link EDIFPort#getBusName()}) to enable getPort() to 
	 * only require the bus name for getting a port.  However, is situations
	 * where the bus name collides with a single bit bus name, the range
	 * is included for the multi-bit bus and getPort() requires the range.  
	 * This is only in the case where a single bit bus collides by having the 
	 * same name.  For example single bit port 'my_port[0]' and multi-bit port 
	 * 'my_port[0][3:0]' being added will require that requesting the multi-bit
	 * port through getPort() will require the entire name 'my_port[0][3:0]'.  
	 * Ultimately this naming scheme is discouraged. 
	 * @param port The port to add.
	 * @return The port that was added.
	 */
	public EDIFPort addPort(EDIFPort port){
		if(ports == null) ports = getNewMap();
		port.setParentCell(this);
		EDIFPort collision = ports.put(port.getBusName(),port);
		if(collision != null && port != collision){
			if(collision.getWidth() != port.getWidth()) {
				// We have a situation where two ports have the same root name,
				// For example:
				//   my_port[0]
				//   my_port[0][3:0]
				//
				if(collision.getWidth() > 1) {
					ports.put(collision.getName(), collision);
				}else {
					ports.put(collision.getBusName(), collision);
					ports.put(port.getName(), port);
				}				
			}else {
				throw new RuntimeException("ERROR: Name collsion inside EDIFCell " +
					getName() + ", trying to add port " + port.getName() +
					" which already exists inside this cell.");
			}
			 
		}
		return port;
	}
	
	/**
	 * Gets a port by bus name (see {@link EDIFPort#getBusName()}).  Multi-bit ports need to 
	 * have brackets removed unless the {@link EDIFCell} already has a port
	 * with the same name as the bus name of the multi-bit port.  In only this case,
	 * the range would be required in order to distinguish the ambiguity.  
	 * See {@link EDIFCell#addPort(EDIFPort)} for more information.	
	 * @param name Bus name of the port to get.
	 * @return The port or null if none exists.
	 */
	public EDIFPort getPort(String name){
		if(ports == null) return null;
		return ports.get(name);
	}
	
	public EDIFCellInst createCellInst(String name, EDIFCell parent){
		return new EDIFCellInst(name, this, parent);
	}
	
	public EDIFCellInst removeCellInst(EDIFCellInst cellInstance){
		return removeCellInst(cellInstance.getName());
	}
	
	public EDIFCellInst removeCellInst(String name){
		if(instances == null) return null;
		trackChange(EDIFChangeType.CELL_INST_REMOVE, name);		    
		return instances.remove(name);
	}
	
	public EDIFNet createNet(String name){
		EDIFNet net = new EDIFNet(name, this);
		return net;
	}
	
	public EDIFPort createPort(String name, EDIFDirection direction, int width){
		EDIFPort p = new EDIFPort(name, direction, width);
		addPort(p);
		return p;
	}
	
	public EDIFPort createPort(EDIFPort port) {
		return createPort(port.getName(), port.getDirection(), port.getWidth());
	}
	
	public void rename(String newName){
		setName(newName);
	}
	
	/**
	 * Renames the provided instance i with newName. 
	 * @param i Current instance in the cell.
	 * @param newName New name for instance i
	 * @return The newly renamed instance
	 */
	public EDIFCellInst renameCellInst(EDIFCellInst i, String newName){
		EDIFCellInst inst = getCellInst(i.getName());
		if(inst == null) {
			throw new RuntimeException("ERROR: " +
				"Couldn't find instance " + i.getName() + " in cell " + getName() +
				" when trying to rename to " + newName);
		}
		removeCellInst(inst);
		inst.setName(newName);
		inst.updateEDIFRename();
		addCellInst(inst);
		return inst;
	}
	
    public void removePort(EDIFPort port) {
        List<String> portObjectsToRemove = new ArrayList<>();
        for(Entry<String,EDIFPort> p : getPortMap().entrySet()) {
            if(p.getValue() == port || p.getValue().getName().equals(port.getName())) {
                portObjectsToRemove.add(p.getKey());
            }
        }
        for(String s : portObjectsToRemove) {
            getPortMap().remove(s);
        }
        trackChange(EDIFChangeType.PORT_REMOVE, port.getName());
    }
	
	public void moveToLibrary(EDIFLibrary newLibrary){
		if(library != null) library.removeCell(this);
		newLibrary.addCell(this);		
	}
	
	/**
	 * Gets the original view name
	 * @return the view
	 */
	public String getView() {
		return view.getName();
	}
	
	/**
	 * Gets the EDIFName object representation of the view name
	 * @return Gets the EDIFName object storing the view name
	 */
	public EDIFName getEDIFView() {
		return view;
	}

	/**
	 * @param view the view to set
	 */
	public void setView(String view) {
		setView(new EDIFName(view));
	}
	
	public void setView(EDIFName view) {
		this.view = DEFAULT_VIEW.equals(view) ? DEFAULT_VIEW : view;
	}
	
	public Collection<EDIFPort> getPorts(){
		if(ports == null) return Collections.emptyList();
		return ports.values();
	}
	
	public Map<String,EDIFPort> getPortMap(){
		return ports == null ? Collections.emptyMap() : ports;
	}
	
	public Collection<EDIFCellInst> getCellInsts(){
		if(instances == null) return Collections.emptyList();
		return instances.values();
	}
	
	public Collection<EDIFNet> getNets(){
		if(nets == null) return Collections.emptyList();
		return nets.values();
	}
	
	/**
	 * Populates an internal map between port-based port ref name,  'bus[3]' or 'clk'.  
	 * @param portInstName Name from a port ref as generated in @link {@link EDIFPortInst#getPortInstNameFromPort()} 
	 * @param internalNet The net inside this cell to match with the port ref name.
	 */
	public void addInternalPortMapEntry(String portInstName, EDIFNet internalNet){
		if(internalPortMap == null) internalPortMap = getNewMap();
		internalPortMap.put(portInstName, internalNet);
	}
	
	/**
	 * Removes the entry within the cell internal net map (when removing a port on a cell).  
	 * @param portInstName Name of the port ref to remove 
	 * @return The net to which the removed port ref belongs, or null if none could be found.
	 */
	public EDIFNet removeInternalPortMapEntry(String portInstName){
		if(internalPortMap == null) return null;
		return internalPortMap.remove(portInstName);
	}
	
	public Map<String,EDIFNet> getInternalNetMap(){
		if(internalPortMap == null) return Collections.emptyMap();
		return internalPortMap;
	}
	
	/**
	 * Takes an external (or internal) port ref and returns the corresponding
	 * EDIFNet connected inside the cell.
	 * @param portInst The external port ref to get the internal net.
	 * @return The internal connected net or null if none exists.
	 */
	public EDIFNet getInternalNet(EDIFPortInst portInst){
		return getInternalNet(portInst.getPortInstNameFromPort());
	}

	/**
	 * Takes an external (or internal) port name and returns the corresponding
	 * EDIFNet connected inside the cell.
	 * @param portInstName The external port name to get the internal net.
	 * @return The internal connected net or null if none exists.
	 */
	public EDIFNet getInternalNet(String portInstName){
		if(internalPortMap == null) return null;
		return internalPortMap.get(portInstName);
	}
	
	/**
	 * @return the library
	 */
	public EDIFLibrary getLibrary() {
		return library;
	}

	/**
	 * @param library the library to set
	 */
	public void setLibrary(EDIFLibrary library) {
		this.library = library;
	}

	public boolean hasContents(){
		return instances != null || nets != null; 
	}
	
	public boolean isPrimitive(){
		return getLibrary().getName().equals(EDIFTools.EDIF_LIBRARY_HDI_PRIMITIVES_NAME) && isLeafCellOrBlackBox();
	}
	
	public boolean isLeafCellOrBlackBox() {
		return (instances == null || instances.size() == 0) && (nets == null || nets.size() == 0);
	}
	
	/**
	 * Deletes internal representation.  
	 */
	protected void makePrimitive() { 
		EDIFNetlist netlist = getNetlist();
		if(netlist!= null && netlist.isTrackingCellChanges()) {
		    for(EDIFCellInst inst : getCellInsts()) {
		        netlist.trackChange(this, EDIFChangeType.CELL_INST_REMOVE, inst.getName());
		    }
		    for(EDIFNet net : getNets()) {
		        netlist.trackChange(this, EDIFChangeType.NET_REMOVE, net.getName());
		    }
		}
		instances = null;
		nets = null;
		internalPortMap = null;
	}
	
	public void exportEDIF(Writer wr) throws IOException{
		wr.write("   (cell ");
		exportEDIFName(wr);
		wr.write(" (celltype GENERIC)\n");
		wr.write("     (view ");
		view.exportEDIFName(wr);
		wr.write(" (viewtype NETLIST)\n");
		wr.write("       (interface \n");
		for(EDIFPort port : getPorts()){
			port.exportEDIF(wr, "        ");
		}
		wr.write("       )\n"); // Interface end
		if(hasContents()){
			wr.write("       (contents\n");
			for(EDIFCellInst i : getCellInsts()){
				i.exportEDIF(wr);						
			}
			for(EDIFNet n : getNets()){
				n.exportEDIF(wr);
			}
			wr.write("       )\n"); // Contents end
		}
		if(getProperties().size() > 0){
			wr.write("\n");
			exportEDIFProperties(wr, "           ");
		}
		wr.write("     )\n"); // View end
		wr.write("   )\n"); // Cell end
	}

    @Override
    public String getUniqueKey() {
        return getLibrary().getName() + "_" + getName();
    }
        
	/**
	 * Recursively finds all leaf cell descendants of this cell
	 *
	 * The returned EDIFHierCellInsts are relative to this cell.
	 * @return A list of all leaf cell descendants of this cell
	 */
    public List<EDIFHierCellInst> getAllLeafDescendants() {
    	return getAllLeafDescendants(null);
    }
    
    /**
     * Recursively finds all leaf cell descendants of this cell
     * @param parentInstance Parent name or prefix name for all leaf cell descendants to be
     * added.  Is not error checked against netlist because the context is not available.
     * @return A list of all leaf cell descendants of this cell
     */
    public List<EDIFHierCellInst> getAllLeafDescendants(EDIFHierCellInst parentInstance) {
		List<EDIFHierCellInst> leafCells = new ArrayList<>();
		
		if(!hasContents()) return leafCells;
		
		Queue<EDIFHierCellInst> toProcess = new LinkedList<EDIFHierCellInst>();
		for(EDIFCellInst inst : getCellInsts()) {
			if (parentInstance == null) {
				toProcess.add(EDIFHierCellInst.createRelative(inst));
			} else {
				toProcess.add(parentInstance.getChild(inst));
			}
		}
		
		while(!toProcess.isEmpty()){
			EDIFHierCellInst curr = toProcess.poll();
			if(curr.getCellType().isPrimitive()){
				leafCells.add(curr);
			}else{
				curr.addChildren(toProcess);
			}
		}
		return leafCells;
    }

<<<<<<< HEAD
	public EDIFPort getPortByLegalName(String name) {

		EDIFPort port = getPort(name);
		if(port != null) {
			return port;
		}
		// Finding by EDIFName is O(n), but n is generally small and alternative to building
		// a map for this single search ends up taking longer
		for(Map.Entry<String,EDIFPort> e : getPortMap().entrySet()) {
			if(e.getValue().getLegalEDIFName().equals(name)) {
				return e.getValue();
			}
		}
		return null;
	}

	@Override
	public boolean equals(Object o) {
		if (this == o) return true;
		if (o == null || getClass() != o.getClass()) return false;
		if (!super.equals(o)) return false;
		EDIFCell edifCell = (EDIFCell) o;
		return Objects.equals(library, edifCell.library);
	}

	@Override
	public int hashCode() {
		return Objects.hash(super.hashCode(), library);
	}
=======
    public EDIFNetlist getNetlist() {
        EDIFLibrary lib = getLibrary();
        return lib != null ? lib.getNetlist() : null;
    }
    
    public void trackChange(EDIFChangeType type, String name) {
        EDIFNetlist netlist = getNetlist();
        if(netlist != null) {
            netlist.trackChange(this, type, name);            
        }
    }
    
    @Override
    public boolean equals(Object o) {
        if (this == o) return true;
        if (o == null || getClass() != o.getClass()) return false;
        if (!super.equals(o)) return false;
        EDIFCell edifCell = (EDIFCell) o;
        return Objects.equals(library, edifCell.library);
    }

    @Override
    public int hashCode() {
        return Objects.hash(super.hashCode(), library);
    }
>>>>>>> ec0399f6
}
 <|MERGE_RESOLUTION|>--- conflicted
+++ resolved
@@ -555,37 +555,6 @@
 		return leafCells;
     }
 
-<<<<<<< HEAD
-	public EDIFPort getPortByLegalName(String name) {
-
-		EDIFPort port = getPort(name);
-		if(port != null) {
-			return port;
-		}
-		// Finding by EDIFName is O(n), but n is generally small and alternative to building
-		// a map for this single search ends up taking longer
-		for(Map.Entry<String,EDIFPort> e : getPortMap().entrySet()) {
-			if(e.getValue().getLegalEDIFName().equals(name)) {
-				return e.getValue();
-			}
-		}
-		return null;
-	}
-
-	@Override
-	public boolean equals(Object o) {
-		if (this == o) return true;
-		if (o == null || getClass() != o.getClass()) return false;
-		if (!super.equals(o)) return false;
-		EDIFCell edifCell = (EDIFCell) o;
-		return Objects.equals(library, edifCell.library);
-	}
-
-	@Override
-	public int hashCode() {
-		return Objects.hash(super.hashCode(), library);
-	}
-=======
     public EDIFNetlist getNetlist() {
         EDIFLibrary lib = getLibrary();
         return lib != null ? lib.getNetlist() : null;
@@ -611,6 +580,5 @@
     public int hashCode() {
         return Objects.hash(super.hashCode(), library);
     }
->>>>>>> ec0399f6
 }
  