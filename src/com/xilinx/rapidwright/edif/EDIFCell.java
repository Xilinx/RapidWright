--- conflicted
+++ resolved
@@ -555,7 +555,6 @@
 		return leafCells;
     }
 
-<<<<<<< HEAD
     public EDIFNetlist getNetlist() {
         EDIFLibrary lib = getLibrary();
         return lib != null ? lib.getNetlist() : null;
@@ -567,21 +566,7 @@
             netlist.trackChange(this, type, name);            
         }
     }
-    
-    @Override
-    public boolean equals(Object o) {
-        if (this == o) return true;
-        if (o == null || getClass() != o.getClass()) return false;
-        if (!super.equals(o)) return false;
-        EDIFCell edifCell = (EDIFCell) o;
-        return Objects.equals(library, edifCell.library);
-    }
-
-    @Override
-    public int hashCode() {
-        return Objects.hash(super.hashCode(), library);
-    }
-=======
+
 	public EDIFPort getPortByLegalName(String name) {
 
 		EDIFPort port = getPort(name);
@@ -611,6 +596,5 @@
 	public int hashCode() {
 		return Objects.hash(super.hashCode(), library);
 	}
->>>>>>> 7359e76f
 }
  