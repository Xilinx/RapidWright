--- conflicted
+++ resolved
@@ -471,22 +471,6 @@
 				|| !EDIFTools.getRootBusName(netName).equals(netName)) {
 			netName += getUniqueSuffix();
 		}
-<<<<<<< HEAD
-		// String rootBusNetName;
-		// if(parentCell.getNet(netName) != null ||
-		// 		// Check for existence of bus
-		// 		(!(rootBusNetName = EDIFTools.getRootBusName(netName)).equals(netName) && parentCell.getNet(rootBusNetName) != null)) {
-		// 	netName += getUniqueSuffix();
-		// }
-		// if (parentCell.getName().equals("fx_top") && netName.equals("Q[9]")) {
-		// 	rootBusNetName = EDIFTools.getRootBusName(netName);
-		// 	System.out.println("CREATEUNIQUENET");
-		// 	System.out.println(rootBusNetName);
-		// 	System.out.println(parentCell.getPort(rootBusNetName));
-		// 	System.out.println(netName);
-		// }
-=======
->>>>>>> a31fe306
 		return new EDIFNet(netName, parentCell);
 	}
 	
@@ -558,27 +542,6 @@
 	                    currNet = createUniqueNet(hierParentInst.getCellType(), newName);
 	                }
 	                outerPortInst = currNet.createPortInst(port, prevInst);
-// if (currNet.getName().startsWith("fifo_entries[0]")) {
-// 	System.out.println(currNet);					// Q[9]
-// 	System.out.println(currNet.getParentCell());	// ss_db
-// 	System.out.println(outerPortInst);				// pg2/Q[9]_rw_created6383
-// 	System.out.println(hierParentInst);				// design/U0_M0_F11/U0_M0_F11_core/top/ss_db
-// 	System.out.println(commonAncestor);				// ""
-// 	System.out.println(commonAncestor.isTopLevelInst());
-// }
-// if (newPortName.startsWith("fifo_entries[0]")) {
-if (snk.toString().equals("wc_ip_top/zpv_hs_data[41833]")) {
-	System.out.println("currNet = " + currNet);					// Q[9]
-	System.out.println("currNet.getParentCell() = " + currNet.getParentCell());	// ss_db
-	System.out.println("outerPortInst = " + outerPortInst);				// pg2/Q[9]_rw_created6383
-	System.out.println("hierParentInst = " + hierParentInst);				// design/U0_M0_F11/U0_M0_F11_core/top/ss_db
-	System.out.println("commonAncestor = " + commonAncestor);				// ""
-	System.out.println("commonAncestor.isTopLevelInst() = " + commonAncestor.isTopLevelInst());
-	System.out.println("hierPortInst = " + hierPortInst);
-	System.out.println("src = " + src);
-	System.out.println("snk = " + snk);
-	System.out.println("outerPortInst.getNet() = " + outerPortInst.getNet());
-}
 	            }
 	            EDIFHierPortInst currPortInst = new EDIFHierPortInst(hierParentInst, outerPortInst);
 	            if(hierPortInst == src) {
@@ -595,27 +558,6 @@
 	            // Let's delete the net we created and use the existing snkNet instead
 	            EDIFNet net = finalSrc.getNet();
 	            if(snkNet != net) {
-<<<<<<< HEAD
-System.out.println("MOVING");
-System.out.println(net);
-System.out.println(snkNet);
-	                net.getParentCell().removeNet(net);
-	                snkNet.addPortInst(finalSrc.getPortInst());
-	            } else {
-System.out.println("HERE");
-System.out.println(net);
-System.out.println(net.getPortInsts());
-	                return;
-	            }
-	        }else {
-System.out.println("Disconnecting " + finalSnk.getPortInst() + " from net " + snkNet);
-	            snkNet.removePortInst(finalSnk.getPortInst());
-	        }
-	    }
-		if (snk.toString().equals("wc_ip_top/zpv_hs_data[41833]")) {
-			System.out.println("Connecting " + finalSrc.getNet() + " on " + finalSrc + " to " + finalSnk.getPortInst());
-		}
-=======
 	                net.getParentCell().removeNet(net);
 	                snkNet.addPortInst(finalSrc.getPortInst());
 	            }
@@ -624,7 +566,6 @@
 	            snkNet.removePortInst(finalSnk.getPortInst());
 	        }
 	    }
->>>>>>> a31fe306
 
 	    // Make final connection in the common ancestor instance
 	    finalSrc.getNet().addPortInst(finalSnk.getPortInst());   
