--- conflicted
+++ resolved
@@ -1189,11 +1189,7 @@
 	 * physical netlist so all references are self-consistent.  This transformation is useful when 
 	 * performing netlist manipulations such as adding/removing cells, ports or nets within a design.
 	 * @param design The design containing the netlist to uniqueify.
-<<<<<<< HEAD
-	 * @return True if uniqueification necessary, False if not. Null if undeterminable.
-=======
 	 * @return True if uniqueification necessary and netlist was modified, False if not necessary and netlist was not modified. Null if indeterminable.
->>>>>>> e94a239e
 	 */
 	public static Boolean uniqueifyNetlist(Design design) {
 		if(design.getModuleInsts().size() > 0) {
