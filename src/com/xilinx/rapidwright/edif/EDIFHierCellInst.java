--- conflicted
+++ resolved
@@ -336,11 +336,7 @@
      */
     public boolean isUniquified() {
         assert(isToplevelInst(cellInsts[0]));
-<<<<<<< HEAD
-        for (int i = 1; i < cellInsts.length; i++) {
-=======
         for (int i = cellInsts.length - 1; i > 0; i--) {
->>>>>>> 425d89e2
             if (!cellInsts[i].isUniquified()) {
                 return false;
             }
