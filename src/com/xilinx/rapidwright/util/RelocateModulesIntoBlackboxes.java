/*
 *
 * Copyright (c) 2022 Xilinx, Inc.
 * All rights reserved.
 *
 * Author: Pongstorn Maidee, Xilinx Research Labs.
 *
 * This file is part of RapidWright.
 *
 * Licensed under the Apache License, Version 2.0 (the "License");
 * you may not use this file except in compliance with the License.
 * You may obtain a copy of the License at
 *
 *     http://www.apache.org/licenses/LICENSE-2.0
 *
 * Unless required by applicable law or agreed to in writing, software
 * distributed under the License is distributed on an "AS IS" BASIS,
 * WITHOUT WARRANTIES OR CONDITIONS OF ANY KIND, either express or implied.
 * See the License for the specific language governing permissions and
 * limitations under the License.
 *
 */
package com.xilinx.rapidwright.util;

import java.util.ArrayList;
import java.util.Arrays;
import java.util.Collections;
import java.util.HashSet;
import java.util.List;
import java.util.Set;

import com.xilinx.rapidwright.design.ConstraintGroup;
import com.xilinx.rapidwright.design.Design;
import com.xilinx.rapidwright.design.Module;
import com.xilinx.rapidwright.design.ModuleInst;
import com.xilinx.rapidwright.design.Net;
import com.xilinx.rapidwright.design.SiteInst;
import com.xilinx.rapidwright.design.SitePinInst;
import com.xilinx.rapidwright.device.PIP;
import com.xilinx.rapidwright.device.Site;
import com.xilinx.rapidwright.device.Tile;
import com.xilinx.rapidwright.edif.EDIFHierNet;
import com.xilinx.rapidwright.edif.EDIFNetlist;
import com.xilinx.rapidwright.edif.EDIFPortInst;
import com.xilinx.rapidwright.edif.EDIFTools;
import com.xilinx.rapidwright.tests.CodePerfTracker;


/**
 * Fill some black boxes of a given design with a specific {@link Module} (DCP) implementation.
 */
public class RelocateModulesIntoBlackboxes {

	/**
	 * Fill some black boxes of the given design with the given implementation.
	 *
	 * @param top         The design with black boxes to fill
	 * @param mod         The implementation to fill the black boxes
	 * @param cellAnchor The reference INT tile used as the handle to {@code mod} parameter
	 * @param blackboxes The list of pairs of a black box cell to be filled and its reference INT tile.
	 *                    The x-coordinate of this INT tile must match that of the cellAnchor.
	 */
	public static boolean relocateModuleInsts(Design top, Module mod, String cellAnchor, List<Pair<String, String>> blackboxes) {
		System.out.println("\n\nRelocate " + mod.getName());

<<<<<<< HEAD
		// Make the blackbox whose reference INT tile the same as the implementation as the last to be copied.
		// Otherwise some nets become unrouted!
		Collections.sort(blackboxes, (Pair<String, String> a,Pair<String, String> b)
				-> {return (a.getSecond() == cellAnchor ? 1 : b.getSecond() == cellAnchor ? -1 : a.getSecond().compareTo(b.getSecond()));}
		);

		EDIFNetlist netlist = top.getNetlist();
=======
>>>>>>> 7aafb67e
		top.setAutoIOBuffers(false);

		Site frSite = mod.getAnchor();
		Tile frTile = frSite.getTile();
		// The cellAnchor is used by a user as an anchor to the cell.  It can differ from anchorTile.
		// Relocate the cell is equivalent to moving the cell so that the cellAnchor align with the specified INT tile.
		Tile tFrom = top.getDevice().getTile(cellAnchor);
		System.out.printf("\n     fr %12s                : anchor %14s  %14s\n", cellAnchor, frSite, frTile);

		for (Pair<String, String> cell : blackboxes) {
			Tile tTo = top.getDevice().getTile(cell.getSecond());
			if (tFrom.getColumn() != tTo.getColumn()) {
				System.out.println("Target location of " + cell.getFirst() + ", " + cell.getSecond() +
						", is not vertically aligned with that of the implementation, " + cellAnchor + ".");
				return false;
			}
		}

		for (Pair<String, String> cell : blackboxes) {
			Tile tTo = top.getDevice().getTile(cell.getSecond());
			int verticalMoveOffset = tFrom.getRow() - tTo.getRow();

			Tile toTile = frTile.getTileNeighbor(0, verticalMoveOffset);
			Site toSite = toTile.getSites()[frTile.getSiteIndex(frSite)];
			System.out.printf("     to %12s  y_offset %4d : anchor %14s  %14s\n", cell.getSecond(), verticalMoveOffset, toSite, toTile);
			clearTargetSiteInsts(mod, toSite, top);
			if (!mod.isValidPlacement(toSite, top)) {
				System.out.println("Invalid placement.");
				return false;
			}

			ModuleInst mi = top.createModuleInst(cell.getFirst(), mod, true);
			mi.place(toSite);
		}
		System.out.println("\n");
		return true;
	}

	/**
	 * Process the design after filing black boxes.
	 * @param top The design to process
	 * @param blackboxes The black boxes that was filled
	 */
	public static void postProcessing(Design top, List<Pair<String, String>> blackboxes) {

		top.getNetlist().resetParentNetMap();

		for (Pair<String, String> toCellLoc : blackboxes) {
			combinePIPonClockNets(top, toCellLoc.getFirst());
		}

		setPropertyValueInLateXDC(top, "HD.RECONFIGURABLE", "false");
	}

	/**
	 * Unplace all cells placed at the proposed existing SiteInts.
	 *
	 * @param proposedAnchorSite The proposed new anchor site
	 * @param design             The design to operate on
	 * @return False if an invalid Tile or Site is encountered. True otherwise.
	 */
	private static boolean clearTargetSiteInsts(Module mod, Site proposedAnchorSite, Design design) {

		for (SiteInst inst : mod.getSiteInsts()) {
			if (Utils.isLockedSiteType(inst.getSiteTypeEnum())) {
				continue;
			}

			Site newSite = mod.getCorrespondingSite(inst, proposedAnchorSite);

			SiteInst si = design.getSiteInstFromSite(newSite);
			if (design != null && si != null) {
				design.removeSiteInst(si);
			}
		}

		return true;
	}


	/**
	 * Determine if the given net is a clock net.
	 *
	 * @param net The net to check
	 * @return True if the net is a clock net
	 */
	public static boolean isClockNet(Net net) {
		// TODO: rely on attribute instead of name
		for (SitePinInst sink : net.getSinkPins()) {
			if (sink.getName().contains("CLK")) return true;
		}
		return false;
	}


	/**
	 * Combine PIPs on the clock nets that were associated with various wires and set it on the top level.
	 * This is to avoid misintepretation in Vivado.
	 *
	 * @param top      The design with black boxes to fill
	 * @param cellName A black box name
	 */
	public static void combinePIPonClockNets(Design top, String cellName) {
		System.out.println("Combine PIPs on clock nets of " + cellName);

		List<String> clockNets = new ArrayList<>();
		EDIFNetlist netlist = top.getNetlist();

		for (EDIFPortInst p : netlist.getCellInstFromHierName(cellName).getPortInsts()) {
			if (p.getInternalNet() == null) // unconnected port
				continue;

			String hierNetName_outside = netlist.getHierNetFromName(
					cellName + EDIFTools.EDIF_HIER_SEP + p.getInternalNet().getName()).getHierarchicalNetName();
			for (EDIFHierNet net : netlist.getNetAliases(netlist.getHierNetFromName(hierNetName_outside))) {
				String physNetName = net.getHierarchicalNetName();
				Net physNet = top.getNet(physNetName);

				if (physNet != null) {
					if (isClockNet(physNet)) {
						clockNets.add(hierNetName_outside);
						break;
					}
				}
			}
		}

		for (String netName : clockNets) {
			Set<PIP> pips = new HashSet<>();
			for (EDIFHierNet net : netlist.getNetAliases(netlist.getHierNetFromName(netName))) {
				String physNetName = net.getHierarchicalNetName();
				Net physNet = top.getNet(physNetName);
				if (physNet != null) {
					pips.addAll(physNet.getPIPs());
				}
			}

			for (EDIFHierNet net : netlist.getNetAliases(netlist.getHierNetFromName(netName))) {
				String physNetName = net.getHierarchicalNetName();
				Net physNet = top.getNet(physNetName);
				if (physNet != null) {
					physNet.setPIPs(new ArrayList<>(pips));
				}
			}

		}
	}


	/**
	 * If the property of the design exists, set it to the given value.
	 * @param top  The design to set its property
	 * @param prop The full property name to set
	 * @param val  The value to set to
	 */
	public static void setPropertyValueInLateXDC(Design top, String prop, String val) {
		ArrayList<String> xdcList = new ArrayList<String>(top.getXDCConstraints(ConstraintGroup.LATE));
		int lineNum = 0;
		for (; lineNum < xdcList.size(); lineNum++) {
			String line = xdcList.get(lineNum);
			if (line.contains(prop)) {
				String[] words = line.split("\\s+");
				int idx = Arrays.asList(words).indexOf(prop);
				if (++idx < words.length) {
					words[idx] = val;
					String newLine = String.join(" ", words);
					xdcList.set(lineNum, newLine);
					break;
				}
			}
		}

		if (lineNum < xdcList.size()) {
			top.setXDCConstraints(xdcList, ConstraintGroup.LATE);
			System.out.println("\nINFO: property " + prop + " is found for the top design. It will be set to false.");
		}
	}

// Example arguments
/*
   -in    hwct.dcp
   -out   hw_contract_userp0.dcp
   -from  hwct_rp0.dcp       INT_X32Y0
   -to    hw_contract_rp2    INT_X32Y240
   -to    hw_contract_rp1    INT_X32Y120
   -to    hw_contract_rp0    INT_X32Y0
*/

/*   need to do RP_1 last when RP_1 is the source, otherwise nets of some BUFGCEs become unrouted!
   -in    openacap_shell_bb.dcp
   -out   openacap_shell_aes128.dcp
   -from  AES128_inst_1_RP1.dcp INT_X32Y120
   -to    openacap_shell_i/RP_2 INT_X32Y240
   -to    openacap_shell_i/RP_0 INT_X32Y0
   -to    openacap_shell_i/RP_1 INT_X32Y120
 */

	public static void main(String[] args) {
		String usage = String.join(System.getProperty("line.separator"),
				"Relocate DCP to fill vertically aligned black boxes",
				"  -in   <name of the DCP of a design with black boxes>",
				"  -out  <name of the output DCP>",
				"  -form <name of the DCP of an implementation to fill the black boxes>",
				"        <a reference interconnect tile, eg., INT_X32Y0>",
				"  -to   <a full hierarchical name to a black box in the DCP specified by -in>",
				"        <a reference interconnect tile, eg., INT_X32Y120>",
				"  -to   <can be repeated as many as the number of black boxes to fill>");


		String topDCPName = null;
		String newDCPName = null;
		String cellDCPName = null;
		String cellAnchor = null;
		// Need random access to the list
		List<Pair<String, String>> targets = new ArrayList<>();


		// Collect command line arguments
		int i = 0;
		while (i < args.length) {
			switch (args[i]) {
				case "-help":
					System.out.println(usage);
					System.exit(0);
					break;
				case "-in":
					topDCPName = args[++i];
					break;
				case "-out":
					newDCPName = args[++i];
					break;
				case "-from":
					cellDCPName = args[++i];
					if (i < args.length) {
						cellAnchor = args[++i];
					} else {
						System.out.println("Missing value for option -from.");
						System.out.println(usage);
						System.exit(1);
					}
					break;
				case "-to":
					String toCell = args[++i];
					if (i < args.length) {
						String toLoc = args[++i];
						targets.add(new Pair<>(toCell, toLoc));
					} else {
						System.out.println("Missing value for option -to");
						System.out.println(usage);
						System.exit(1);
					}
					break;
				default:
					System.out.println("Invalid option " + args[i] + " found.");
					System.out.println(usage);
					System.exit(1);
					break;
			}
			i++;
		}


		CodePerfTracker t = new CodePerfTracker("Elapsed time", false);

		// Report collected arguments
		System.out.println("RelocateModulesIntoBlackboxes");
		System.out.println("  -in   " + topDCPName);
		System.out.println("  -out  " + newDCPName);
		System.out.println("  -from " + cellDCPName + " " + cellAnchor);
		for (Pair<String,String> toCellLoc : targets) {
			System.out.println("  -to   " + toCellLoc.getFirst() + " " + toCellLoc.getSecond());
		}
		System.out.println();


		// Fill the black boxes
		t.start("Read dcp of the top design");
		Design top = Design.readCheckpoint(topDCPName);
		t.stop().start("Read dcp of the module");
		Module mod = new Module(Design.readCheckpoint(cellDCPName), false);


		t.stop().start("Relocate module instances");
		if (relocateModuleInsts(top, mod, cellAnchor, targets)) {

		    postProcessing(top, targets);

			System.out.println("\n");
			t.stop().start("Write output dcp");
			top.writeCheckpoint(newDCPName);
			System.out.println("\n\nFilled " + targets.size() + " target black boxes successfully.\n");

		} else {
			System.out.println("\n\nFailed to fill all target black boxes.\n");
		}

		t.stop().printSummary();
	}
}<|MERGE_RESOLUTION|>--- conflicted
+++ resolved
@@ -63,16 +63,12 @@
 	public static boolean relocateModuleInsts(Design top, Module mod, String cellAnchor, List<Pair<String, String>> blackboxes) {
 		System.out.println("\n\nRelocate " + mod.getName());
 
-<<<<<<< HEAD
 		// Make the blackbox whose reference INT tile the same as the implementation as the last to be copied.
 		// Otherwise some nets become unrouted!
 		Collections.sort(blackboxes, (Pair<String, String> a,Pair<String, String> b)
 				-> {return (a.getSecond() == cellAnchor ? 1 : b.getSecond() == cellAnchor ? -1 : a.getSecond().compareTo(b.getSecond()));}
 		);
 
-		EDIFNetlist netlist = top.getNetlist();
-=======
->>>>>>> 7aafb67e
 		top.setAutoIOBuffers(false);
 
 		Site frSite = mod.getAnchor();
