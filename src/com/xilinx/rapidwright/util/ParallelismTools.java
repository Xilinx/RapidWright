--- conflicted
+++ resolved
@@ -400,13 +400,8 @@
     }
 
     /**
-<<<<<<< HEAD
-     * The number of cores the system has
-     * @return number of cores
-=======
      * The number of parallel threads we want to use
      * @return number of parallel threads
->>>>>>> 7359e76f
      */
     public static int maxParallelism() {
         return Runtime.getRuntime().availableProcessors();
