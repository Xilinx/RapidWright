--- conflicted
+++ resolved
@@ -375,8 +375,6 @@
         }
         return stream;
     }
-<<<<<<< HEAD
-=======
 
     /**
      * The number of cores the system has
@@ -385,5 +383,4 @@
     public static int maxParallelism() {
         return Runtime.getRuntime().availableProcessors();
     }
->>>>>>> ed1b4b53
 }