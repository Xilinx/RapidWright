--- conflicted
+++ resolved
@@ -348,19 +348,6 @@
                 TileTypeEnum.LAGUNA_TILE    // UltraScale
         );
 
-<<<<<<< HEAD
-        clocking = EnumSet.of(
-                TileTypeEnum.CMT_L,
-                TileTypeEnum.RCLK_CLEM_L,
-                TileTypeEnum.RCLK_CLEM_CLKBUF_L,
-                TileTypeEnum.RCLK_DSP_INTF_L,
-                TileTypeEnum.RCLK_RCLK_XIPHY_INNER_FT,
-                // Versal
-                TileTypeEnum.CLK_REBUF_BUFGS_HSR_CORE,
-                TileTypeEnum.CLK_PLL_AND_PHY,
-                TileTypeEnum.CMT_MMCM
-        );
-=======
         clocking = EnumSet.noneOf(TileTypeEnum.class);
         for (TileTypeEnum type : TileTypeEnum.values()) {
             String typeName = type.toString();
@@ -368,7 +355,6 @@
                 clocking.add(type);
             }
         }
->>>>>>> a734db91
 
         lockedSiteTypes = EnumSet.of(
             SiteTypeEnum.CONFIG_SITE,
