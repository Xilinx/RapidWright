--- conflicted
+++ resolved
@@ -478,7 +478,6 @@
     }
 
     /**
-<<<<<<< HEAD
      * Creates a utilization report and shapes report for a given synthesized DCP
      * file.
      * 
@@ -501,7 +500,9 @@
         VivadoTools.runTcl(outputLog, sb.toString(), true);
 
         FileTools.deleteFolder(workDir.toString());
-=======
+    }
+  
+    /**
      * Open a DCP in Vivado and write a new DCP.
      *
      * @param dcp        Path to DCP to open in Vivado.
@@ -537,6 +538,5 @@
         design.writeCheckpoint(dcp);
         Path outputDcp = roundTripDCPThruVivado(dcp, "output", workdir, encrypted);
         return Design.readCheckpoint(outputDcp);
->>>>>>> 6f62888a
     }
 }