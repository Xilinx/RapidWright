/*
 * Copyright (c) 2025, Advanced Micro Devices, Inc.
 * All rights reserved.
 *
 * Author: Chris Lavin, AMD Advanced Research and Development.
 *
 * This file is part of RapidWright.
 *
 * Licensed under the Apache License, Version 2.0 (the "License");
 * you may not use this file except in compliance with the License.
 * You may obtain a copy of the License at
 *
 *     http://www.apache.org/licenses/LICENSE-2.0
 *
 * Unless required by applicable law or agreed to in writing, software
 * distributed under the License is distributed on an "AS IS" BASIS,
 * WITHOUT WARRANTIES OR CONDITIONS OF ANY KIND, either express or implied.
 * See the License for the specific language governing permissions and
 * limitations under the License.
 *
 */

package com.xilinx.rapidwright.design.tools;

import java.util.ArrayList;
import java.util.Arrays;
import java.util.HashMap;
import java.util.HashSet;
import java.util.Iterator;
import java.util.List;
import java.util.Map;
import java.util.Set;
import java.util.stream.Collectors;
import java.util.Map.Entry;

import com.xilinx.rapidwright.design.Cell;
import com.xilinx.rapidwright.design.Design;
import com.xilinx.rapidwright.design.DesignTools;
import com.xilinx.rapidwright.design.Net;
import com.xilinx.rapidwright.design.SiteInst;
import com.xilinx.rapidwright.design.SitePinInst;
import com.xilinx.rapidwright.design.Unisim;
import com.xilinx.rapidwright.design.blocks.PBlock;
import com.xilinx.rapidwright.design.blocks.PBlockSide;
import com.xilinx.rapidwright.device.*;
import com.xilinx.rapidwright.eco.ECOPlacementHelper;
import com.xilinx.rapidwright.edif.*;
import com.xilinx.rapidwright.placer.blockplacer.Point;
import com.xilinx.rapidwright.util.FileTools;
import com.xilinx.rapidwright.util.Pair;
import com.xilinx.rapidwright.util.StringTools;

import static com.xilinx.rapidwright.util.Utils.isCLB;

/**
 * Set of tools to add/remove flip flops inline to top level port connections.
 * This is targeted at kernel replication preparation prior to routing to ensure
 * that connections are routed outside of the pblock of the out-of-context
 * kernel.
 *
 */
public class InlineFlopTools {

    private static final String CLK_OPT = "--clk";
    private static final String PBLOCK_OPT = "--pblock";
    private static final String REMOVE_FLOPS_OPT = "--remove_flops";

    public static final String INLINE_SUFFIX = "_rw_inline_flop";

    private static final int MAX_FFS_PER_SLICE = 5;
    private static final Set<SiteTypeEnum> VALID_CENTROID_SITE_TYPES =
            new HashSet<>(Arrays.asList(SiteTypeEnum.SLICEL, SiteTypeEnum.SLICEM));

    /**
     * Add flip-flops inline on all the top-level ports of an out-of-context design.
     * This is useful for out-of-context kernels prior to placement and routing so that
     * after the flops have been placed, the router is forced to route connections
     * of each of the ports to each of the flops. This can help alleviate congestion
     * when the kernels are placed/relocated in context. Note this assumes the
     * design is not implemented as in most contexts it will be placed and routed
     * immediately following this modification.
     *
     * @param design  The design to modify
     * @param clkNet  Name of the clock net to use for the flops
     * @param keepOut The pblock used to contain the kernel and the added flops will
     *                not be placed inside this area.
     */
    public static void createAndPlaceFlopsInlineOnTopPortsArbitrarily(Design design, String clkNet, PBlock keepOut) {
        createAndPlaceFlopsInlineOnTopPorts(design, clkNet, keepOut, false);
    }

    /**
     * Add flip-flops inline on all the top-level ports of an out-of-context design.
     * Flip-flop placements are chosen based on the centroid of net pins for each top-level
     * I/O. This is useful for out-of-context kernels prior to final routing so that
     * after the flops have been placed, the router is forced to route connections
     * of each of the ports to each of the flops. Note this assumes the design is
     * placed and potentially partially routed.
     *
     * @param design  The design to modify
     * @param clkNet  Name of the clock net to use for the flops
     * @param keepOut The pblock used to contain the kernel and the added flops will
     *                not be placed inside this area.
     */
    public static void createAndPlaceFlopsInlineOnTopPortsNearPins(Design design, String clkNet, PBlock keepOut) {
        createAndPlaceFlopsInlineOnTopPorts(design, clkNet, keepOut, true);
    }

    private static Site shiftSiteToSide(Device device, Site site, PBlock pblock, PBlockSide side) {
        Tile topLeftTile = pblock.getTopLeftTile();
        Tile bottomRightTile = pblock.getBottomRightTile();
        Tile siteTile = site.getTile();
        int pBlockTop = topLeftTile.getRow();
        int pBlockLeft = topLeftTile.getColumn();
        int pBlockRight = bottomRightTile.getColumn();
        int pBlockBottom = bottomRightTile.getRow();
        int siteTileCol = siteTile.getColumn();
        int siteTileRow = siteTile.getRow();

        Tile shiftedTile;
        if (side == PBlockSide.TOP) {
            // Shift tile up
            shiftedTile = shiftTileUntilSlice(device, pBlockTop, siteTileCol, true, true);
        } else if (side == PBlockSide.LEFT) {
            // Shift tile left
            shiftedTile = shiftTileUntilSlice(device, siteTileRow, pBlockLeft, false, true);
        } else if (side == PBlockSide.RIGHT) {
            // Shift tile right
            shiftedTile = shiftTileUntilSlice(device, siteTileRow, pBlockRight, false, false);
        } else {
            // Shift tile down
            shiftedTile = shiftTileUntilSlice(device, pBlockBottom, siteTileCol, true, false);
        }
        Site shiftedSite = site.getCorrespondingSite(site.getSiteTypeEnum(), shiftedTile);
        if (shiftedSite == null) {
            // Can't find a site on the edge of the PBlock, return the original site
            return site;
        }

        return shiftedSite;
    }

    /**
     * Add flip-flops inline on all the top-level ports of an out-of-context design.
     * This is useful for out-of-context kernels so that after the flops have been
     * placed, the router is forced to route connections of each of the ports to
     * each of the flops. This can help alleviate congestion when the kernels are
     * placed/relocated in context.
     *
     * @param design      The design to modify
     * @param clkNet      Name of the clock net to use for the flops
     * @param keepOut     The pblock used to contain the kernel and the added flops will
     *                    not be placed inside this area.
     * @param portSideMap Map from ports to side of the pblock the flop should be placed on
     */
    public static void createAndPlacePortFlopsOnSide(Design design, String clkNet, PBlock keepOut,
                                                      Map<EDIFPort, PBlockSide> portSideMap) {
        assert (design.getSiteInsts().isEmpty());
        Site start = keepOut.getAllSites("SLICE").iterator().next(); // TODO this is a bit wasteful
        boolean exclude = true;

        EDIFHierNet clk = design.getNetlist().getHierNetFromName(clkNet);

        Set<SiteInst> siteInstsToRoute = new HashSet<>();

        for (Entry<EDIFPort, PBlockSide> entry : portSideMap.entrySet()) {
            EDIFPort port = entry.getKey();
            PBlockSide side = entry.getValue();
            if (port.getName().equals(clkNet)) {
                continue;
            }
            Site shiftedSite = shiftSiteToSide(design.getDevice(), start, keepOut, side);
            for (int i : port.getBitBlastedIndices()) {
                EDIFPortInst inst = port.getInternalPortInstFromIndex(i);
                if (allLeavesAreIBUF(design, inst)) {
                    continue;
                }

                Iterator<Site> siteItr = ECOPlacementHelper.spiralOutFrom(shiftedSite, keepOut, exclude).iterator();
                siteItr.next(); // Skip the first site, as we are suggesting one inside the pblock
                Pair<Site, BEL> loc = nextAvailPlacement(design, siteItr, null);
                if (loc == null) {
                    throw new RuntimeException("Failed to find valid placement location for flip-flop");
                }
                Cell flop = createAndPlaceFlopInlineOnTopPortInst(design, inst, loc, clk);
                siteInstsToRoute.add(flop.getSiteInst());
            }
        }
        for (SiteInst si : siteInstsToRoute) {
            si.routeSite();
        }
    }

    /**
     * Add flip-flops inline on all the top-level ports of an out-of-context design.
     * This is useful for out-of-context kernels so that after the flops have been
     * placed, the router is forced to route connections of each of the ports to
     * each of the flops. This can help alleviate congestion when the kernels are
     * placed/relocated in context.
     *
     * @param design            The design to modify
     * @param clkNet            Name of the clock net to use for the flops
     * @param keepOut           The pblock used to contain the kernel and the added flops will
     *                          not be placed inside this area.
     * @param centroidPlacement Places flip-flops based on the centroid of the top-level net pins. Should only be
     *                          used if a placement already exists.
     */
    private static void createAndPlaceFlopsInlineOnTopPorts(Design design, String clkNet, PBlock keepOut,
                                                            boolean centroidPlacement) {
        EDIFCell top = design.getTopEDIFCell();
        Site start = keepOut.getAllSites("SLICE").iterator().next(); // TODO this is a bit wasteful
        boolean exclude = true;

        EDIFHierNet clk = design.getNetlist().getHierNetFromName(clkNet);

        Set<SiteInst> siteInstsToRoute = new HashSet<>();

        for (EDIFPort port : top.getPorts()) {
            if (port.getName().equals(clkNet)) {
                continue;
            }
            for (int i : port.getBitBlastedIndices()) {
                EDIFPortInst inst = port.getInternalPortInstFromIndex(i);
                if (allLeavesAreIBUF(design, inst)) {
                    continue;
                }

                if (centroidPlacement) {
                    netCentroidFlipFlopPlacement(design, inst, keepOut, clk, siteInstsToRoute);
                } else {
                    Iterator<Site> siteItr = ECOPlacementHelper.spiralOutFrom(start, keepOut, exclude).iterator();
                    siteItr.next(); // Skip the first site, as we are suggesting one inside the pblock
                    Pair<Site, BEL> loc = nextAvailPlacement(design, siteItr, null);
                    Cell flop = createAndPlaceFlopInlineOnTopPortInst(design, inst, loc, clk);
                    siteInstsToRoute.add(flop.getSiteInst());
                }
            }
        }
        for (SiteInst si : siteInstsToRoute) {
            si.routeSite();
        }
    }

    private static boolean allLeavesAreIBUF(Design design, EDIFPortInst inst) {
        EDIFHierCellInst topInst = design.getNetlist().getTopHierCellInst();
        EDIFHierPortInst hierPortInst = new EDIFHierPortInst(topInst, inst);
        List<EDIFHierPortInst> leafHierPortInsts = hierPortInst.getHierarchicalNet().getLeafHierPortInsts();

        boolean allLeavesAreIBUF = !leafHierPortInsts.isEmpty();
        for (EDIFHierPortInst leafHierPortInst : leafHierPortInsts) {
            allLeavesAreIBUF &= leafHierPortInst.getCellType().getName().equals("IBUF");
        }
        return allLeavesAreIBUF;
    }

    private static Tile shiftTileUntilSlice(Device device, int row, int col, boolean shiftRow, boolean negativeShift) {
        int offset = negativeShift ? -1 : 1;
        Tile shiftedTile = null;
        while (shiftedTile == null || !isCLB(shiftedTile.getTileTypeEnum())) {
            int shiftedRow = shiftRow ? row + offset : row;
            int shiftedCol = !shiftRow ? col + offset : col;
            if (shiftRow && (shiftedRow < 0 || shiftedRow > device.getRows())) {
                shiftedTile = null;
                break;
            }
            if (!shiftRow && (shiftedCol < 0 || shiftedCol > device.getColumns())) {
                shiftedTile = null;
                break;
            }
            shiftedTile = device.getTile(shiftedRow, shiftedCol);
            offset = negativeShift ? offset - 1 : offset + 1;
        }
        return shiftedTile;
    }

    private static Site getSiteOnPBlockEdgeClosestToSite(Device device, Site site, PBlock pblock) {
        Tile topLeftTile = pblock.getTopLeftTile();
        Tile bottomRightTile = pblock.getBottomRightTile();
        Tile siteTile = site.getTile();
        int pBlockTop = topLeftTile.getRow();
        int pBlockLeft = topLeftTile.getColumn();
        int pBlockRight = bottomRightTile.getColumn();
        int pBlockBottom = bottomRightTile.getRow();
        int siteTileCol = siteTile.getColumn();
        int siteTileRow = siteTile.getRow();
        int topDist = siteTileRow - pBlockTop;
        int bottomDist = pBlockBottom - siteTileRow;
        int leftDist = siteTileCol - pBlockLeft;
        int rightDist = pBlockRight - siteTileCol;

        Tile shiftedTile = null;
        if (topDist <= leftDist && topDist <= rightDist && topDist <= bottomDist) {
            // Shift tile up
            shiftedTile = shiftTileUntilSlice(device, pBlockTop, siteTileCol, true, true);
        } else if (leftDist <= topDist && leftDist <= rightDist && leftDist <= bottomDist) {
            // Shift tile left
            shiftedTile = shiftTileUntilSlice(device, siteTileRow, pBlockLeft, false, true);
        } else if (rightDist <= topDist && rightDist <= leftDist && rightDist <= bottomDist) {
            // Shift tile right
            shiftedTile = shiftTileUntilSlice(device, siteTileRow, pBlockRight, false, false);
        } else {
            // Shift tile down
            shiftedTile = shiftTileUntilSlice(device, pBlockBottom, siteTileCol, true, false);
        }
        Site shiftedSite = site.getCorrespondingSite(site.getSiteTypeEnum(), shiftedTile);
        if (shiftedSite == null) {
            // Can't find a site on the edge of the PBlock, return the original site
            return site;
        }

        return shiftedSite;
    }

    private static void netCentroidFlipFlopPlacement(Design design, EDIFPortInst inst, PBlock keepOut, EDIFHierNet clk,
                                                     Set<SiteInst> siteInstsToRoute) {
        EDIFHierCellInst topInst = design.getNetlist().getTopHierCellInst();
        EDIFHierPortInst hierPortInst = new EDIFHierPortInst(topInst, inst);
        List<EDIFHierPortInst> leafHierPortInsts = hierPortInst.getHierarchicalNet().getLeafHierPortInsts();
        List<Point> points = new ArrayList<>();
        for (EDIFHierPortInst leafInst : leafHierPortInsts) {
            Cell cell = design.getCell(leafInst.getFullHierarchicalInstName());
            if (cell != null && cell.isPlaced()) {
                Tile t = cell.getTile();
                Point p = new Point(t.getColumn(), t.getRow());
                points.add(p);
            }
        }

        if (!points.isEmpty()) {
            Site centroid = ECOPlacementHelper.getCentroidOfPoints(design.getDevice(), points,
                    VALID_CENTROID_SITE_TYPES);
            Site shiftedCentroid = getSiteOnPBlockEdgeClosestToSite(design.getDevice(), centroid, keepOut);
            Iterator<Site> siteItr = ECOPlacementHelper.spiralOutFrom(shiftedCentroid, keepOut, true).iterator();
            if (keepOut.containsTile(shiftedCentroid.getTile())) {
                siteItr.next();
            }
            Pair<Site, BEL> loc = nextAvailPlacement(design, siteItr, shiftedCentroid.getTile().getSLR());
            Cell flop = createAndPlaceFlopInlineOnTopPortInst(design, inst, loc, clk);
            siteInstsToRoute.add(flop.getSiteInst());
        }
    }

    private static Pair<Site, BEL> nextAvailPlacement(Design design, Iterator<Site> itr, SLR slr) {
        while (itr.hasNext()) {
            Site curr = itr.next();
            if (slr != null && curr.getTile().getSLR() != slr) {
                continue;
            }
            SiteInst candidate = design.getSiteInstFromSite(curr);
            List<BEL> usedFFs = new ArrayList<>();
            if (candidate != null) {
                for (Cell c : candidate.getCells()) {
                    if (c.isPlaced() && c.getBEL().isFF() && !c.getBEL().isAnyIMR()) {
                        usedFFs.add(c.getBEL());
                    }
                }
            }
            if (usedFFs.size() < MAX_FFS_PER_SLICE) {
                // There is an FF available, use one of them
                List<BEL> bels = Arrays.stream(curr.getBELs()).filter((BEL b) -> b.isFF() && !b.isAnyIMR())
                        .collect(Collectors.toList());
                for (BEL b : bels) {
                    if (!usedFFs.contains(b)) {
                        return new Pair<>(curr, b);
                    }
                }
            }
        }
        return null;
    }

    /**
     * Add flip-flop inline on the specified top-level port of an out-of-context design.
     * This is useful for out-of-context kernels so that after the flop has been
     * placed, the router is forced to route connections of the port to the flop.
     * This can help alleviate congestion when the kernels are placed/relocated in context.
     *
     * @param design            The design to modify
     * @param portInst          The port to place an inline flip-flop on
     * @param loc               A pair of the site and BEL to place the flip-flop at
     * @param clk               The clock net to use for the inline flip-flop
     */
    public static Cell createAndPlaceFlopInlineOnTopPortInst(Design design, EDIFPortInst portInst, Pair<Site, BEL> loc,
                                                             EDIFHierNet clk) {
        String name = portInst.getFullName() + INLINE_SUFFIX;
        Cell flop = design.createAndPlaceCell(design.getTopEDIFCell(), name, Unisim.FDRE, loc.getFirst(),
                loc.getSecond());
        Net net = design.createNet(name);
        net.connect(flop, portInst.isInput() ? "D" : "Q");
        design.getGndNet().connect(flop, "R");
        design.getVccNet().connect(flop, "CE");
        EDIFHierCellInst flopHierCellInst = flop.getEDIFHierCellInst();
        EDIFHierPortInst clkHierPortInst = flopHierCellInst.getPortInst("C");
        if (clkHierPortInst == null) {
            clk.getNet().createPortInst("C", flopHierCellInst.getInst());
            clkHierPortInst = flopHierCellInst.getPortInst("C");
        }
        EDIFTools.connectPortInstsThruHier(clk, clkHierPortInst, name + "_clk");
        EDIFNet origNet = portInst.getNet();
        origNet.removePortInst(portInst);
        net.getLogicalNet().addPortInst(portInst);
        Net origPhysNet = design.getNet(origNet.getName());
        if (origPhysNet == null) {
            if (origNet.isGND()) {
                origPhysNet = design.getGndNet();
            } else if (origNet.isVCC()) {
                origPhysNet = design.getVccNet();
            } else {
                origPhysNet = design.createNet(new EDIFHierNet(design.getNetlist().getTopHierCellInst(), origNet));
            }
        }
        origPhysNet.connect(flop, portInst.isInput() ? "Q" : "D");
        return flop;
    }

    /**
     * Removes the inline flops added by
     * {@link #createAndPlaceFlopsInlineOnTopPorts(Design, String, PBlock, boolean)}
     *
     * @param design The current design from which to remove the flops
     */
    public static void removeInlineFlops(Design design) {
        Map<Net, Set<SitePinInst>> pinsToRemove = new HashMap<>();
        List<SiteInst> siteInstToRemove = new ArrayList<>();
        List<EDIFCellInst> cellsToRemove = new ArrayList<>();
        Net vcc = design.getVccNet();
        Set<SitePinInst> vccPins = new HashSet<>();
        pinsToRemove.put(vcc, vccPins);
        String[] staticPins = getStaticPins(design);
        for (EDIFCellInst inst : design.getTopEDIFCell().getCellInsts()) {
            if (inst.getName().endsWith(INLINE_SUFFIX)) {
                Cell flop = design.getCell(inst.getName());
                SiteInst si = flop.getSiteInst();
                // Assume we only placed one flop per SiteInst
                siteInstToRemove.add(si);
                for (SitePinInst pin : si.getSitePinInsts()) {
                    if (pin.getNet().isGNDNet()) {
                        continue;
                    }
                    pinsToRemove.computeIfAbsent(pin.getNet(), p -> new HashSet<>()).add(pin);
                }
                for (String staticPin : staticPins) {
                    if (si.getSitePinInst(staticPin) == null) {
                        vccPins.add(vcc.createPin(staticPin, si));
                    }
                }

                cellsToRemove.add(inst);
            }
        }


        DesignTools.batchRemoveSitePins(pinsToRemove, true);

        String[] ctrlPins = new String[]{"C", "R", "CE"};
        EDIFCell top = design.getTopEDIFCell();
        for (EDIFCellInst c : cellsToRemove) {
            // Remove control set pins
            for (String pin : ctrlPins) {
                EDIFPortInst p = c.getPortInst(pin);
                if (p != null && p.getNet() != null) {
                    p.getNet().removePortInst(p);
                }
            }
            // Merge 'D' sources and 'Q' sinks, restore original net
            EDIFPortInst d = c.getPortInst("D");
            EDIFNet dNet = d.getNet();
            EDIFPortInst q = c.getPortInst("Q");
            EDIFNet qNet = q.getNet();
            if (dNet.getName().endsWith(INLINE_SUFFIX)) {
                // Input port
                for (EDIFPortInst pi : new ArrayList<>(d.getNet().getPortInsts())) {
                    if (pi.getCellInst() != c) {
                        dNet.removePortInst(pi);
                        qNet.addPortInst(pi);
                    }
                }
                qNet.removePortInst(q);
                top.removeNet(dNet);
            } else {
                // Output port
                for (EDIFPortInst pi : new ArrayList<>(q.getNet().getPortInsts())) {
                    if (pi.getCellInst() != c) {
                        qNet.removePortInst(pi);
                        dNet.addPortInst(pi);
                    }
                }
                top.removeNet(qNet);
                dNet.removePortInst(d);
            }

            top.removeCellInst(c);
            design.removeCell(c.getName());
        }

        for (SiteInst si : siteInstToRemove) {
            boolean isStaticSource = si.getSitePinInsts().stream()
                    .anyMatch((p) -> p.getNet() != null && p.getNet().isGNDNet() && p.isOutPin());
            if (!isStaticSource) {
                design.removeSiteInst(si);
            }
        }
    }

<<<<<<< HEAD
    private static String[] getStaticPins(Design design) {
        String[] versalStaticPins = new String[]{"CKEN1", "CKEN2", "CKEN3", "CKEN4", "RST"};
        String[] ultrascaleStaticPins = new String[]{"CKEN1", "CKEN2", "CKEN3", "CKEN4", "SRST1", "SRST2"};
        String[] series7StaticPins = new String[]{"CE", "SR"};
        if (design.getSeries() != Series.Versal && design.getSeries() != Series.UltraScale
                && design.getSeries() != Series.UltraScalePlus && design.getSeries() != Series.Series7) {
            throw new RuntimeException("Unsupported device series for removing inline flops");
        }
        return design.getSeries() == Series.Versal ? versalStaticPins :
                              design.getSeries() == Series.UltraScalePlus
                              || design.getSeries() == Series.UltraScale ? ultrascaleStaticPins : series7StaticPins;
=======
    private static final Map<Series,String[]> staticPinsMap;
    static {
        staticPinsMap = new HashMap<>();
        staticPinsMap.put(Series.Series7, new String[]{"CE", "SR"});
        staticPinsMap.put(Series.UltraScale, new String[]{"CKEN1", "CKEN2", "CKEN3", "CKEN4", "SRST1", "SRST2"});
        staticPinsMap.put(Series.UltraScalePlus, staticPinsMap.get(Series.UltraScale));
        staticPinsMap.put(Series.Versal, new String[]{"CKEN1", "CKEN2", "CKEN3", "CKEN4", "RST"});
    }

    private static String[] getStaticPins(Design design) {
        String[] staticPins = staticPinsMap.get(design.getSeries());
        if (staticPins == null) {
            throw new RuntimeException("Unsupported device series for removing inline flops");
        }
        return staticPins;
>>>>>>> 5193110e
    }

    /**
     * Parses the PBlock side map into a map from EDIFPorts to PBlockSide enums. The input file should be made up of
     * some number of lines where each line contains a port name regex and a PBlockSide separated by a space. An
     * example file:
     * <pre>
     * example_inputs.* TOP
     * reset LEFT
     * example_outputs.* BOTTOM
     * </pre>
     *
     * @param netlist The netlist that the side map will be created for.
     * @param filename The name of the input side map file.
     * @return A map from EDIFPort to the PBlockSide the inline flop should be placed on.
     */
    public static Map<EDIFPort, PBlockSide> parseSideMap(EDIFNetlist netlist, String filename) {
        Map<EDIFPort, PBlockSide> externalRoutabilitySideMap = new HashMap<>();
        List<String> lines = FileTools.getLinesFromTextFile(filename);

        for (String line : lines) {
            String[] splitLine = line.split("\\s+");
            String portRegex = splitLine[0];
            String pblockSide = splitLine[1].toUpperCase();
            for (EDIFPort port : netlist.getTopCell().getPorts()) {
                if (port.getBusName().matches(portRegex) ||
                        port.getName().matches("\\" + EDIFTools.VIVADO_PRESERVE_PORT_INTERFACE + portRegex)) {
                    if (externalRoutabilitySideMap.containsKey(port)) {
                        throw new RuntimeException("Port " + port + " matches multiple expressions in side map");
                    }
                    PBlockSide side = PBlockSide.valueOf(pblockSide);
                    externalRoutabilitySideMap.put(port, side);
                }
            }
        }
        return externalRoutabilitySideMap;
    }


    public static void main(String[] args) {
        if (args.length < 3 || args.length > 4) {
            System.out.println("USAGE (to add flops)   : <input.dcp> <output.dcp> " + CLK_OPT + "=<clkName> " + PBLOCK_OPT + "=<pblock range(s)>");
            System.out.println("USAGE (to remove flops): <input.dcp> <output.dcp> " + REMOVE_FLOPS_OPT);
            return;
        }

        Design d = Design.readCheckpoint(args[0]);

        if (args[2].startsWith(CLK_OPT) || args[2].startsWith(PBLOCK_OPT)) {
            d.unplaceDesign();
            String clkName = StringTools.getOptionValue(CLK_OPT, args);
            String pblockRange = StringTools.getOptionValue(PBLOCK_OPT, args);
            if (clkName == null || pblockRange == null) {
                throw new RuntimeException("ERROR: Missing value(s) for option(s): "
                        + CLK_OPT + "=" + clkName + ", " + PBLOCK_OPT + "=" + pblockRange);
            }
            PBlock pblock = new PBlock(d.getDevice(), pblockRange);
            createAndPlaceFlopsInlineOnTopPortsArbitrarily(d, clkName, pblock);
        } else if (args[2].equals(REMOVE_FLOPS_OPT)) {
            removeInlineFlops(d);
        } else {
            System.err.println("ERROR: Unrecognized option '" + args[2] + "'");
        }

        d.writeCheckpoint(args[1]);
    }
}<|MERGE_RESOLUTION|>--- conflicted
+++ resolved
@@ -502,19 +502,6 @@
         }
     }
 
-<<<<<<< HEAD
-    private static String[] getStaticPins(Design design) {
-        String[] versalStaticPins = new String[]{"CKEN1", "CKEN2", "CKEN3", "CKEN4", "RST"};
-        String[] ultrascaleStaticPins = new String[]{"CKEN1", "CKEN2", "CKEN3", "CKEN4", "SRST1", "SRST2"};
-        String[] series7StaticPins = new String[]{"CE", "SR"};
-        if (design.getSeries() != Series.Versal && design.getSeries() != Series.UltraScale
-                && design.getSeries() != Series.UltraScalePlus && design.getSeries() != Series.Series7) {
-            throw new RuntimeException("Unsupported device series for removing inline flops");
-        }
-        return design.getSeries() == Series.Versal ? versalStaticPins :
-                              design.getSeries() == Series.UltraScalePlus
-                              || design.getSeries() == Series.UltraScale ? ultrascaleStaticPins : series7StaticPins;
-=======
     private static final Map<Series,String[]> staticPinsMap;
     static {
         staticPinsMap = new HashMap<>();
@@ -530,7 +517,6 @@
             throw new RuntimeException("Unsupported device series for removing inline flops");
         }
         return staticPins;
->>>>>>> 5193110e
     }
 
     /**
