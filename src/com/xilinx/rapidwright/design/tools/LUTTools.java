--- conflicted
+++ resolved
@@ -732,18 +732,13 @@
                     continue;
                 }
                 SitePinInst newSpi = si.getSitePinInst(newSitePinName);
-<<<<<<< HEAD
-                if (!lutSpis.remove(newSpi)) {
-                    // spi is not already on this net -- could require pin swapping,
-                    // or could be a routethru
-=======
                 List<SitePinInst> spis = siteToLutSpis.get(site);
                 if (spis == null) {
                     System.out.println("WARNING: SitePin " + newSitePin + " visited by PIP " + pip +
                             " is not a SitePinInst on net " + net + ". Ignoring.");
                 } else if (!spis.remove(newSpi)) {
-                    // spi is not already on this net
->>>>>>> 49f4ff20
+                    // spi is not already on this net -- could require pin swapping,
+                    // or could be a routethru
                     unmatchedSitePins.add(newSitePin);
                 }
             }
