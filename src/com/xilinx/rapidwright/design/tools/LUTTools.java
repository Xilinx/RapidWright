/*
 *
 * Copyright (c) 2018-2022, Xilinx, Inc.
 * Copyright (c) 2022-2023, Advanced Micro Devices, Inc.
 * All rights reserved.
 *
 * Author: Chris Lavin, Xilinx Research Labs.
 *
 * This file is part of RapidWright.
 *
 * Licensed under the Apache License, Version 2.0 (the "License");
 * you may not use this file except in compliance with the License.
 * You may obtain a copy of the License at
 *
 *     http://www.apache.org/licenses/LICENSE-2.0
 *
 * Unless required by applicable law or agreed to in writing, software
 * distributed under the License is distributed on an "AS IS" BASIS,
 * WITHOUT WARRANTIES OR CONDITIONS OF ANY KIND, either express or implied.
 * See the License for the specific language governing permissions and
 * limitations under the License.
 *
 */

package com.xilinx.rapidwright.design.tools;

import java.util.ArrayList;
<<<<<<< HEAD
=======
import java.util.Collection;
>>>>>>> 8bc6f49f
import java.util.HashMap;
import java.util.Iterator;
import java.util.LinkedHashMap;
import java.util.LinkedList;
import java.util.List;
import java.util.Map;
import java.util.Map.Entry;
import java.util.Queue;
import java.util.Set;

import com.xilinx.rapidwright.design.Cell;
import com.xilinx.rapidwright.design.Design;
import com.xilinx.rapidwright.design.DesignTools;
import com.xilinx.rapidwright.design.Net;
import com.xilinx.rapidwright.design.PinSwap;
import com.xilinx.rapidwright.design.SiteInst;
import com.xilinx.rapidwright.design.SitePinInst;
import com.xilinx.rapidwright.design.Unisim;
import com.xilinx.rapidwright.device.BEL;
import com.xilinx.rapidwright.device.BELPin;
import com.xilinx.rapidwright.device.Device;
import com.xilinx.rapidwright.device.Node;
import com.xilinx.rapidwright.device.PIP;
import com.xilinx.rapidwright.device.Site;
import com.xilinx.rapidwright.device.SitePin;
import com.xilinx.rapidwright.edif.EDIFCell;
import com.xilinx.rapidwright.edif.EDIFCellInst;
import com.xilinx.rapidwright.edif.EDIFPropertyValue;
import com.xilinx.rapidwright.router.SATRouter;


/**
 * A collection of tools to help modify LUTs.
 *
 * @author clavin
 *
 */
public class LUTTools {

    public static final String LUT_INIT = "INIT";

    public static final int MAX_LUT_SIZE = 6;

    public static final String[][] lutMap;

    public static final char[] lutLetters = new char[] {'A', 'B', 'C', 'D', 'E', 'F', 'G', 'H'};

    public static final String[] empty = new String[0];

    static {
        lutMap = new String[lutLetters.length][];
        for (char letter : lutLetters) {
            lutMap[letter - 'A'] = new String[] {letter + "6LUT", letter + "5LUT"};
        }
    }

    /**
     * Gets the corresponding BEL site names for a given LUT letter.  For example, 'A' will return
     * ["A6LUT", "A5LUT"]
     * @param lutLetter The letter of the LUT of interest.  Valid values are 'A'..'H',
     * case insensitive.
     * @return The list of corresponding BEL site names or an empty list if none were found.
     */
    public static String[] getLUTBELNames(char lutLetter) {
        int index = lutLetter - (lutLetter >= 'a' ? 'a' : 'A');
        if (index < 0 || index >= lutLetters.length) return empty;
        return lutMap[index];
    }

    /**
     * Gets the BEL's companion LUT.  For example the A5LUT bel's companion would be A6LUT and vice
     * versa.
     * @param lut The LUT bel in question.
     * @return The name of the companion LUT or null if undetermined.
     */
    public static String getCompanionLUTName(BEL lut) {
        if (!lut.isLUT()) return null;
        return getCompanionLUTName(lut.getName());
    }

    /**
     * Get the companion LUT name of the provided LUT name. For example the A5LUT bel's companion
     * would be A6LUT and vice versa.
     * @param lutName Name of the LUT in question.
     * @return The companion LUT name or null if undetermined.
     */
    public static String getCompanionLUTName(String lutName) {
        String[] belNames = getLUTBELNames(lutName.charAt(0));
        return belNames[(lutName.charAt(1) == '6') ? 1 : 0];
    }

    /**
     * From a placed LUT cell, get the companion LUT BEL location. For example, a
     * cell placed on A5LUT would return the A6LUT and vice versa.
     * 
     * @param cell A placed cell on a LUT BEL.
     * @return The companion LUT BEL or null if the cell is not placed on a LUT BEL
     *         location.
     */
    public static BEL getCompanionLUT(Cell cell) {
        assert (cell.getBEL().isLUT());
        String belName = cell.getBELName();
        if (belName == null) return null;
        String otherLUTName = getCompanionLUTName(belName);
        return otherLUTName != null ? cell.getSite().getBEL(otherLUTName) : null;
    }

    /**
     * From a placed LUT cell, get the cell in the companion LUT BEL location. For
     * example, a cell placed on A5LUT would return the cell in the A6LUT and vice
     * versa.
     * 
     * @param cell A placed cell on a LUT BEL.
     * @return The companion cell placed in the LUT BEL location or null if the cell
     *         is not placed on a LUT BEL location or there is no cell in the
     *         companion LUT BEL.
     */
    public static Cell getCompanionLUTCell(Cell cell) {
        SiteInst si = cell.getSiteInst();
        return si != null ? si.getCell(getCompanionLUT(cell)) : null;
    }

    /**
     * Gets the output pin from the BEL of a LUT
     * 
     * @param bel The physical bel site of the LUT
     * @return O5 or O6 based on the BEL
     */
    public static BELPin getLUTOutputPin(BEL bel) {
        return bel.getPin("O" + bel.getName().charAt(1));
    }

    /**
     * Checks if this cell is a LUT (LUT1, LUT2, LUT3,...). A CFGLUT5 will return
     * false.
     * 
     * @param c The cell in question
     * @return True if this is a LUT[1-6], false otherwise.
     */
    public static boolean isCellALUT(Cell c) {
        return isCellALUT(c.getEDIFCellInst());
    }

    /**
     * Checks if this cell is a LUT (LUT1, LUT2, LUT3,...). A CFGLUT5 will return false.
     * @param i The cell in question
     * @return True if this is a LUT[1-6], false otherwise.
     */
    public static boolean isCellALUT(EDIFCellInst i) {
        if (i == null) return false;
        EDIFCell ec = i.getCellType();
        if (ec == null) return false;
        boolean isPrimitive = ec.isPrimitive();
        boolean startsWithLUT = ec.getName().startsWith("LUT");
        if (isPrimitive && startsWithLUT) return true;
        return false;
    }

    /**
     * If the provided cell is a LUT, it will return the LUT input
     * count.  If it is not a LUT, it will return 0.
     * @param c The LUT cell
     * @return The number of LUT inputs or 0 if cell is not a LUT.
     */
    public static int getLUTSize(Cell c) {
        return getLUTSize(c.getEDIFCellInst());
    }

    /**
     * If the provided cell instance is a LUT, it will return the LUT input
     * count.  If it is not a LUT, it will return 0.
     * @param c The LUT cell
     * @return The number of LUT inputs or 0 if cell is not a LUT.
     */
    public static int getLUTSize(EDIFCellInst c) {
        if (!isCellALUT(c)) return 0;
        return Character.getNumericValue(c.getCellType().getName().charAt(3));
    }

    /**
     * Extracts the length value from the INIT String (16, in 16'hA8A2)
     * @param init The init string.
     * @return The init length.
     */
    public static int initLength(String init) {
        int idx = init.indexOf('\'');
        if (idx == -1) throw new RuntimeException("ERROR: Bad " + LUT_INIT +
                                " String \"" + init +"\", missing \'");
        return Integer.parseInt(init.substring(0, idx));
    }

    /**
     * Performs essentially a log_2 operation on the init string length
     * to get the LUT size.
     * @param init The LUT's init string.
     * @return Size of the LUT by number of inputs (1-6).
     */
    public static int getLUTSize(String init) {
        int lutSize = 0;
        int initLength = initLength(init);
        switch (initLength) {
        case 2:
            lutSize = 1;
            break;
        case 4:
            lutSize = 2;
            break;
        case 8:
            lutSize = 3;
            break;
        case 16:
            lutSize = 4;
            break;
        case 32:
            lutSize = 5;
            break;
        case 64:
            lutSize = 6;
            break;
        default:
            throw new RuntimeException("ERROR: Unsupported LUT Size/INIT value " + init);
        }
        return lutSize;
    }

    /**
     * Prints out the truth table for the given INIT string on the cell. If the
     * cell is not a LUT, it prints nothing.
     * @param c The Cell in question.
     */
    public static void printTruthTable(Cell c) {
        printTruthTable(c.getEDIFCellInst());
    }

    /**
     * Prints out the truth table for the given INIT string on the cell. If the
     * cell is not a LUT, it prints nothing.
     * @param c The cell instance in question.
     */
    public static void printTruthTable(EDIFCellInst c) {
        if (!isCellALUT(c)) return;
        String init = c.getProperty(LUT_INIT).getValue();
        int lutSize = getLUTSize(init);
        int initLength = initLength(init);
        long initValue = getInitValue(init);

        for (int i=lutSize-1; i >= 0; i--) {
            System.out.print("I" + i + " ");
        }
        System.out.println("| " + getLUTEquation(init));
        for (int i=0; i < initLength; i++) {
            for (int j=lutSize-1; j >= 0; j--) {
                System.out.print(" " + getBit(i,j) + " ");
            }
            System.out.println("| " + getBit(initValue,i));
        }
    }

    /**
     * Converts the Verilog-syntax number literal for the LUT initialization
     * to a primitive long integer.
     * @param init The LUT INIT string.
     * @return
     */
    public static long getInitValue(String init) {
        int idx = init.indexOf('\'');
        if (idx == -1) throw new RuntimeException("ERROR: Bad " + LUT_INIT +
                                " String \"" + init +"\", missing \'");
        String radix = init.substring(idx+1, idx+2).toLowerCase();
        if (radix.equals("h")) return Long.parseUnsignedLong(init.substring(idx+2), 16);
        if (radix.equals("d")) return Long.parseUnsignedLong(init.substring(idx+2), 10);
        if (radix.equals("o")) return Long.parseUnsignedLong(init.substring(idx+2), 8);
        if (radix.equals("b")) return Long.parseUnsignedLong(init.substring(idx+2), 2);

        throw new RuntimeException("Unsupported radix '" + radix + "' in " +
                    LUT_INIT + " string \'" + init + "'");
    }

    public static long setBit(long value, int bitIndex) {
        return value | (1L << bitIndex);
    }

    public static int getBit(int value, int bitIndex) {
        return (value >> bitIndex) & 0x1;
    }

    public static int getBit(long value, int bitIndex) {
        return (int)(value >> bitIndex) & 0x1;
    }

    /**
     * Evaluates the provided equation in order to create the INIT string
     * of a LUT of the given size. Equation syntax:
     * {@code
     * Operators:
     *   XOR: @, ^
     *   AND: &, *, .
     *    OR: |, +
     *   NOT: ~, !
     *
     * A Few Examples:
     *   O = 0
     *   O = 1
     *   O = (I0 & I1) + (I2 & I3)
     *   O = I0 & !I1 & !I3
     *
     * }
     *
     * NOTE: XOR and AND have the same precedence and are evaluated from left
     * to right. Vivado uses different rules for handling operators of the
     * same precedence, so be sure to use parentheses to avoid any ambiguity!
     *
     *
     * @param equation A Vivado LUT Equation String.  This follows the same
     * conventions as the Vivado LUT equation string editor.
     * @param lutSize LUT size (input count), supported sizes are: 1,2,3,4,5,6
     * @return The INIT string to program the LUT of the provided size
     */
    public static String getLUTInitFromEquation(String equation, int lutSize) {
        int length = 1 << lutSize;
        long init = 0;
        LUTEquationEvaluator b = new LUTEquationEvaluator(equation);
        for (int i=0; i < length; i++) {
            boolean result = b.eval(i);
            if (result) init = setBit(init,i);
        }
        return length + "'h" + Long.toUnsignedString(init, 16).toUpperCase();
    }

    /**
     * Programs a LUT cell's init string from the provided equation.
     * @param c The LUT cell to program.
     * @param equation The desired programming of the LUT using Vivado LUT equation syntax.
     * @return The previous LUT init string or null if none.
     */
    public static EDIFPropertyValue configureLUT(Cell c, String equation) {
        int size = getLUTSize(c);
        if (size == 0) throw new RuntimeException("ERROR: Cell " + c.getName() + " is not a LUT");
        String init = getLUTInitFromEquation(equation, size);
        return c.addProperty(LUT_INIT, init);
    }

    /**
     * Programs a LUT cell's init string from the provided equation.
     * @param c The LUT cell instance to program.
     * @param equation The desired programming of the LUT using Vivado LUT equation syntax.
     * @return The previous LUT init string or null if none.
     */
    public static EDIFPropertyValue configureLUT(EDIFCellInst c, String equation) {
        int size = getLUTSize(c);
        if (size == 0) throw new RuntimeException("ERROR: Cell " + c.getName() + " is not a LUT");
        String init = getLUTInitFromEquation(equation, size);
        return c.addProperty(LUT_INIT, init);
    }

    /**
     * Reads the init string in this LUT and creates an equivalent (non-optimal) equation.
     * @param c The LUT instance
     * @return The equation following LUT equation syntax or null if cell is not configured.
     */
    public static String getLUTEquation(Cell c) {
        if (c.isRoutethru()) {
            Set<Entry<String, String>> entrySet = c.getPinMappingsP2L().entrySet();
            assert (entrySet.size() == 1);
            return "O" + c.getBELName().charAt(1) + "=" + entrySet.iterator().next().getKey();
        }
        return getLUTEquation(c.getEDIFCellInst());
    }

    /**
     * Reads the init string in this LUT and creates an equivalent (non-optimal) equation.
     * @param i The LUT instance
     * @return The equation following LUT equation syntax or null if cell is not configured.
     */
    public static String getLUTEquation(EDIFCellInst i) {
        String init = i.getProperty(LUT_INIT).getValue();
        if (init == null) return null;
        return getLUTEquation(init);
    }


    /**
     * Creates a (dumb, non-reduced) boolean logic equation compatible
     * with Vivado's LUT Equation Editor from an INIT string.
     * TODO - Enhance with a logic minimization method such as Quine-McCluskey method.
     * @param init The existing INIT string configuring a LUT.
     * @return A Vivado LUT Equation Editor compatible equation.
     */
    public static String getLUTEquation(String init) {
        long value = getInitValue(init);
        int length = initLength(init);
        int lutSize = getLUTSize(init);
        StringBuilder sb = new StringBuilder("O=");
        int termCount = 0;
        for (int i=0; i < length; i++) {
            if (getBit(value,i) == 1) {
                if (termCount > 0) sb.append(" + ");
                for (int j=lutSize-1; j >= 0; j--) {
                    sb.append(getBit(i,j) == 1 ? "" : "!");
                    sb.append("I" + j);
                    if (j > 0) sb.append(" & ");
                }
                termCount++;
            }
        }
        if (termCount==0) return "O=0";
        if (termCount==length) return "O=1";
        return sb.toString();
    }


    private static List<Map<String,String>> tests;

    static{
        tests = new ArrayList<>();
        for (int i=0; i < MAX_LUT_SIZE; i++) {
            int lutSize = i+1;
            tests.add(new LinkedHashMap<>());
            Map<String,String> test = tests.get(i);
            long lutInitLength = 1L << (i+1);
            test.put("O=0", lutInitLength + "'h0");
            long initValue = lutInitLength == 64 ? -1L : (1L << (lutInitLength))-1;
            test.put("O=1", lutInitLength + "'h" + Long.toUnsignedString(initValue,16).toUpperCase());

            if (lutSize > 1) {
                char[] repeatTemplate = new char[(int) (lutInitLength >> 2)];
                test.put("O=I0 "+LUTEquationEvaluator.XOR+ " I1", lutInitLength + "'h" + new String(repeatTemplate).replace("\0", "6"));
                test.put("O=I0 "+LUTEquationEvaluator.XOR2+" I1", lutInitLength + "'h" + new String(repeatTemplate).replace("\0", "6"));
            }
            if (lutSize == 3)
                test.put("O=!I2 & I1 & !I0 + !I2 & I1 & I0 + I2 & !I1 & I0 + I2 & I1 & I0", "8'hAC");
            if (lutSize == 6) {
                test.put("O=!I0 + ~I1 * (I2 ^ (I3 & I4 . I5))","64'h5775757575757575");
                test.put("O=I0 & I1 & !I3 & !I4 + !I1 & I2 & !I3 & !I4 + I3 & I5 + !I3 & I4 & I5","64'hFFFFFFB8000000B8");
                test.put("O=!(I0 + ~I1) @ (I2 ^ I3) + (I4 . I5)","64'hFFFF4BB44BB44BB4");
                test.put("O=I0 ^ (I1 & I2)", "64'h6A6A6A6A6A6A6A6A");
                test.put("O=I0 & (I1 ^ I2)", "64'h2828282828282828");
                test.put("O=I0 ^ I1 + I2 ^ I3", "64'h6FF66FF66FF66FF6");
                test.put("O=(I0 & I1) ^ (I2 & I3)", "64'h7888788878887888");
            }

        }
    }

    /**
     * Given a mapping from old SitePinInsts to new site pin name, update all state
     * necessary to reflect these LUT pin swaps. This includes updating cells'
     * logical-to-physical pin mappings, updating intra-site routing, moving
     * the SitePinInst objects, etc.
     * @param oldPinToNewPins Mapping from old pins to new pins.
     */
<<<<<<< HEAD
    public static void swapLutPins(Map<SitePinInst, String> oldPinToNewPins) {
=======
    public static void swapMultipleLutPins(Map<SitePinInst, String> oldPinToNewPins) {
>>>>>>> 8bc6f49f
        Map<String,Map<String,PinSwap>> pinSwaps = new HashMap<>();

        for (Map.Entry<SitePinInst, String> e : oldPinToNewPins.entrySet()) {
            SitePinInst oldSinkSpi = e.getKey();
            String newSitePinName = e.getValue();

            if (oldSinkSpi.getName().equals(newSitePinName)) {
                continue;
            }

            SiteInst si = oldSinkSpi.getSiteInst();
            if (!SitePinInst.isLUTInputPin(si, newSitePinName)) {
                continue;
            }

            Set<Cell> cells = DesignTools.getConnectedCells(oldSinkSpi);
            if (cells.isEmpty()) {
                continue;
            }
            PinSwap ps = null;
            for (Cell cell : cells) {
                BEL bel = cell.getBEL();
                if (!bel.isLUT()) {
                    continue;
                }

                String oldPhysicalPinName = "A" + oldSinkSpi.getName().charAt(1);
                String oldLogicalPinName = cell.getLogicalPinMapping(oldPhysicalPinName);
                if (ps == null) {
                    String newPhysicalPinName = "A" + newSitePinName.charAt(1);
                    String depopulatedLogicalPinName = cell.getLogicalPinMapping(newPhysicalPinName);
                    ps = new PinSwap(cell, oldLogicalPinName, oldPhysicalPinName,
                            newPhysicalPinName, depopulatedLogicalPinName, newSitePinName);

                    String siteAndLut = cell.getSiteName() + "/" + bel.getName().charAt(0);
                    String oldToNewPhysicalPin = oldPhysicalPinName + ">" + newPhysicalPinName;
                    pinSwaps.computeIfAbsent(siteAndLut, (k) -> new HashMap<>())
                            .put(oldToNewPhysicalPin, ps);
                } else {
                    if (bel.getName().charAt(1) == '6') {
                        // Unpredictable set ordering can mean that x5LUT appears before x6LUT; swap them back here
                        assert(ps.getCell().getBELName().charAt(1) == '5');
                        ps.setCompanionCell(ps.getCell(), ps.getLogicalName());

                        ps.setCell(cell);
                        String newPhysicalPinName = "A" + newSitePinName.charAt(1);
                        ps.setLogicalName(oldLogicalPinName);
                        assert(ps.getOldPhysicalName().equals(oldPhysicalPinName));
                        assert(ps.getNewPhysicalName().equals(newPhysicalPinName));
                        String depopulatedLogicalPinName = cell.getLogicalPinMapping(newPhysicalPinName);
                        ps.setDepopulatedLogicalName(depopulatedLogicalPinName);
                        assert(ps.getNewNetPinName().equals(newSitePinName));
                    } else {
                        assert(bel.getName().charAt(1) == '5');
                        ps.setCompanionCell(cell, oldLogicalPinName);
                    }
                }
            }
        }

        // Make all pin swaps per LUT site simultaneously
        for (Map.Entry<String,Map<String,PinSwap>> e : pinSwaps.entrySet()) {
<<<<<<< HEAD
            SATRouter.processPinSwaps(e.getKey(), e.getValue().values());
=======
            swapSingleLutPins(e.getKey(), e.getValue().values());
        }
    }

    /**
     * For each pair of LUT sites (5LUT/6LUT), perform pin swapping.
     * @param key The name of the site and letter of LUT pair (ex: SLICE_X54Y44/D)
     * @param pinSwaps The list of pin swaps to be performed on the pair of LUT sites
     */
    public static void swapSingleLutPins(String key, Collection<PinSwap> pinSwaps) {
        Collection<PinSwap> localPinSwaps = pinSwaps;
        LinkedHashMap<String,PinSwap> overwrittenPins = new LinkedHashMap<>();
        LinkedHashMap<String,PinSwap> emptySlots = new LinkedHashMap<>();
        for (PinSwap ps : localPinSwaps) {
            overwrittenPins.put(ps.getNewPhysicalName(),ps);
            emptySlots.put(ps.getOldPhysicalName(),ps);
        }
        for (PinSwap ps : localPinSwaps) {
            String oldPin = ps.getOldPhysicalName();
            String newPin = ps.getNewPhysicalName();
            if (emptySlots.containsKey(newPin) && overwrittenPins.containsKey(newPin)) {
                overwrittenPins.remove(newPin);
                emptySlots.remove(newPin);
            }
            if (emptySlots.containsKey(oldPin) && overwrittenPins.containsKey(oldPin)) {
                overwrittenPins.remove(oldPin);
                emptySlots.remove(oldPin);
            }
        }

        if (overwrittenPins.size() != emptySlots.size()) {
            throw new RuntimeException("ERROR: Couldn't identify proper pin swap for BEL(s) " + key + "LUT");
        }
        String[] oPins = overwrittenPins.keySet().toArray(new String[overwrittenPins.size()]);
        String[] ePins = emptySlots.keySet().toArray(new String[emptySlots.size()]);
        for (int i=0; i < oPins.length; i++) {
            String oldPhysicalPin = oPins[i];
            String newPhysicalPin = ePins[i];
            Cell c = emptySlots.get(newPhysicalPin).getCell();
            String newNetPinName = c.getSiteWireNameFromPhysicalPin(newPhysicalPin);
            // Handles special cases
            if (c.getLogicalPinMapping(oldPhysicalPin) == null) {
                Cell neighborLUT = emptySlots.get(newPhysicalPin).checkForCompanionCell();
                if (neighborLUT != null && emptySlots.get(newPhysicalPin).getCompanionCell() == null) {
                    String neighborLogicalPinMapping = neighborLUT.getLogicalPinMapping(oldPhysicalPin);
                    // Makes sure if both LUT sites are occupied, that pin movements
                    // are lock-step
                    if (neighborLogicalPinMapping != null) {
                        PinSwap ps = new PinSwap(neighborLUT, neighborLUT.getLogicalPinMapping(oldPhysicalPin),oldPhysicalPin,newPhysicalPin,
                                neighborLUT.getLogicalPinMapping(newPhysicalPin),newNetPinName);

                        if (localPinSwaps == pinSwaps) {
                            localPinSwaps = new ArrayList<>(pinSwaps);
                        }
                        localPinSwaps.add(ps);
                        continue;
                    }
                }
                continue;
            }
            // Make implicit swaps when one of the pins is not being routed
            // or is unconnected for one or both of the cells
            PinSwap ps = new PinSwap(c, c.getLogicalPinMapping(oldPhysicalPin),oldPhysicalPin,newPhysicalPin,
                    c.getLogicalPinMapping(newPhysicalPin),newNetPinName);
            Cell neighborLUT = ps.checkForCompanionCell();
            if (neighborLUT != null) {
                if (neighborLUT.getLogicalPinMapping(oldPhysicalPin) != null) {
                    ps.setCompanionCell(neighborLUT, neighborLUT.getLogicalPinMapping(oldPhysicalPin));
                }
            }
            if (localPinSwaps == pinSwaps) {
                localPinSwaps = new ArrayList<>(pinSwaps);
            }
            localPinSwaps.add(ps);
        }

        // Prepares pins for swapping by removing them
        Queue<SitePinInst> q = new LinkedList<>();
        for (PinSwap ps : localPinSwaps) {
            String oldSitePinName = ps.getCell().getSiteWireNameFromPhysicalPin(ps.getOldPhysicalName());
            SitePinInst p = ps.getCell().getSiteInst().getSitePinInst(oldSitePinName);
            q.add(p);
            if (p == null) {
                continue;
            }
            p.setSiteInst(null,true);
            // Removes pin mappings to prepare for new pin mappings
            ps.getCell().removePinMapping(ps.getOldPhysicalName());
            if (ps.getCompanionCell() != null) {
                ps.getCompanionCell().removePinMapping(ps.getOldPhysicalName());
            }
        }

        assert(q.size() == localPinSwaps.size());

        // Perform the actual swap on cell pin mappings
        for (PinSwap ps : localPinSwaps) {
            ps.getCell().addPinMapping(ps.getNewPhysicalName(), ps.getLogicalName());
            if (ps.getCompanionCell() != null) {
                ps.getCompanionCell().addPinMapping(ps.getNewPhysicalName(), ps.getCompanionLogicalName());
            }
            SitePinInst pinToMove = q.poll();
            if (pinToMove == null) {
                continue;
            }
            pinToMove.setPinName(ps.getNewNetPinName());
            pinToMove.setSiteInst(ps.getCell().getSiteInst());
>>>>>>> 8bc6f49f
        }
    }

    /**
     * Analyze the routing PIPs of a design to identify (based on whether a PIP existing
     * on a Net drives the expected SitePin based on Net.getPins()) and perform any necessary
     * LUT pin swapping.
     * @param design Design object to analyze and fix.
     * @return Number of pin swaps processed.
     */
    public static int updateLutPinSwapsFromPIPs(Design design) {
        Map<SitePinInst, String> oldPinToNewPins = new HashMap<>();
        Map<Site, List<SitePinInst>> siteToLutSpis = new HashMap<>();
        List<SitePin> unmatchedSitePins = new ArrayList<>();
        for (Net net : design.getNets()) {
            if (net.isClockNet()) {
                continue;
            }
            if (net.isVCCNet()) {
                // All LUT inputs have a direct PIP to VCC
                continue;
            }
            if (net.isGNDNet()) {
                // TODO:
                continue;
            }
            if (!net.hasPIPs()) {
                continue;
            }

            for (SitePinInst spi : net.getPins()) {
                if (spi.isOutPin() || !spi.isLUTInputPin()) {
                    continue;
                }
                assert(spi.getSiteInst().getSitePinInst(spi.getName()) == spi);
                siteToLutSpis.computeIfAbsent(spi.getSite(), (k) -> new ArrayList<>(1))
                        .add(spi);
            }

            for (PIP pip : net.getPIPs()) {
                Node endNode = pip.getEndNode();
                SitePin newSitePin = (endNode != null) ? endNode.getSitePin() : null;
                if (newSitePin == null) {
                    continue;
                }

                Site site = newSitePin.getSite();
                SiteInst si = design.getSiteInstFromSite(site);
                if (si == null) {
                    continue;
                }
                String newSitePinName = newSitePin.getPinName();
                if (!SitePinInst.isLUTInputPin(si, newSitePinName)) {
                    continue;
                }
                SitePinInst newSpi = si.getSitePinInst(newSitePinName);
                if (!siteToLutSpis.get(site).remove(newSpi)) {
                    // spi is not already on this net
                    unmatchedSitePins.add(newSitePin);
                }
            }

            for (SitePin newSitePin : unmatchedSitePins) {
                Site site = newSitePin.getSite();
                List<SitePinInst> unmatchedSpis = siteToLutSpis.get(site);
                Iterator<SitePinInst> it = unmatchedSpis.iterator();
                assert(it.hasNext());
                String newSitePinName = newSitePin.getPinName();
                char lutLetter = newSitePinName.charAt(0);
                // Assume that unmatchedSpis is generally a small ArrayList
                // such that O(N) operations are not unwieldy
                boolean found = false;
                while (it.hasNext()) {
                    SitePinInst oldSpi = it.next();
                    if (oldSpi.getName().charAt(0) != lutLetter) {
                        continue;
                    }
                    oldPinToNewPins.put(oldSpi, newSitePinName);
                    it.remove();
                    found = true;
                    break;
                }
                assert(found);
            }

            siteToLutSpis.clear();
            unmatchedSitePins.clear();
        }

<<<<<<< HEAD
        swapLutPins(oldPinToNewPins);
=======
        swapMultipleLutPins(oldPinToNewPins);
>>>>>>> 8bc6f49f
        return oldPinToNewPins.size();
    }

    public static void main(String[] args) {
        Design d = new Design("test_design",Device.PYNQ_Z1);

        for (int k=1; k <= 6; k++) {
            String name = "fred_" + k;
            Cell c = d.createCell(name, Design.getUnisimCell(Unisim.valueOf("LUT" + k)));
            EDIFCellInst i = c.getEDIFCellInst();
            System.out.println("==== LUT" + k + " TESTS ====");
            Map<String,String> lutTests = tests.get(k-1);
            for (Entry<String,String> e : lutTests.entrySet()) {
                String equation = e.getKey();
                String init = e.getValue();
                i.addProperty(LUT_INIT, init);
                String altInit = getLUTInitFromEquation(equation, k);
                System.out.println((init.equals(altInit) ? "PASS" : "FAIL") + "ED:" + init);
                if (!init.equals(altInit)) {
                    System.out.println("  FAILED INIT: " + altInit);
                }
                String altEq = getLUTEquation(init);
                altInit = getLUTInitFromEquation(altEq, k);
                System.out.println((init.equals(altInit) ? "PASS" : "FAIL") + "ED:" + altEq);
                if (!init.equals(altInit)) {
                    System.out.println("  FAILED INIT: " + altInit);
                }
            }
        }
    }
}<|MERGE_RESOLUTION|>--- conflicted
+++ resolved
@@ -25,10 +25,7 @@
 package com.xilinx.rapidwright.design.tools;
 
 import java.util.ArrayList;
-<<<<<<< HEAD
-=======
 import java.util.Collection;
->>>>>>> 8bc6f49f
 import java.util.HashMap;
 import java.util.Iterator;
 import java.util.LinkedHashMap;
@@ -57,7 +54,6 @@
 import com.xilinx.rapidwright.edif.EDIFCell;
 import com.xilinx.rapidwright.edif.EDIFCellInst;
 import com.xilinx.rapidwright.edif.EDIFPropertyValue;
-import com.xilinx.rapidwright.router.SATRouter;
 
 
 /**
@@ -480,11 +476,7 @@
      * the SitePinInst objects, etc.
      * @param oldPinToNewPins Mapping from old pins to new pins.
      */
-<<<<<<< HEAD
-    public static void swapLutPins(Map<SitePinInst, String> oldPinToNewPins) {
-=======
     public static void swapMultipleLutPins(Map<SitePinInst, String> oldPinToNewPins) {
->>>>>>> 8bc6f49f
         Map<String,Map<String,PinSwap>> pinSwaps = new HashMap<>();
 
         for (Map.Entry<SitePinInst, String> e : oldPinToNewPins.entrySet()) {
@@ -547,9 +539,6 @@
 
         // Make all pin swaps per LUT site simultaneously
         for (Map.Entry<String,Map<String,PinSwap>> e : pinSwaps.entrySet()) {
-<<<<<<< HEAD
-            SATRouter.processPinSwaps(e.getKey(), e.getValue().values());
-=======
             swapSingleLutPins(e.getKey(), e.getValue().values());
         }
     }
@@ -657,7 +646,6 @@
             }
             pinToMove.setPinName(ps.getNewNetPinName());
             pinToMove.setSiteInst(ps.getCell().getSiteInst());
->>>>>>> 8bc6f49f
         }
     }
 
@@ -747,11 +735,7 @@
             unmatchedSitePins.clear();
         }
 
-<<<<<<< HEAD
-        swapLutPins(oldPinToNewPins);
-=======
         swapMultipleLutPins(oldPinToNewPins);
->>>>>>> 8bc6f49f
         return oldPinToNewPins.size();
     }
 
