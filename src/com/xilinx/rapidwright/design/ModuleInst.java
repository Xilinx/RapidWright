--- conflicted
+++ resolved
@@ -61,17 +61,13 @@
 	private ArrayList<SiteInst> instances;
 	/** A list of all nets internal to this module instance */
 	private ArrayList<Net> nets;
-<<<<<<< HEAD
-	/** Reference to the logical cell instance in the netlist */
-	private EDIFCellInst cellInst;
 
 	private List<SiteInst> staticSources;
 	
 	private boolean hasBeenPlaced = false;
 	
 	private Map<NetType, List<Pair<PIP, Tile>>> staticPIPs;
-=======
->>>>>>> c736eeb2
+
 	
 	/**
 	 * Constructor initializing instance module name
@@ -684,21 +680,19 @@
 			physicalNet.addPin(inPin);
 		}
 	}
-<<<<<<< HEAD
-	
+
 	protected void addStaticSource(SiteInst staticSource) {
 	    if(staticSources == null) staticSources = new ArrayList<>();
 	    staticSources.add(staticSource);
 	}
 	
 	protected void addStaticPIPs(NetType type, List<Pair<PIP, Tile>> pips) {
-	    if(staticPIPs == null) staticPIPs = new HashMap<>();
-	    staticPIPs.put(type, pips);
-=======
+		if (staticPIPs == null) staticPIPs = new HashMap<>();
+		staticPIPs.put(type, pips);
+	}
 
 	@Override
 	public RelocatableTileRectangle getBoundingBox() {
 		return module.getBoundingBox().getCorresponding(getAnchor().getTile(), module.getAnchor().getTile());
->>>>>>> c736eeb2
 	}
 }