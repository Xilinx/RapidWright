--- conflicted
+++ resolved
@@ -2252,26 +2252,6 @@
 	}
 
 	/**
-	 * Copy a cell from a design as a new design.
-	 * @param src The source design with or without implementation
-	 * @param cellName The full hierarchy cell name to be extracted as another design
-	 * @param  keepStaticRouting A flag to indicate whether to keep the routes of static nets or not.
-	 * @return A newly created design copied from the source
-	 */
-	public static Design createDesignFromCell(Design src, String cellName, boolean keepStaticRouting) {
-		EDIFNetlist srcCellNetlist = EDIFTools.createNewNetlist(src.getNetlist().getHierCellInstFromName(cellName).getInst());
-		EDIFTools.ensureCorrectPartInEDIF(srcCellNetlist, src.getPartName());
-		Design d2 = new Design(srcCellNetlist);
-		d2.setAutoIOBuffers(false);
-		d2.setDesignOutOfContext(true);
-
-		// TODO: Skip this step if the design was not implemented.
-		Map<String, String> cellMap = Collections.singletonMap(cellName, "");
-		DesignTools.copyImplementation(src, d2,  keepStaticRouting, true, true, true, cellMap);
-		return d2;
-	}
-
-	/**
 	 * Copies the logic and implementation of a set of cells from one design to another.  This will
 	 * replace the destination logical cell instances with those of the source design. 
 	 * @param src The source design (with partial or full implementation)
@@ -2432,32 +2412,6 @@
 	 * @param siteInstsOfCells The set of SiteInst containing the sinks of the static nets
 	 */
 	private static void copyStaticNets(Design dest, List<Net> staticNets, Set<SiteInst> siteInstsOfCells) {
-<<<<<<< HEAD
-
-		// build map to from site_pin to list of bels
-		HashMap<String, List<String>> sitePin2Bels = new HashMap<String,List<String>>()
-		{{
-			put("A_O",  Arrays.asList("A5LUT", "A6LUT"));
-			put("AMUX", Arrays.asList("A5LUT", "A6LUT"));
-			put("B_O",  Arrays.asList("B5LUT", "B6LUT"));
-			put("BMUX", Arrays.asList("B5LUT", "B6LUT"));
-			put("C_O",  Arrays.asList("C5LUT", "C6LUT"));
-			put("CMUX", Arrays.asList("C5LUT", "C6LUT"));
-			put("D_O",  Arrays.asList("D5LUT", "D6LUT"));
-			put("DMUX", Arrays.asList("D5LUT", "D6LUT"));
-			put("E_O",  Arrays.asList("E5LUT", "E6LUT"));
-			put("EMUX", Arrays.asList("E5LUT", "E6LUT"));
-			put("F_O",  Arrays.asList("F5LUT", "F6LUT"));
-			put("FMUX", Arrays.asList("F5LUT", "F6LUT"));
-			put("G_O",  Arrays.asList("G5LUT", "G6LUT"));
-			put("GMUX", Arrays.asList("G5LUT", "G6LUT"));
-			put("H_O",  Arrays.asList("H5LUT", "H6LUT"));
-			put("HMUX", Arrays.asList("H5LUT", "H6LUT"));
-		}};
-
-		// Map from a node to its driver PIP
-		// Note: Some PIPs are bidirectional. But, every PIP performs only one direction.
-=======
 		// This method traces a route similar to that in getTrimmablePIPsFromPins. However, there is one subtle difference.
 		// Let's consider a route from one GND source (S) to two sinks (T1 and T2) and the last common node/pip is X.
 		// If only T1 is in a cell to be copied, the tracing code here will extract all pips from S to T1.
@@ -2465,7 +2419,6 @@
 
 		// Map from a node to its driver PIP
 		// Note: Some PIPs are bidirectional. But, every PIP allows the signal to flow in only one direction.
->>>>>>> 6612bf8e
 		// The direction of a bidirectional PIP is determined from the context, ie., its connecting directional PIPs.
 		// To determine that context, go through directional PIPs first. This process does not support consecutive bidirectional PIPs.
 		Map<Net,Map<Node,PIP>> netToUphillPIPMap = new HashMap<>();
@@ -2536,11 +2489,8 @@
 			}
 		}
 
-<<<<<<< HEAD
-=======
 		// When we copy the static nets, we must preserve their sources so that nothing should be placed on it.
 		// TODO: need to annotate so that RapidWright placer avoids placing on these bels.
->>>>>>> 6612bf8e
 		for (String bel : prohibitBels) {
 			dest.addXDCConstraint(ConstraintGroup.LATE, "set_property PROHIBIT true [get_bels " + bel + "]");
 		}
