--- conflicted
+++ resolved
@@ -3180,7 +3180,6 @@
                 SitePinInst ceSitePin = si.getSitePinInst(ceInputSitePinName);
                 if (ceSitePin == null) {
                     ceSitePin = vcc.createPin(ceInputSitePinName, si);
-<<<<<<< HEAD
                 }
                 si.routeIntraSiteNet(vcc, ceSitePin.getBELPin(), ceInput);
                 // ...and GND at CLK
@@ -3193,20 +3192,6 @@
                 if (clkInputSitePin == null) {
                     clkInputSitePin = vcc.createPin(clkInputSitePinName, si);
                 }
-=======
-                }
-                si.routeIntraSiteNet(vcc, ceSitePin.getBELPin(), ceInput);
-                // ...and GND at CLK
-                BELPin clkInput = bel.getPin("CLK");
-                BELPin clkInvOut = clkInput.getSourcePin();
-                si.routeIntraSiteNet(gnd, clkInvOut, clkInput);
-                BELPin clkInvIn = clkInvOut.getBEL().getPin(0);
-                String clkInputSitePinName = clkInvIn.getConnectedSitePinName();
-                SitePinInst clkInputSitePin = si.getSitePinInst(clkInputSitePinName);
-                if (clkInputSitePin == null) {
-                    clkInputSitePin = vcc.createPin(clkInputSitePinName, si);
-                }
->>>>>>> 4e26415b
                 si.routeIntraSiteNet(vcc, clkInputSitePin.getBELPin(), clkInvIn);
             }
         }
@@ -4064,7 +4049,6 @@
                         // check if the FF BEL output is routable, if not prohibit it from being used
                         if (isFFQOutputBlocked(si.getSite(), bel, used)) {
                             bels.add(si.getSiteName() + "/" + bel.getName());
-<<<<<<< HEAD
                         }
                     }
                 }
@@ -4090,33 +4074,6 @@
             }
         }
 
-=======
-                        }
-                    }
-                }
-            }
-        }
-
-        // Check unused SLICEs FF outputs for unroutable situations and prohibit if
-        // needed
-        for (Tile tile : routedTiles) {
-            Tile left = tile.getTileNeighbor(-1, 0);
-            Tile right = tile.getTileNeighbor(1, 0);
-            for (Tile neighbor : Arrays.asList(left, right)) {
-                if (neighbor != null && Utils.isCLB(neighbor.getTileTypeEnum())) {
-                    Site slice = neighbor.getSites()[0];
-                    if (design.getSiteInstFromSite(slice) == null) {
-                        for (BEL bel : slice.getBELs()) {
-                            if (bel.isFF() && isFFQOutputBlocked(slice, bel, used)) {
-                                bels.add(slice.getName() + "/" + bel.getName());
-                            }
-                        }
-                    }
-                }
-            }
-        }
-
->>>>>>> 4e26415b
         addProhibitConstraint(design, bels);
     }
 
