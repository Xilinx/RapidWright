/*
 * Copyright (c) 2017-2022, Xilinx, Inc.
 * Copyright (c) 2022-2024, Advanced Micro Devices, Inc.
 * All rights reserved.
 *
 * Author: Chris Lavin, Xilinx Research Labs.
 *
 * This file is part of RapidWright.
 *
 * Licensed under the Apache License, Version 2.0 (the "License");
 * you may not use this file except in compliance with the License.
 * You may obtain a copy of the License at
 *
 *     http://www.apache.org/licenses/LICENSE-2.0
 *
 * Unless required by applicable law or agreed to in writing, software
 * distributed under the License is distributed on an "AS IS" BASIS,
 * WITHOUT WARRANTIES OR CONDITIONS OF ANY KIND, either express or implied.
 * See the License for the specific language governing permissions and
 * limitations under the License.
 *
 */

package com.xilinx.rapidwright.design;

import java.io.BufferedWriter;
import java.io.FileOutputStream;
import java.io.FileWriter;
import java.io.IOException;
import java.io.PrintStream;
import java.math.BigInteger;
import java.nio.file.Files;
import java.nio.file.Path;
import java.nio.file.Paths;
import java.util.ArrayDeque;
import java.util.ArrayList;
import java.util.Arrays;
import java.util.Collection;
import java.util.Collections;
import java.util.Comparator;
import java.util.EnumMap;
import java.util.HashMap;
import java.util.HashSet;
import java.util.LinkedList;
import java.util.List;
import java.util.Map;
import java.util.Map.Entry;
import java.util.Objects;
import java.util.PriorityQueue;
import java.util.Queue;
import java.util.Set;
import java.util.function.Consumer;
import java.util.stream.Collectors;

import com.xilinx.rapidwright.design.blocks.PBlock;
import com.xilinx.rapidwright.design.blocks.UtilizationType;
import com.xilinx.rapidwright.design.tools.LUTTools;
import com.xilinx.rapidwright.device.BEL;
import com.xilinx.rapidwright.device.BELClass;
import com.xilinx.rapidwright.device.BELPin;
import com.xilinx.rapidwright.device.Node;
import com.xilinx.rapidwright.device.PIP;
import com.xilinx.rapidwright.device.Series;
import com.xilinx.rapidwright.device.Site;
import com.xilinx.rapidwright.device.SitePIP;
import com.xilinx.rapidwright.device.SitePin;
import com.xilinx.rapidwright.device.SiteTypeEnum;
import com.xilinx.rapidwright.device.Tile;
import com.xilinx.rapidwright.device.Wire;
import com.xilinx.rapidwright.eco.ECOTools;
import com.xilinx.rapidwright.edif.EDIFCell;
import com.xilinx.rapidwright.edif.EDIFCellInst;
import com.xilinx.rapidwright.edif.EDIFHierCellInst;
import com.xilinx.rapidwright.edif.EDIFHierNet;
import com.xilinx.rapidwright.edif.EDIFHierPortInst;
import com.xilinx.rapidwright.edif.EDIFLibrary;
import com.xilinx.rapidwright.edif.EDIFNet;
import com.xilinx.rapidwright.edif.EDIFNetlist;
import com.xilinx.rapidwright.edif.EDIFPort;
import com.xilinx.rapidwright.edif.EDIFPortInst;
import com.xilinx.rapidwright.edif.EDIFTools;
import com.xilinx.rapidwright.placer.blockplacer.BlockPlacer2Impls;
import com.xilinx.rapidwright.placer.blockplacer.ImplsInstancePort;
import com.xilinx.rapidwright.placer.blockplacer.ImplsPath;
import com.xilinx.rapidwright.router.RouteNode;
import com.xilinx.rapidwright.tests.CodePerfTracker;
import com.xilinx.rapidwright.util.FileTools;
import com.xilinx.rapidwright.util.Installer;
import com.xilinx.rapidwright.util.Job;
import com.xilinx.rapidwright.util.JobQueue;
import com.xilinx.rapidwright.util.LocalJob;
import com.xilinx.rapidwright.util.MessageGenerator;
import com.xilinx.rapidwright.util.Pair;
import com.xilinx.rapidwright.util.StringTools;
import com.xilinx.rapidwright.util.Utils;

/**
 * A collection of methods to operate on {@link Design} objects.
 *
 * Created on: Dec 7, 2015
 */
public class DesignTools {

    private static int uniqueBlackBoxCount = 0;

    // Map from site_pin to list of bels
    // TODO: derive from architecture.
    private static HashMap<String, List<String>> sitePin2Bels = new HashMap<String, List<String>>()
    {{
        put("A_O",  Arrays.asList("A5LUT", "A6LUT"));
        put("AMUX", Arrays.asList("A5LUT", "A6LUT"));
        put("B_O",  Arrays.asList("B5LUT", "B6LUT"));
        put("BMUX", Arrays.asList("B5LUT", "B6LUT"));
        put("C_O",  Arrays.asList("C5LUT", "C6LUT"));
        put("CMUX", Arrays.asList("C5LUT", "C6LUT"));
        put("D_O",  Arrays.asList("D5LUT", "D6LUT"));
        put("DMUX", Arrays.asList("D5LUT", "D6LUT"));
        put("E_O",  Arrays.asList("E5LUT", "E6LUT"));
        put("EMUX", Arrays.asList("E5LUT", "E6LUT"));
        put("F_O",  Arrays.asList("F5LUT", "F6LUT"));
        put("FMUX", Arrays.asList("F5LUT", "F6LUT"));
        put("G_O",  Arrays.asList("G5LUT", "G6LUT"));
        put("GMUX", Arrays.asList("G5LUT", "G6LUT"));
        put("H_O",  Arrays.asList("H5LUT", "H6LUT"));
        put("HMUX", Arrays.asList("H5LUT", "H6LUT"));
    }};

    /**
     * Tries to identify the clock pin source for the given user signal output by
     * tracing back to a FF within a SLICE.  TODO - This method is not very robust.
     * @param netSource The site pin output from which to start the clock search
     * @return The source clock pin for the clock net or null if unable to determine one.
     */
    public static SitePinInst identifyClockSource(SitePinInst netSource) {
        if (!netSource.isOutPin()) return null;
        BELPin p = netSource.getBELPin();
        if (p == null) return null;
        BELPin src = p.getSiteConns().get(0);
        if (src.getBELName().contains("FF")) {
            BELPin clk = src.getBEL().getPin("CLK");
            Net n = netSource.getSiteInst().getNetFromSiteWire(clk.getSiteWireName());
            if (n == null) return null;
            return n.getSource();
        }
        return null;
    }

    public static Net getClockDomain(Design d, String edifNet) {
        // TODO - WIP
        String tokens[] = edifNet.split("/");
        EDIFCellInst curr = d.getNetlist().getTopCellInst();
        for (int i=0; i < tokens.length; i++) {
            if (i == tokens.length-1) {
                for (EDIFPortInst port : curr.getPortInsts()) {
                    System.out.println(port.getPort().getName());
                    if (port.getNet().getName().equals(tokens[i])) {

                    }
                }
            } else {
                curr = curr.getCellType().getCellInst(tokens[i]);
            }

        }

        return null;
    }

    /**
     * Tries to determine the driving cell within the site from the output site pin.
     * @param netSource The output site pin from which to start searching
     * @return The corresponding driving cell, or null if none could be found.
     */
    public static Cell getDrivingCell(SitePinInst netSource) {
        BELPin src = getDrivingBELPin(netSource);
        Cell c = netSource.getSiteInst().getCell(src.getBELName());
        return c;
    }

    /**
     * Gets the originating driving element pin that corresponds to the given site pin.
     * @param netSource The source pin
     * @return The corresponding element pin or null if none could be found.
     */
    public static BELPin getDrivingBELPin(SitePinInst netSource) {
        if (!netSource.isOutPin()) return null;
        return getDrivingBELPin(netSource.getBELPin());
    }

    /**
     * Gets the driving element pin of either a site port output or an element input pin.
     * @param elementPin The element pin of interest.  Cannot be a element output pin.
     * @return The source element pin within the site for the given element pin.
     */
    public static BELPin getDrivingBELPin(BELPin elementPin) {
        if (elementPin == null) return null;
        if (elementPin.isOutput() && elementPin.getBEL().getBELClass() != BELClass.PORT) return null;
        return elementPin.getSiteConns().get(0);
    }

    /**
     * Gets the driven element pins of either a site port input or an element output pin.
     * @param elementPin The element pin of interest. Cannot be an element input pin.
     * @return A list of sink element pins within the site for the given element pin.
     */
    public static ArrayList<BELPin> getDrivenBELPins(BELPin elementPin) {
        if (elementPin == null) return null;
        if (elementPin.isInput() && elementPin.getBEL().getBELClass() == BELClass.PORT) return null;
        return elementPin.getSiteConns();
    }

    /**
     * Uses SitePIP information in the site instance to determine the driving input of the RBEL element
     * output pin.  There should only be one input that can affect the output and this method
     * returns that input pin.
     * @param outputPin The output pin on the RBEL element of interest.
     * @param inst The corresponding site instance where the pin resides.
     * @return The driving input element pin on the RBEL, or null if none could be found.
     */
    public static BELPin getCorrespondingRBELInputPin(BELPin outputPin, SiteInst inst) {
        BEL element = outputPin.getBEL();
        if (element.getHighestInputIndex() == 0) {
            return element.getPin(0);
        }
        SitePIP pip = inst.getUsedSitePIP(outputPin);
        if (pip == null) return null;
        return pip.getInputPin();
    }

    /**
     * Returns the element's output pin corresponding that is being driven by the provided input pin.
     * @param inputPin The input pin of interest
     * @param inst The site instance corresponding to the element of interest
     * @return The element's output pin that is driven by the provided input pin.
     */
    public static BELPin getCorrespondingRBELOutputPin(BELPin inputPin, SiteInst inst) {
        int idx = inputPin.getBEL().getHighestInputIndex() + 1;
        if (inputPin.getBEL().getPins().length > idx + 1) {
            throw new RuntimeException("ERROR: False assumption, this routing BEL has more than one output: " +
                    inputPin.getBELName());
        }
        return inputPin.getBEL().getPin(idx);
    }

    /*
     * TODO - Work in progress
     */
    public static ArrayList<BELPin> getCorrespondingBELInputPins(BELPin outputPin, SiteInst inst) {
        ArrayList<BELPin> inputs = new ArrayList<BELPin>();
        BEL element = outputPin.getBEL();
        // Check if element only has one input
        if (element.getHighestInputIndex() == 0) {
            inputs.add(element.getPin(0));
            return inputs;
        }

        Cell cell = inst.getCell(element.getName());
        /*if (!element.getName().equals("BUFCE")) {
            for (Entry<String,Property> entry : cell.getEdifCellInst().getPropertyList().entrySet()) {
                System.out.println(entry.getKey() + ": " + entry.getValue().getName());
            }// TODO
        }*/
        switch(element.getName()) {
            case "BUFCE":{
                inputs.add(element.getPin("I"));
                break;
            }

            case "A5LUT":
            case "B5LUT":
            case "C5LUT":
            case "D5LUT":
            case "E5LUT":
            case "F5LUT":
            case "G5LUT":
            case "H5LUT":
            case "A6LUT":
            case "B6LUT":
            case "C6LUT":
            case "D6LUT":
            case "E6LUT":
            case "F6LUT":
            case "G6LUT":
            case "H6LUT":
            case "CARRY8":{
                for (int i=0; i <= element.getHighestInputIndex(); i++) {
                    BELPin pin = element.getPin(i);
                    String siteWireName = pin.getSiteWireName();
                    Net net = inst.getNetFromSiteWire(siteWireName);
                    if (net == null) continue;
                    if (net.isStaticNet()) continue;
                    if (!cell.usesPhysicalPin(pin.getName())) continue;
                    inputs.add(pin);
                }
                break;
            }
            default:{
                throw new RuntimeException("ERROR: Problem tracing through " + element.getName() + " in " + inst.getName());
            }

        }


        return inputs;
    }

    /**
     * TODO - Work in progress
     * @param inputPin
     * @param inst
     * @return
     */
    public static ArrayList<BELPin> getCorrespondingBELOutputPins(BELPin inputPin, SiteInst inst) {
        ArrayList<BELPin> outputs = new ArrayList<BELPin>();
        BEL element = inputPin.getBEL();

        Cell cell = inst.getCell(element.getName());
        if (cell == null) {
            return outputs;
        }
        for (int i=element.getHighestInputIndex()+1; i < element.getPins().length; i++) {
            BELPin pin = element.getPin(i);
            String siteWireName = pin.getSiteWireName();
            Net net = inst.getNetFromSiteWire(siteWireName);
            if (net == null) continue;
            if (net.isStaticNet()) continue;
            if (net.getName().equals(Net.USED_NET)) continue;
            if (!cell.usesPhysicalPin(pin.getName()))
                continue;
            outputs.add(pin);
        }

        return outputs;
    }

    private static HashSet<String> stopElements;
    private static HashSet<String> lutElements;
    private static HashSet<String> regElements;
    static {
        stopElements = new HashSet<String>();
        // CONFIG
        stopElements.add("BSCAN1");
        stopElements.add("BSCAN2");
        stopElements.add("BSCAN3");
        stopElements.add("BSCAN4");
        stopElements.add("DCIRESET");
        stopElements.add("DNAPORT");
        stopElements.add("EFUSE_USR");
        stopElements.add("FRAME_ECC");
        stopElements.add("ICAP_BOT");
        stopElements.add("ICAP_TOP");
        stopElements.add("MASTER_JTAG");
        stopElements.add("STARTUP");
        stopElements.add("USR_ACCESS");

        // BRAM
        stopElements.add("RAMBFIFO36E2");

        // IOB
        stopElements.add("IBUFCTRL");
        stopElements.add("INBUF");
        stopElements.add("OUTBUF");
        stopElements.add("PADOUT");

        // MMCM
        stopElements.add("MMCME3_ADV");

        // DSP
        stopElements.add("DSP_PREADD_DATA");
        stopElements.add("DSP_A_B_DATA");
        stopElements.add("DSP_C_DATA");
        stopElements.add("DSP_OUTPUT");

        lutElements = new HashSet<String>();
        regElements = new HashSet<String>();

        for (String letter : Arrays.asList("A", "B", "C", "D", "E", "F", "G", "H")) {
            regElements.add(letter +"FF");
            regElements.add(letter +"FF2");
            for (String size : Arrays.asList("5", "6")) {
                lutElements.add(letter + size + "LUT");
            }
        }
    }

    public static boolean isBELALut(String elementName) {
        return lutElements.contains(elementName);
    }

    public static boolean isBELAReg(String elementName) {
        return regElements.contains(elementName);
    }

    public static boolean isPinStateBEL(BELPin pin) {
        BEL element = pin.getBEL();
        if (stopElements.contains(element.getName())) return true;

        // TODO - This only finds flops that exist in SLICEs. Need IOs/BRAM/DSP/etc
        return element.getName().contains("FF");
    }

    public static int invertBit(int i, int col) {
        long tmpRow = (long)i;
        long tmpCol = 1 << col;
        tmpRow = tmpRow ^ tmpCol;
        return (int)tmpRow;
    }

    public static long getCurrVal(long lutValue, int i) {
        long out = 0;
        long tmpVal = 1 << i;
        out = lutValue & tmpVal;
        return out;
    }

    public static long moveValToNewRow(long lutValue, int i, int newRow) {
        long out = 0;
        int moveIndex = Math.abs(i-newRow);
        if (i > newRow) {
            out = lutValue >> moveIndex;
        } else {
            out = lutValue << moveIndex;
        }
        return out;
    }

    public static int getInvertCol(String logicalPinName) {
        int result = -1;
        switch (logicalPinName) {
            case "0" : result = 0;
            case "1" : result = 1;
            case "2" : result = 2;
            case "3" : result = 3;
            case "4" : result = 4;
            case "5" : result = 5;
        }
        return result;
    }

    public static String invertLutInput (Cell lut, String physicalPinName) {
        String lutValue = lut.getEDIFCellInst().getProperty("INIT").getValue();
        //String lutValue = "4'hE";
        String numLutRowsStr = lutValue.substring(0, lutValue.indexOf("'"));
        String hexValueStr = lutValue.substring(lutValue.indexOf("h")+1, lutValue.length());
        //long oldVal = Long.parseLong(hexValueStr);
        long oldVal = new BigInteger(hexValueStr, 16).longValue();
        int numLutRows = Integer.parseInt(numLutRowsStr);
        int numInput = (int)(Math.log(numLutRows)/Math.log(2));
        String logicalPinName = lut.getLogicalPinMapping(physicalPinName);
        int invertCol = getInvertCol(logicalPinName.substring(logicalPinName.length()-1));
        if (invertCol == -1) {
            System.err.println("Inverted Column is -1 is Function DesignTools.invertLutInput");
        }
        long outHex = 0;

        for (int i = 0; i < 1<<numInput; i++) {
            int newRow = invertBit(i, invertCol);
            System.out.println("old_Row = " + i + " new_Row = " + newRow);
            long currVal = getCurrVal(oldVal, i);
            currVal = moveValToNewRow(currVal, i, newRow);
            outHex |= currVal;
        }
        String hexOutput = numLutRowsStr + "'h";
        hexOutput = hexOutput + Long.toHexString(outHex);
        System.out.println("output INIT = "+ hexOutput);
        //System.out.println("output = " + outHex);
        return hexOutput;
    }

    /**
     * Determines if all the pins connected to this net connect to only LUTs
     * @return True if all pins connect only to LUTs, false otherwise.
     */
    public static boolean areAllPinsConnectedToALUT(Net n) {
        for (SitePinInst p : n.getPins()) {
            Set<Cell> connectedCells = getConnectedCells(p);
            if (connectedCells == null || connectedCells.size() == 0) return false;
            for (Cell lut : connectedCells) {
                if (!lut.getType().contains("LUT")) {
                    return false;
                }
            }
        }
        return true;
    }

    public static void optimizeLUT1Inverters(Design design) {
        ArrayList<Cell> lut1Cells = new ArrayList<Cell>();
        for (Cell c : design.getCells()) {
            if (c.getType().equals("LUT1")) {
                lut1Cells.add(c);
            }
        }

        for (Cell c : lut1Cells) {

            // 1. Determine if this LUT can be merged into its source or sink
            String lutInputSiteWire = c.getSiteWireNameFromLogicalPin("I0");
            Net inputNet = c.getSiteInst().getNetFromSiteWire(lutInputSiteWire);
            String lutOutputSiteWire = c.getSiteWireNameFromLogicalPin("O");
            Net outputNet = c.getSiteInst().getNetFromSiteWire(lutOutputSiteWire);

            if (inputNet == null || outputNet == null || inputNet.getPins().size() == 0 || outputNet.getPins().size() == 0) continue;

            SitePinInst lut1InputPin = null;
            for (SitePinInst p : inputNet.getPins()) {
                if (p.isOutPin()) continue;
                if (p.getName().equals(lutInputSiteWire)) {
                    lut1InputPin = p;
                    break;
                }
            }
            //invertLutInput(c, lutInputSiteWire);
            boolean pushInverterForward = true;
            if (areAllPinsConnectedToALUT(outputNet)) {
                pushInverterForward = true;
            } else if (areAllPinsConnectedToALUT(inputNet)) {
                // We can push the inverter backwards
                // TODO - I don't think this will happen for now.
                pushInverterForward = false;
            } else {
                // We can't do it
                continue;
            }

            // 2. Modify LUT equation of neighboring LUT TODO TODO TODO
            if (pushInverterForward) {

            } else {

            }

            // 3. Remove LUT1 from logical netlist
            EDIFPortInst toRemove = null;
            for (EDIFPortInst portInst : inputNet.getLogicalNet().getPortInsts()) {
                if (portInst.getCellInst().equals(c.getEDIFCellInst())) {
                    toRemove = portInst;
                    break;
                }
            }
            if (toRemove != null) inputNet.getLogicalNet().removePortInst(toRemove);
            for (EDIFPortInst portInst : outputNet.getLogicalNet().getPortInsts()) {
                if (portInst.getCellInst() != null && portInst.getCellInst().equals(c.getEDIFCellInst())) continue;
                inputNet.getLogicalNet().addPortInst(portInst);
            }
            outputNet.getLogicalNet().getParentCell().removeNet(outputNet.getLogicalNet());
            c.getEDIFCellInst().getParentCell().removeCellInst(c.getEDIFCellInst());

            // 4. Remove the LUT1, reconnect nets
            design.removeCell(c);
            inputNet.removePin(lut1InputPin);
            outputNet.removeSource();
            design.movePinsToNewNetDeleteOldNet(outputNet, inputNet, false);

            // 5. Detach module instance if it exists
            c.getSiteInst().detachFromModule();
        }


    }

    /**
     * Creates a new pin on a site connected to the cell pin and also adds it to the
     * provided net. Updates both logical and physical netlist representations. Note: If the
     * site pin being added is an output it will displace any existing output source on
     *  the given net.
     * @param cell The placed source or sink BEL instance from which to trace to a site pin.
     * Must have a direct connection to a site pin.
     * @param cellPinName Name of the logical pin name on the cell.
     * @param net The net to add the pin to.
     * @return The newly created pin that has been added to net
     */
    public static SitePinInst createPinAndAddToNet(Cell cell, String cellPinName, Net net) {
        // Cell must be placed
        if (cell.getSiteInst() == null || cell.getSiteInst().isPlaced() == null) {
            throw new RuntimeException("ERROR: Cannot create pin for cell " + cell.getName() + " that is unplaced.");
        }
        // Get the cell pin
        BELPin cellPin = cell.getBEL().getPin(cell.getPhysicalPinMapping(cellPinName));
        if (cellPin == null) {
            throw new RuntimeException("ERROR: Couldn't find " + cellPinName + " on element " + cell.getBELName() + ".");
        }
        // Get the connected site pin from cell pin
        String sitePinName = cellPin.getConnectedSitePinName();
        if (sitePinName == null) {
            sitePinName = cell.getCorrespondingSitePinName(cellPinName);
        }
        if (sitePinName == null) {
            throw new RuntimeException("ERROR: Couldn't find corresponding site pin for element pin " + cellPin + ".");
        }
        if (!cell.getSiteInst().getSite().hasPin(sitePinName)) {
            throw new RuntimeException("ERROR: Site pin mismatch.");
        }
        // Create the pin
        SitePinInst sitePin = new SitePinInst(cellPin.isOutput(), sitePinName, cell.getSiteInst());
        if (sitePin.isOutPin()) {
            SitePinInst oldSource = net.replaceSource(sitePin);
            if (oldSource != null)
                oldSource.detachSiteInst();
        } else {
            net.addPin(sitePin);
        }

        EDIFNetlist e = cell.getSiteInst().getDesign().getNetlist();
        EDIFNet logicalNet = net.getLogicalNet() == null ? e.getTopCell().getNet(net.getName()) : net.getLogicalNet();
        if (logicalNet == null) {
            throw new RuntimeException("ERROR: Unable to determine logical net for physical net: " + net.getName());
        }

        // Remove logical sources
        if (sitePin.isOutPin()) {
            boolean includeTopPorts = true;
            Collection<EDIFPortInst> sources = logicalNet.getSourcePortInsts(includeTopPorts);
            for (EDIFPortInst epr : sources) {
                logicalNet.removePortInst(epr);
            }
        }

        if (cell.getEDIFCellInst() == null) {
            throw new RuntimeException("ERROR: Couldn't identify logical cell from cell " + cell.getName());
        }
        EDIFCellInst eCellInst = cell.getEDIFCellInst();
        EDIFPort ePort = eCellInst.getPort(cellPinName);

        EDIFPortInst newPortInst = new EDIFPortInst(ePort, logicalNet, eCellInst);
        logicalNet.addPortInst(newPortInst);

        return sitePin;
    }

    public static Map<UtilizationType, Integer> calculateUtilization(Design d, PBlock pblock) {
        Set<Site> sites = pblock.getAllSites(null);
        List<SiteInst> siteInsts = d.getSiteInsts().stream().filter(s -> sites.contains(s.getSite()))
                .collect(Collectors.toList());
        return calculateUtilization(siteInsts);
    }

    public static Map<UtilizationType, Integer> calculateUtilization(Design d) {
        return calculateUtilization(d.getSiteInsts());
    }

    public static Map<UtilizationType, Integer> calculateUtilization(Collection<SiteInst> siteInsts) {
        Map<UtilizationType, Integer> map = new HashMap<UtilizationType, Integer>();

        for (UtilizationType ut : UtilizationType.values()) {
            map.put(ut, 0);
        }

        for (SiteInst si : siteInsts) {
            SiteTypeEnum s = si.getSite().getSiteTypeEnum();
            if (Utils.isSLICE(si)) {
                incrementUtilType(map, UtilizationType.CLBS);
                if (s == SiteTypeEnum.SLICEL) {
                    incrementUtilType(map, UtilizationType.CLBLS);
                } else if (s == SiteTypeEnum.SLICEM) {
                    incrementUtilType(map, UtilizationType.CLBMS);
                }
            } else if (Utils.isDSP(si)) {
                incrementUtilType(map, UtilizationType.DSPS);
            } else if (Utils.isBRAM(si)) {
                if (s == SiteTypeEnum.RAMBFIFO36) {
                    incrementUtilType(map, UtilizationType.RAMB36S_FIFOS);
                } else if (s == SiteTypeEnum.RAMB181 || s == SiteTypeEnum.RAMBFIFO18) {
                    incrementUtilType(map, UtilizationType.RAMB18S);
                }
            } else if (Utils.isURAM(si)) {
                incrementUtilType(map, UtilizationType.URAMS);
            }
            for (Cell c : si.getCells()) {
                /*
                CLB_LUTS("CLB LUTs"),
                LUTS_AS_LOGIC("LUTs as Logic"),
                LUTS_AS_MEMORY("LUTs as Memory"),
                CLB_REGS("CLB Regs"),
                REGS_AS_FFS("Regs as FF"),
                REGS_AS_LATCHES("Regs as Latch"),
                CARRY8S("CARRY8s"),
                F7_MUXES("F7 Muxes"),
                F8_MUXES("F8 Muxes"),
                F9_MUXES("F9 Muxes"),
                CLBS("CLBs"),
                CLBLS("CLBLs"),
                CLBMS("CLBMs"),
                LUT_FF_PAIRS("Lut/FF Pairs"),
                RAMB36S_FIFOS("RAMB36s/FIFOs"),
                RAMB18S("RAMB18s"),
                DSPS("DSPs");
                */
                String belName = c.getBELName();
                if (isBELAReg(belName)) {
                    incrementUtilType(map, UtilizationType.CLB_REGS);
                    incrementUtilType(map, UtilizationType.REGS_AS_FFS);
                } else if (belName != null && belName.contains("CARRY")) {
                    incrementUtilType(map, UtilizationType.CARRY8S);
                }
            }
            for (char letter : LUTTools.lutLetters) {
                Cell c5 = si.getCell(letter +"5LUT");
                Cell c6 = si.getCell(letter +"6LUT");
                if (c5 != null && c5.isRoutethru()) {
                    c5 = null;
                } else if (c6 != null && c6.isRoutethru()) {
                    c6 = null;
                }
                if (c5 != null || c6 != null) {
                    incrementUtilType(map, UtilizationType.CLB_LUTS);

                    if (isCellLutMemory(c5) || isCellLutMemory(c6)) {
                        incrementUtilType(map, UtilizationType.LUTS_AS_MEMORY);
                    } else {
                        incrementUtilType(map, UtilizationType.LUTS_AS_LOGIC);
                    }
                }
            }
        }
        return map;
    }

    private static boolean isCellLutMemory(Cell c) {
        if (c == null) return false;
        if (c.getType().contains("SRL") || c.getType().contains("RAM")) return true;
        return false;
    }

    private static void incrementUtilType(Map<UtilizationType, Integer> map, UtilizationType ut) {
        Integer val = map.get(ut);
        val++;
        map.put(ut, val);
    }

    /**
     * Creates a verilog wrapper file for this design by examining the
     * top level netlist.
     * @param fileName Name of the desired verilog file.
     */
    public static void writeVerilogStub(Design design, String fileName) {
        FileOutputStream fos = null;
        try {
            fos = new FileOutputStream(fileName);
            RTLStubGenerator.createVerilogStub(design, fos);
            fos.close();
        } catch (IOException e) {
            MessageGenerator.briefError("ERROR: Failed to write verilog stub " + fileName);
            e.printStackTrace();
        }
    }

    /**
     * Creates two CSV files based on this design, one for instances and one
     * for nets.
     * @param fileName
     */
    public static void toCSV(String fileName, Design design) {
        String nl = System.getProperty("line.separator");
        try {
            BufferedWriter bw = new BufferedWriter(new FileWriter(fileName + ".instances.csv"));
            bw.write("\"Name\",\"Type\",\"Site\",\"Tile\",\"#Pins\"" + nl);

            for (SiteInst i : design.getSiteInsts()) {
                bw.write("\"" + i.getName() + "\",\"" +
                                i.getSiteTypeEnum() + "\",\"" +
                                i.getSiteName() + "\",\"" +
                                i.getTile()+ "\",\"" +
                                i.getSitePinInstMap().size()+ "\"" + nl);
            }
            bw.close();
        } catch (IOException e) {
            e.printStackTrace();
        }

        try {
            BufferedWriter bw = new BufferedWriter(new FileWriter(fileName + ".nets.csv"));
            bw.write("\"Name\",\"Type\",\"Fanout\"" + nl);

            for (Net n : design.getNets()) {
                bw.write("\"" + n.getName() + "\",\"" +
                                n.getType() + "\",\"" +
                                n.getFanOut()+ "\"" + nl);
            }
            bw.close();
        } catch (IOException e) {
            e.printStackTrace();
        }
    }

    /**
     * Demonstrates a rudimentary path expansion for finding a routing path in the
     * interconnect.
     * @param start Desired start node
     * @param end Desired end node
     * @return A list of PIPs that configure a path from start to end nodes, or null if a path could not be found.
     */
    public static List<PIP> findRoutingPath(Node start, Node end) {
        return findRoutingPath(new RouteNode(start), new RouteNode(end));
    }

    /**
     * Demonstrates a rudimentary path expansion for finding a routing path in the
     * interconnect.
     * @param start Desired start node
     * @param end Desired end node
     * @return A list of PIPs that configure a path from start to end nodes, or null if a path could not be found.
     */
    public static List<PIP> findRoutingPath(RouteNode start, RouteNode end) {
        PriorityQueue<RouteNode> q = new PriorityQueue<RouteNode>(16, new Comparator<RouteNode>() {
            public int compare(RouteNode i, RouteNode j) {return i.getCost() - j.getCost();}});
        q.add(start);
        HashSet<Wire> visited = new HashSet<>();
        visited.add(new Wire(start.getTile(), start.getWire()));

        while (!q.isEmpty()) {
            RouteNode curr = q.remove();
            if (curr.equals(end)) {
                return curr.getPIPsBackToSource();
            }
            if (visited.size() > 100000) return null;
            for (Wire w : curr.getConnections()) {
                if (visited.contains(w)) continue;
                visited.add(w);
                RouteNode rn = new RouteNode(w,curr);
                rn.setCost((rn.getManhattanDistance(end) << 1) + rn.getLevel());
                q.add(rn);
            }
        }
        return null;
    }

    /**
     * Examines a site wire in a populated site inst for all the connected BELPins for
     * cells occupying those BELs.  It attempts to lookup the net attached to the cell pin
     * in order to find the hierarchical parent net name of the net and returns its name.
     * @param inst The site instance where the site wire in question resides.
     * @param siteWire The site wire index in the site where the site inst resides.
     * @return The hierarchical parent net name using the site wire or null if none could be found.
     */
    public static String resolveNetNameFromSiteWire(SiteInst inst, int siteWire) {
        String parentNetName = null;
        EDIFNetlist netlist = inst.getDesign().getNetlist();
        Map<String,String> parentNetMap = netlist != null ? netlist.getParentNetMapNames() : Collections.emptyMap();
        BELPin[] pins = inst.getSite().getBELPins(siteWire);
        for (BELPin pin : pins) {
            if (pin.isSitePort()) continue;
            Cell c = inst.getCell(pin.getBELName());
            if (c == null || c.getEDIFCellInst() == null) {
                Net currNet = inst.getNetFromSiteWire(pin.getSiteWireName());
                if (currNet == null) {
                    continue;
                } else {
                    return parentNetMap.getOrDefault(currNet.getName(), currNet.getName());
                }
            }
            String logPinName = c.getLogicalPinMapping(pin.getName());
            EDIFPortInst portInst = logPinName == null ? null : c.getEDIFCellInst().getPortInst(logPinName);
            if (portInst == null) continue;
            EDIFNet net =  portInst.getNet();
            String netName = c.getParentHierarchicalInstName() + EDIFTools.EDIF_HIER_SEP + net.getName();
            parentNetName = parentNetMap.getOrDefault(netName, netName);
        }
        return parentNetName;
    }

    private static String createInformativeCellInterfaceMismatchMessage(String hierCellInstName,
                                                    EDIFCell target, EDIFCell src) {
        Map<String, EDIFPort> cellPorts = new HashMap<>(target.getPortMap());
        StringBuilder sb = new StringBuilder();
        for (EDIFPort p : src.getPorts()) {
            EDIFPort otherPort = cellPorts.remove(p.getBusName(true));
            if (otherPort == null) {
                otherPort = cellPorts.remove(p.getName());
                if (otherPort == null) {
                    sb.append("\n  port " + p.getName() + " doesn't exist on " + src);
                }
            }

            if (!Objects.equals(p.getWidth(), p.getWidth()) ||
               !Objects.equals(p.getDirection(), p.getDirection())) {
                sb.append("\n  port " + p.getName() + " mismatch in direction/width");
            }
        }
        for (String portName : cellPorts.keySet()) {
            sb.append("\n  port " + portName + " is missing on " + src);
        }

        return "\nERROR: The destination instance " + hierCellInstName +
                " has a different port signature than " + src.getName() + ":" + sb.toString();
    }

    /**
     * NOTE: This method is not fully tested.
     * Populates a black box in a netlist with the provided design. This method
     * most closely resembles the Vivado command {@code read_checkpoint -cell <cell name> <DCP Name>}
     * @param design The top level design
     * @param hierarchicalCellName Name of the black box in the design netlist.
     * @param cell The 'guts' to be inserted into the black box
     */
    public static void populateBlackBox(Design design, String hierarchicalCellName, Design cell) {
        EDIFNetlist netlist = design.getNetlist();

        // Populate Logical Netlist into cell
        EDIFCellInst inst = netlist.getCellInstFromHierName(hierarchicalCellName);
        if (!inst.isBlackBox()) {
            System.err.println("ERROR: The cell instance " + hierarchicalCellName + " is not a black box.");
            return;
        }
        if (!inst.getCellType().hasCompatibleInterface(cell.getTopEDIFCell())) {
            throw new RuntimeException(createInformativeCellInterfaceMismatchMessage(
                    hierarchicalCellName, inst.getCellType(), cell.getTopEDIFCell()));
        }

        inst.getCellType().getLibrary().removeCell(inst.getCellType());
        netlist.migrateCellAndSubCells(cell.getTopEDIFCell(), true);
        inst.setCellType(cell.getTopEDIFCell());
        netlist.removeUnusedCellsFromAllWorkLibraries();

        // Add placement information
        // We need to prefix all cell and net names with the hierarchicalCellName as a prefix
        for (SiteInst si : cell.getSiteInsts()) {
            for (Cell c : new ArrayList<Cell>(si.getCells())) {
                c.updateName(hierarchicalCellName + "/" + c.getName());
                if (!c.isRoutethru())
                    design.addCell(c);
                else {
                    for (Entry<String, AltPinMapping> p : c.getAltPinMappings().entrySet()) {
                        p.getValue().setAltCellName(hierarchicalCellName + "/" + p.getValue().getAltCellName());
                    }
                }
            }
            design.addSiteInst(si);
        }

        // Add routing information
        for (Net net : new ArrayList<>(cell.getNets())) {
            if (net.getName().equals(Net.USED_NET)) continue;
            if (net.isStaticNet()) {
                Net staticNet = design.getStaticNet(net.getType());
                staticNet.addPins((ArrayList<SitePinInst>)net.getPins());
                HashSet<PIP> uniquePIPs = new HashSet<PIP>(net.getPIPs());
                uniquePIPs.addAll(staticNet.getPIPs());
                staticNet.setPIPs(uniquePIPs);
            } else {
                net.updateName(hierarchicalCellName + "/" + net.getName());
                design.addNet(net);
            }
        }

        // Rectify boundary nets
        netlist.resetParentNetMap();

        postBlackBoxCleanup(hierarchicalCellName, design);

        List<String> encryptedCells = cell.getNetlist().getEncryptedCells();
        if (encryptedCells != null && encryptedCells.size() > 0) {
            design.getNetlist().addEncryptedCells(encryptedCells);
        }
    }

    /**
     * Attempts to rename boundary nets around the previous blackbox to follow naming convention
     * (net is named after source).
     * @param hierCellName The hierarchical cell instance that was previously a black box
     * @param design The current design.
     */
    public static void postBlackBoxCleanup(String hierCellName, Design design) {
        EDIFNetlist netlist = design.getNetlist();
        EDIFHierCellInst inst = netlist.getHierCellInstFromName(hierCellName);
        final EDIFHierCellInst parentInst = inst.getParent();

        // for each port on the black box,
        //   iterate over all the nets and regularize on the proper net name for the physical
        //   net.  Put all physical pins on the correct physical net once the black box has been
        //   updated.
        for (EDIFPortInst portInst : inst.getInst().getPortInsts()) {
            EDIFNet net = portInst.getNet();
            EDIFHierNet netName = new EDIFHierNet(parentInst, net);
            EDIFHierNet parentNetName = netlist.getParentNet(netName);
            Net parentNet = design.getNet(parentNetName.getHierarchicalNetName());
            if (parentNet == null) {
                parentNet = new Net(parentNetName);
            }
            for (EDIFHierNet netAlias : netlist.getNetAliases(netName)) {
                if (parentNet.getName().equals(netAlias.getHierarchicalNetName())) continue;
                Net alias = design.getNet(netAlias.getHierarchicalNetName());
                if (alias != null) {
                    // Move this non-parent net physical information to the parent
                    for (SiteInst si : new ArrayList<>(alias.getSiteInsts())) {
                        List<String> siteWires = si.getSiteWiresFromNet(alias);
                        if (siteWires != null) {
                            for (String siteWire : new ArrayList<>(siteWires)) {
                                BELPin belPin = si.getSite().getBELPins(siteWire)[0];
                                si.unrouteIntraSiteNet(belPin, belPin);
                                si.routeIntraSiteNet(parentNet, belPin, belPin);
                            }
                        }
                    }
                    for (SitePinInst pin : new ArrayList<SitePinInst>(alias.getPins())) {
                        alias.removePin(pin);
                        parentNet.addPin(pin);
                    }
                    alias.unroute();
                }
            }
            parentNet.unroute();
        }
    }

    /**
     * Creates a map from Node to a list of PIPs for a given list of PIPs
     * (likely from the routing of a net).
     * @param route The list of PIPs to create the map from.
     * @return The map of all involved nodes to their respectively connected PIPs.
     */
    public static Map<Node, ArrayList<PIP>> getNodePIPMap(List<PIP> route) {
        Map<Node,ArrayList<PIP>> conns = new HashMap<>();
        // Create a map from nodes to PIPs
        for (PIP pip : route) {
            for (int wireIndex : new int[]{pip.getStartWireIndex(), pip.getEndWireIndex()}) {
                Node curr = Node.getNode(pip.getTile(), wireIndex);
                ArrayList<PIP> pips = conns.get(curr);
                if (pips == null) {
                    pips = new ArrayList<>();
                    conns.put(curr, pips);
                }
                pips.add(pip);
            }
        }
        return conns;
    }

    /**
     * Examines the routing of a net and will remove all parts of the routing
     * that connect to the provided node.  This is most useful when attempting to
     * unroute parts of a static (VCC/GND) net that have multiple sources.
     * @param net The net with potential disjoint routing trees
     * @param node Node belonging to the routing tree to remove.
     * @return True if PIPs were removed, false otherwise
     */
    public static boolean removeConnectedRouting(Net net, Node node) {
        HashSet<PIP> toRemove = new HashSet<>();
        Map<Node,ArrayList<PIP>> conns = getNodePIPMap(net.getPIPs());

        // Traverse the connected set of PIPs starting from the node
        Queue<Node> q = new LinkedList<>();
        q.add(node);
        while (!q.isEmpty()) {
            Node curr = q.poll();
            ArrayList<PIP> pips = conns.get(curr);
            if (pips == null) continue;
            for (PIP p : pips) {
                // Be careful to detect a cycle
                if (!toRemove.contains(p)) {
                    toRemove.add(p);
                    Node startNode = p.getStartNode();
                    q.add(curr.equals(startNode) ? startNode : p.getEndNode());
                }
            }
        }

        if (toRemove.size() == 0) return false;

        // Update net with new PIPs
        ArrayList<PIP> keep = new ArrayList<>();
        for (PIP p : net.getPIPs()) {
            if (toRemove.contains(p)) continue;
            keep.add(p);
        }
        net.setPIPs(keep);

        return true;
    }

    /**
     * Unroutes pins from a specific net by only removing the routing (PIPs) that are essential
     * for those pins.  This allows the net to remain routed in the context of other pins not
     * being removed.  This enables a batch approach which is much more efficient than removing
     * pins individually.
     * @param net The current net to modify routing and to which all pins will have their routing
     * removed. If any pin passed in is not of this net, it is skipped and no effect is taken.
     * @param pins Pins that belong to the provided net that should have their selective routing
     * removed.
     * Source pins are handled by {@link #unrouteSourcePin(SitePinInst)}.
     */
    public static void unroutePins(Net net, Collection<SitePinInst> pins) {
        List<SitePinInst> sinkPins = new ArrayList<>(pins.size());
        pins.forEach((spi) -> {
            if (spi.isOutPin()) {
                // TODO - This can lead to a slow down in VCC and GND nets as it is not batched
                DesignTools.unrouteSourcePin(spi);
            } else {
                sinkPins.add(spi);
            }
        });
        removePIPsFromNet(net,getTrimmablePIPsFromPins(net, sinkPins));
        for (SitePinInst pin : sinkPins) {
            pin.setRouted(false);
        }
    }

    private static void removePIPsFromNet(Net net, Set<PIP> pipsToRemove) {
        if (pipsToRemove.size() > 0) {
            List<PIP> updatedPIPs = new ArrayList<>();
            for (PIP pip : net.getPIPs()) {
                if (!pipsToRemove.contains(pip)) updatedPIPs.add(pip);
            }
            net.setPIPs(updatedPIPs);
        }
    }

    /**
     * Unroutes a SitePinInst of a net.  This is desirable when a net has multiple SitePinInst
     * source pins (multiple outputs of a Site) and only a particular branch is desired to be
     * unrouted.  If the entire net is to be unrouted, a more efficient method is {@link Net#unroute()}.
     * @param src The source pin of the net from which to remove the routing
     * @return The set of PIPs that were unrouted from the net.
     */
    public static Set<PIP> unrouteSourcePin(SitePinInst src) {
        if (!src.isOutPin() || src.getNet() == null) return Collections.emptySet();
        Node srcNode = src.getConnectedNode();
        Set<PIP> pipsToRemove = new HashSet<>();

        Map<Node, List<PIP>> pipMap = new HashMap<>();
        for (PIP pip : src.getNet().getPIPs()) {
            Node node = pip.isReversed() ? pip.getEndNode() : pip.getStartNode();
            pipMap.computeIfAbsent(node, k -> new ArrayList<>()).add(pip);
        }

        Map<Node,SitePinInst> sinkNodes = new HashMap<>();
        for (SitePinInst sinkPin : src.getNet().getSinkPins()) {
            sinkNodes.put(sinkPin.getConnectedNode(), sinkPin);
        }

        Queue<Node> q = new LinkedList<>();
        q.add(srcNode);
        while (!q.isEmpty()) {
            Node curr = q.poll();
            List<PIP> pips = pipMap.get(curr);
            if (pips != null) {
                for (PIP p : pips) {
                    Node endNode = p.isReversed() ? p.getStartNode() : p.getEndNode();
                    q.add(endNode);
                    pipsToRemove.add(p);
                    SitePinInst sink = sinkNodes.get(endNode);
                    if (sink != null) {
                        sink.setRouted(false);
                    }
                }
            }
        }

        src.setRouted(false);
        removePIPsFromNet(src.getNet(), pipsToRemove);
        return pipsToRemove;
    }

    /**
     * For the given set of pins, if they were removed, determine which PIPs could be trimmed as
     * they no longer route to any specific sink.  This method only works for sink pins.
     * See {@link #unrouteSourcePin(SitePinInst)} for handling source pin unroutes.
     * @param net The current net
     * @param pins The set of pins to remove.
     * @return The set of redundant (trimmable) PIPs that cane safely be removed when removing the
     * set of provided pins from the net.
     */
    public static Set<PIP> getTrimmablePIPsFromPins(Net net, Collection<SitePinInst> pins) {
        // Map listing the PIPs that drive a Node
        Map<Node,ArrayList<PIP>> reverseConns = new HashMap<>();
        Map<Node,Integer> fanout = new HashMap<>();
        Set<Node> nodeSinkPins = new HashSet<>();
        for (SitePinInst sinkPin : net.getSinkPins()) {
            nodeSinkPins.add(sinkPin.getConnectedNode());
        }
        for (PIP pip : net.getPIPs()) {
            Node endNode = pip.isReversed() ? pip.getStartNode() : pip.getEndNode();
            Node startNode = pip.isReversed() ? pip.getEndNode() : pip.getStartNode();

            ArrayList<PIP> rPips = reverseConns.computeIfAbsent(endNode, (n) -> new ArrayList<>());
            rPips.add(pip);

            fanout.merge(startNode, 1, Integer::sum);

            if (nodeSinkPins.contains(endNode)) {
                fanout.merge(endNode, 1, Integer::sum);
            }
        }

        HashSet<PIP> toRemove = new HashSet<>();
        ArrayList<Node> updateFanout = new ArrayList<>();

        for (SitePinInst p : pins) {
            if (p.getSiteInst() == null || p.getSite() == null) continue;
            if (p.getNet() != net) continue;
            Node sink = p.getConnectedNode();
            Integer fanoutCount = fanout.get(sink);
            if (fanoutCount == null) {
                // Pin is not routed
            } else {
                assert(fanoutCount >= 1);
                updateFanout.add(sink);

                if (fanoutCount > 1) {
                    // This node is also used to connect another downstream pin, no more
                    // analysis necessary
                } else {
                    ArrayList<PIP> curr = reverseConns.get(sink);
                    while (curr != null && curr.size() == 1 && fanoutCount < 2) {
                        PIP pip = curr.get(0);
                        toRemove.add(pip);
                        updateFanout.add(pip.isReversed() ? pip.getEndNode() : pip.getStartNode());
                        sink = new Node(pip.getTile(), pip.isReversed() ? pip.getEndWireIndex() :
                                pip.getStartWireIndex());
                        curr = reverseConns.get(sink);
                        fanoutCount = fanout.getOrDefault(sink, 0);
                    }
                    if (curr == null && !net.isStaticNet()) {
                        if (fanoutCount == 1 && net.getAlternateSource() != null && net.getSource() != null) {
                            // check if this is a dual-output net and if we just removed one of the outputs
                            // if so, remove the logical driver flag
                            for (PIP pip : net.getPIPs()) {
                                if (pip.isLogicalDriver()) {
                                    pip.setIsLogicalDriver(false);
                                    break;
                                }
                            }
                        }

                        if (fanout.size() == 1) {
                            // We got all the way back to the source site. It is likely that
                            // the net is using dual exit points from the site as is common in
                            // SLICEs -- we should unroute the sitenet
                            SitePin sPin = sink.getSitePin();
                            if (net.getSource() != null) {
                                SiteInst si = net.getSource().getSiteInst();
                                BELPin belPin = sPin.getBELPin();
                                si.unrouteIntraSiteNet(belPin, belPin);
                            }
                        }
                    }
                }
            }
            for (Node startNode : updateFanout) {
                fanout.compute(startNode, (k,v) -> {
                        if (v == null) throw new RuntimeException();
                        assert(v > 0);
                        return (--v == 0) ? null : v;
                });
            }
            updateFanout.clear();
        }
        return toRemove;
    }

    private static void fullyUnplaceCellHelper(Cell cell, Map<Net, Set<SitePinInst>> deferRemovals) {
        SiteInst siteInst = cell.getSiteInst();
        BEL bel = cell.getBEL();
        // If cell was using shared control signals (CLK, CE, RST), check to see if this was
        // the last cell used and then remove the site routing, site pin, and partial routing if
        // it exists
        for (BELPin pin : bel.getPins()) {
            Net net = siteInst.getNetFromSiteWire(pin.getSiteWireName());
            if (net == null) {
                // Under certain circumstances, site routing is not explicit for VCC/GND
                // Unfortunately, Vivado does not label the SR pin as SET or RESET
                if (bel.isFF() && (pin.isEnable() || pin.getName().equals("SR"))) {
                    String sitePinName = getSitePinSource(pin);
                    SitePinInst spi = siteInst.getSitePinInst(sitePinName);
                    if (spi == null || !spi.getNet().isStaticNet()) continue;
                    boolean otherUsers = false;
                    for (BELPin otherPin : siteInst.getSiteWirePins(pin.getSiteWireName())) {
                        if (otherPin == pin || otherPin.isOutput()) continue;
                        if (siteInst.getCell(otherPin.getBEL()) != null) {
                            otherUsers = true;
                            break;
                        }
                    }
                    if (!otherUsers) {
                        handlePinRemovals(spi, deferRemovals);
                    }
                }
                continue;
            }
            boolean otherUser = false;
            Queue<String> siteWires = new LinkedList<>();
            Set<String> visited = new HashSet<>();
            siteWires.add(pin.getSiteWireName());
            while (!siteWires.isEmpty()) {
                String siteWire = siteWires.poll();
                visited.add(siteWire);
                for (BELPin otherPin : siteInst.getSiteWirePins(siteWire)) {
                    if (otherPin == pin) continue;
                    if (otherPin.getBEL().getBELClass() == BELClass.RBEL) {
                        SitePIP pip = siteInst.getUsedSitePIP(otherPin);
                        if (pip != null) {
                            String nextSiteWire = pip.getInputPin() == otherPin ?
                                    pip.getOutputPin().getSiteWireName() : pip.getInputPin().getSiteWireName();
                            if (!visited.contains(nextSiteWire)) {
                                siteWires.add(nextSiteWire);
                            }
                        }
                        continue;
                    }
                    Cell otherCell = siteInst.getCell(otherPin.getBEL());
                    if (otherCell == null) continue;
                    if (otherCell.isRoutethru()) {
                        // This will be handled outside of the loop in SiteInst.unrouteIntraSiteNet()
                        continue;
                    }
                    String logicalPinName = otherCell.getLogicalPinMapping(otherPin.getName());
                    if (logicalPinName == null) continue;
                    otherUser = true;
                    break;
                }
            }
            if (otherUser == false) {
                // Unroute site routing back to pin and remove site pin
                for (String sitePinName : getAllRoutedSitePinsFromPhysicalPin(cell, net, pin.getName())) {
                    BELPin sitePortBelPin = siteInst.getSite().getBELPin(sitePinName);
                    assert(sitePortBelPin.isSitePort());
                    boolean outputSitePin = sitePortBelPin.isInput(); // Input BELPin means output SitePin
                    if (outputSitePin) {
                        siteInst.unrouteIntraSiteNet(pin, sitePortBelPin);
                    } else {
                        siteInst.unrouteIntraSiteNet(sitePortBelPin, pin);
                    }
                    SitePinInst spi = siteInst.getSitePinInst(sitePinName);
                    // It's possible site wire could be set (e.g. reserved using GLOBAL_USEDNET)
                    // but no inter-site routing (thus no SPI) associated
                    if (spi != null) {
                        handlePinRemovals(spi, deferRemovals);

                        if (outputSitePin) {
                            assert(spi.isOutPin());
                            SitePinInst altSpi = net.getAlternateSource();
                            if (altSpi != null) {
                                if (spi == altSpi) {
                                    altSpi = net.getSource();
                                    assert(spi != altSpi);
                                }
                                siteInst.unrouteIntraSiteNet(pin, altSpi.getBELPin());
                                handlePinRemovals(altSpi, deferRemovals);
                            }
                        }
                    }
                }
            }
        }

        if (bel.isLUT() && bel.getName().endsWith("5LUT")) {
            String lut6 = bel.getName().replace('5', '6');
            if (siteInst.getCell(lut6) == null) {
                SitePinInst a6Spi = siteInst.getSitePinInst(lut6.substring(0,2));
                siteInst.unrouteIntraSiteNet(a6Spi.getBELPin(), siteInst.getBELPin(lut6, "A6"));
                handlePinRemovals(a6Spi, deferRemovals);
            }
        }

        // Check and remove routethrus that exist that point to removed cell
        List<BEL> belsToRemove = null;
        for (Cell otherCell : siteInst.getCells()) {
            if (otherCell.hasAltPinMappings() && otherCell.getName().equals(cell.getName())) {
                if (belsToRemove == null) belsToRemove = new ArrayList<>();
                belsToRemove.add(otherCell.getBEL());
            }
        }
        if (belsToRemove != null) {
            for (BEL b : belsToRemove) {
                siteInst.removeCell(b);
            }
        }
    }

    /**
     * This method will fully unplace (but not remove) a physical cell from a design.
     * In the case where the unplaced cell is the last user of a shared control signal (CLK, CE, SR)
     * then that pin will also be removed and unrouted immediately if deferRemovals is null, otherwise
     * it is added to this map.
     * @param cell The cell to unplace
     * @param deferRemovals An optional map that, if passed in non-null will be populated with
     * site pins marked for removal.  The map allows for persistent tracking if this method is called
     * many times as the process is expensive without batching.
     */
    public static void fullyUnplaceCell(Cell cell, Map<Net, Set<SitePinInst>> deferRemovals) {
        fullyUnplaceCellHelper(cell, deferRemovals);
        cell.unplace();
    }

    /**
     * This method will completely remove a placed cell (both logical and physical) from a design.
     * In the case where the removed cell is the last user of a shared control signal (CLK, CE, SR)
     * then that pin will also be removed and unrouted immediately if deferRemovals is null, otherwise
     * it is added to this map.
     * @param design The design where the cell is instantiated
     * @param cell The cell to remove
     * @param deferRemovals An optional map that, if passed in non-null will be populated with
     * site pins marked for removal.  The map allows for persistent tracking if this method is called
     * many times as the process is expensive without batching.
     */
    public static void fullyRemoveCell(Design design, Cell cell, Map<Net, Set<SitePinInst>> deferRemovals) {
        fullyUnplaceCellHelper(cell, deferRemovals);

        // Remove Physical Cell
        design.removeCell(cell);

        // Remove Logical Cell
        for (EDIFPortInst portInst : cell.getEDIFCellInst().getPortInsts()) {
            EDIFNet en = portInst.getNet();
            if (en != null) {
                en.removePortInst(portInst);
            }
        }
        cell.getParentCell().removeCellInst(cell.getEDIFCellInst());
    }

    /**
     * Helper method for either removing (and unrouting) a SitePinInst immediately (when deferRemovals is null)
     * or deferring its removal by putting it into the deferRemovals map.
     * @param spi SitePinInst object to be removed/unrouted.
     * @param deferRemovals Optional map for deferring the removal of SitePinInst objects, grouped by their
     *                      associated Net object.
     */
    public static void handlePinRemovals(SitePinInst spi, Map<Net,Set<SitePinInst>> deferRemovals) {
        if (deferRemovals != null) {
            assert(spi.getNet() != null);
            Set<SitePinInst> pins = deferRemovals.computeIfAbsent(spi.getNet(), p -> new HashSet<>());
            pins.add(spi);
        } else {
            final boolean preserveOtherRoutes = true;
            spi.getNet().removePin(spi, preserveOtherRoutes);
        }
    }

    /**
     * Given an unroute site wire path, find the site pin name that would drive the given BELPin.
     * @param pin The BELpin to search from
     * @return Name of the site pin that would drive the given BELPin or null if it could not be
     * determined.
     */
    public static String getSitePinSource(BELPin pin) {
        String currSitePinName = pin.getConnectedSitePinName();
        outer: while (currSitePinName == null) {
            boolean changedPin = false;
            for (BELPin p : pin.getSiteConns()) {
                if (p.getBEL().getBELClass() == BELClass.RBEL) {
                    for (SitePIP pip : p.getSitePIPs()) {
                        pin = p.equals(pip.getInputPin()) ? pip.getOutputPin() : pip.getInputPin();
                        changedPin = true;
                        String isSitePin = pin.getConnectedSitePinName();
                        if (isSitePin == null) continue;
                        break outer;
                    }
                }
            }
            if (!changedPin) {
                return null;
            }
        }
        currSitePinName = pin.getConnectedSitePinName();
        return currSitePinName;
    }

    /**
     * Remove a batch of site pins from nets for efficiency purposes.  Used in conjunction with
     * {@link #fullyRemoveCell(Design, Cell, Map)}.
     * @param deferredRemovals Mapping between nets and the site pins to be removed
     * @param preserveOtherRoutes Flag indicating if when pins are removed, if other routes on the
     * net should be preserved.
     */
    public static void batchRemoveSitePins(Map<Net, Set<SitePinInst>> deferredRemovals,
                                            boolean preserveOtherRoutes) {
        for (Entry<Net, Set<SitePinInst>> e : deferredRemovals.entrySet()) {
            Net net = e.getKey();
            SitePinInst srcPin = net.getSource();
            Set<SitePinInst> removals = e.getValue();
            if (preserveOtherRoutes) {
                DesignTools.unroutePins(net, removals);
            } else {
                net.unroute();
            }
            List<SitePinInst> pins = new ArrayList<>();
            for (SitePinInst pin : net.getPins()) {
                if (removals.contains(pin)) {
                    if (pin.isOutPin() && pin.equals(srcPin)) {
                        net.setSource(null);
                    }
                    assert(pin.getNet() == net);
                    pin.setNet(null);
                    pin.detachSiteInst();
                    continue;
                }
                pins.add(pin);
            }
            net.setPins(pins);
        }
    }

    /**
     * Turns the cell named hierarchicalCellName into a blackbox and removes any
     * associated placement and routing information associated with that instance. In Vivado,
     * this can be accomplished by running: (1) {@code update_design -cells <name> -black_box} or (2)
     * by deleting all of the cells and nets insides of a cell instance.  Method (2) is
     * more likely to have complications.
     * @param d The current design
     * @param hierarchicalCellName The name of the hierarchical cell to become a black box.
     */
    public static void makeBlackBox(Design d, String hierarchicalCellName) {
        final EDIFHierCellInst inst = d.getNetlist().getHierCellInstFromName(hierarchicalCellName);
        if (inst == null) {
            throw new IllegalStateException("Did not find cell to make into a blackbox: "+hierarchicalCellName);
        }
        makeBlackBox(d, inst);
    }

    /**
     * Unroutes the site routing connected to the provided cell's logical pin.
     * Preserves other parts of the net if used by other sinks in the site if an
     * input. For the unrouting to be successful, this method depends on the site
     * routing to be consistent.
     * 
     * @param cell           The cell of the pin
     * @param logicalPinName The logical pin name source or sink to have routing
     *                       removed.
     * @returns A list of site pins (if any) that should also be removed from inter-site routing to complete the unroute.
     */
    public static List<SitePinInst> unrouteCellPinSiteRouting(Cell cell, String logicalPinName) {
        String physPinName = cell.getPhysicalPinMapping(logicalPinName);
        if (physPinName == null) {
            physPinName = cell.getDefaultPinMapping(logicalPinName);
        }
        if (physPinName == null) {
            // Assume not routed
            return Collections.emptyList();
        }
        BELPin belPin = cell.getBEL().getPin(physPinName);
        SiteInst siteInst = cell.getSiteInst();
        Net net = siteInst.getNetFromSiteWire(belPin.getSiteWireName());
        if (net == null)
            return Collections.emptyList();

        List<String> sitePinNames = new ArrayList<>();
        List<BELPin> internalTerminals = new ArrayList<>();
        List<BELPin> internalSinks = new ArrayList<>();
        Set<BELPin> visited = new HashSet<>();
        Queue<BELPin> queue = new LinkedList<>();
        queue.add(belPin);

        while (!queue.isEmpty()) {
            BELPin currPin = queue.poll();
            visited.add(currPin);
            BELPin unrouteSegment = null;
            for (BELPin pin : siteInst.getSiteWirePins(currPin.getSiteWireIndex())) {
                if (currPin == pin || visited.contains(pin)) {
                    visited.add(pin);
                    continue;
                }
                // Check if it is a site pin, cell pin, sitepip or routethru
                switch (pin.getBEL().getBELClass()) {
                    case PORT: {
                        // We found a site pin, add it to solution set
                        sitePinNames.add(pin.getName());
                        break;
                    }
                    case BEL: {
                        // Check if this is another cell being driven by the net, or a route thru
                        Cell otherCell = siteInst.getCell(pin.getBEL());
                        if (otherCell != null) {
                            if (otherCell.isRoutethru()) {
                                BELPin otherPin = null;
                                if (pin.isOutput()) {
                                    assert (otherCell.getUsedPhysicalPinsCount() == 1);
                                    otherPin = otherCell.getFirstPhysicalPinMapping().getFirst();
                                } else {
                                    // Make sure we are coming in on the routed-thru pin
                                    String otherPinName = otherCell.getFirstPhysicalPinMapping().getFirst().getName();
                                    if (pin.getName().equals(otherPinName)) {
                                        otherPin = LUTTools.getLUTOutputPin(pin.getBEL());
                                    }
                                }
                                if (otherPin != null) {
                                    Net otherNet = siteInst.getNetFromSiteWire(otherPin.getSiteWireName());
                                    if (otherNet != null && net.getName().equals(otherNet.getName())) {
                                        queue.add(otherPin);
                                        // Check if the routethru pin is used by companion LUT
                                        if (otherPin.isInput()) {
                                            String otherBELName = LUTTools.getCompanionLUTName(otherPin.getBEL());
                                            Cell companionCell = siteInst.getCell(otherBELName);
                                            if (companionCell != null
                                                    && companionCell.getLogicalPinMapping(otherPin.getName()) != null) {
                                                // We need to remove the routethru if there are no other sinks
                                                // downstream
                                                if (internalSinks.size() == 0) {
                                                    siteInst.removeCell(otherCell.getBEL());
                                                    siteInst.unrouteIntraSiteNet(pin, pin);
                                                }
                                            }

                                        }
                                    } else {
                                        // site routing terminates here or is invalid
                                    }                                    
                                }
                                
                            } else if (otherCell != cell && otherCell.getLogicalPinMapping(pin.getName()) != null) {
                                // Don't search farther, we don't need to unroute anything else
                                if (pin.isInput() && belPin.isInput()) {
                                    internalSinks.add(pin);
                                } else {
                                    internalTerminals.add(pin);
                                }

                            }
                        }
                        break;
                    }
                    case RBEL: {
                        // We found a routing BEL, follow its sitepip
                        SitePIP sitePIP = siteInst.getUsedSitePIP(pin);
                        if (sitePIP != null) {
                            BELPin otherPin = pin.isInput() ? sitePIP.getOutputPin() : sitePIP.getInputPin();
                            Net otherNet = siteInst.getNetFromSiteWire(otherPin.getSiteWireName());
                            if (otherNet != null && net.getName().equals(otherNet.getName())) {
                                queue.add(otherPin);
                                unrouteSegment = otherPin;
                            } else {
                                // site routing terminates here or is invalid
                            }
                        }
                        break;
                    }
                }
                visited.add(pin);
            }
            if (unrouteSegment != null && unrouteSegment.isInput() && internalSinks.size() == 0) {
                // Unroute this branch of the sitePIP
                Net otherNet = siteInst.getNetFromSiteWire(unrouteSegment.getSiteWireName());
                siteInst.unrouteIntraSiteNet(unrouteSegment, belPin);
                siteInst.routeIntraSiteNet(otherNet, unrouteSegment, unrouteSegment);
            }
        }

        List<SitePinInst> sitePinsToRemove = new ArrayList<>();

        // This net is routed internally to the site
        for (BELPin internalTerminal : internalTerminals) {
            if (internalTerminal.isOutput() && internalSinks.size() > 0) {
                continue;
            }
            if (belPin.isOutput()) {
                siteInst.unrouteIntraSiteNet(belPin, internalTerminal);
            } else {
                siteInst.unrouteIntraSiteNet(internalTerminal, belPin);
            }
        }
        if (internalSinks.size() == 0) {
            for (String sitePinName : sitePinNames) {
                SitePinInst pin = siteInst.getSitePinInst(sitePinName);
                if (pin != null) {
                    sitePinsToRemove.add(pin);
                    if (belPin.isInput()) {
                        siteInst.unrouteIntraSiteNet(pin.getBELPin(), belPin);
                    } else {
                        siteInst.unrouteIntraSiteNet(belPin, pin.getBELPin());
                    }
                } else {
                    // Vivado leaves dual output *MUX partially routed, unroute the site for this MUX pin
                    // Could also be a cell with no loads
                    siteInst.unrouteIntraSiteNet(belPin, siteInst.getBELPin(sitePinName, sitePinName));
                }
            }
            if (internalTerminals.size() == 0 && sitePinNames.size() == 0) {
                // internal site route with no loads
                siteInst.unrouteIntraSiteNet(belPin, belPin);
            }
        }
        return sitePinsToRemove;
    }

    /**
     * Turns the cell named hierarchicalCell into a blackbox and removes any
     * associated placement and routing information associated with that instance.
     * In Vivado, this can be accomplished by running: (1)
     * {@code update_design -cells <name> -black_box} or (2) by deleting all of the
     * cells and nets insides of a cell instance. Method (2) is more likely to have
     * complications. This also unroutes both GND and VCC nets to avoid
     * implementation issues by Vivado in subsequent place and route runs.
     * 
     * @param d                The current design
     * @param hierarchicalCell The hierarchical cell to become a black box.
     */
    public static void makeBlackBox(Design d, EDIFHierCellInst hierarchicalCell) {
        CodePerfTracker t = CodePerfTracker.SILENT;// new CodePerfTracker("makeBlackBox", true);
        t.start("Init");
        EDIFCellInst futureBlackBox = hierarchicalCell.getInst();
        if (futureBlackBox == null)
            throw new RuntimeException(
                    "ERROR: Couldn't find cell " + hierarchicalCell + " in source design " + d.getName());

        if (hierarchicalCell.getCellType() == d.getTopEDIFCell()) {
            d.unplaceDesign();
            d.getTopEDIFCell().makePrimitive();
            d.getTopEDIFCell().addProperty(EDIFCellInst.BLACK_BOX_PROP, true);
            return;
        }

        Set<SiteInst> touched = new HashSet<>();
        Map<String, String> boundaryNets = new HashMap<>();

        Map<Net, Set<SitePinInst>> pinsToRemove = new HashMap<>();

        t.stop().start("Find border nets");
        // Find all the nets that connect to the cell (keep them)
        for (EDIFPortInst portInst : futureBlackBox.getPortInsts()) {
            EDIFNet net = portInst.getNet();
            EDIFHierCellInst hierParentName = hierarchicalCell.getParent();
            EDIFHierNet hierNetName = new EDIFHierNet(hierParentName, net);
            EDIFHierNet parentNetName = d.getNetlist().getParentNet(hierNetName);
            boundaryNets.put(parentNetName.getHierarchicalNetName(),
                    portInst.isOutput() ? hierNetName.getHierarchicalNetName() : null);

            // Remove parts of routed GND/VCC nets exiting the black box
            if (portInst.isInput())
                continue;
            NetType netType = NetType.getNetTypeFromNetName(parentNetName.getHierarchicalNetName());
            if (netType.isStaticNetType()) {
                // Black box is supplying VCC/GND, we must unroute connected tree
                EDIFHierNet hierNet = new EDIFHierNet(hierParentName, net);
                List<EDIFHierPortInst> sinks = d.getNetlist().getSinksFromNet(hierNet);
                // extract site wire and site pins and nodes to unroute
                for (EDIFHierPortInst sink : sinks) {
                    Cell c = d.getCell(sink.getFullHierarchicalInstName());
                    if (c == null || !c.isPlaced())
                        continue;
                    String logicalPinName = sink.getPortInst().getName();
                    // Remove all physical nets first
                    List<SitePinInst> removePins = unrouteCellPinSiteRouting(c, logicalPinName);
                    for (SitePinInst pin : removePins) {
                        pinsToRemove.computeIfAbsent(pin.getNet(), $ -> new HashSet<>()).add(pin);
                    }
                }
            }
        }

        t.stop().start("Remove p&r");

        List<EDIFHierCellInst> allLeafs = d.getNetlist().getAllLeafDescendants(hierarchicalCell);
        Set<Cell> cells = new HashSet<>();
        for (EDIFHierCellInst i : allLeafs) {
            // Get the physical cell, make sure we can unplace/unroute it first
            Cell c = d.getCell(i.getFullHierarchicalInstName());
            if (c == null) {
                continue;
            }
            cells.add(c);
        }

        // Remove all placement and routing information related to the cell to be
        // blackboxed
        for (Cell c : cells) {
            BEL bel = c.getBEL();
            SiteInst si = c.getSiteInst();

            // Check for VCC on A6 and remove if needed
            if (c.getBEL().isLUT() && c.getBELName().endsWith("5LUT")) {
                SitePinInst vcc = c.getSiteInst().getSitePinInst(c.getBELName().charAt(0) + "6");
                if (vcc != null && vcc.getNet().getName().equals(Net.VCC_NET)) {
                    boolean hasOtherSink = false;
                    for (BELPin otherSink : si.getSiteWirePins(vcc.getBELPin().getSiteWireIndex())) {
                        if (otherSink.isOutput())
                            continue;
                        Cell otherCell = si.getCell(otherSink.getBEL());
                        if (otherCell != null && otherCell.getLogicalPinMapping(otherSink.getName()) != null) {
                            hasOtherSink = true;
                            break;
                        }
                    }
                    if (!hasOtherSink) {
                        pinsToRemove.computeIfAbsent(vcc.getNet(), $ -> new HashSet<>()).add(vcc);
                    }
                }
            }

            // Remove all physical nets first
            for (String logPin : c.getPhysicalPinMappings()) {
                if (logPin == null) continue;
                List<SitePinInst> removePins = unrouteCellPinSiteRouting(c, logPin);
                for (SitePinInst pin : removePins) {
                    pinsToRemove.computeIfAbsent(pin.getNet(), $ -> new HashSet<>()).add(pin);
                }
            }
            touched.add(c.getSiteInst());

            c.unplace();
            d.removeCell(c.getName());
            si.removeCell(bel);
        }

        t.stop().start("cleanup t-prims");

        // Clean up any cells from Transformed Prims
        String keepPrefix = hierarchicalCell.getFullHierarchicalInstName() + EDIFTools.EDIF_HIER_SEP;
        for (SiteInst si : d.getSiteInsts()) {
            for (Cell c : si.getCells()) {
                if (c.getName().startsWith(keepPrefix)) {
                    touched.add(si);
                }
            }
        }

        t.stop().start("new net names");

        // Update black box output nets with new net names (those with sinks inside the
        // black box)
        Map<Net, String> netsToUpdate = new HashMap<>();
        for (Net n : d.getNets()) {
            String newName = boundaryNets.get(n.getName());
            if (newName != null) {
                netsToUpdate.put(n, newName);
            }
        }

        batchRemoveSitePins(pinsToRemove, true);

        // Rename nets if source was removed
        Set<String> netsToKeep = new HashSet<>();
        for (Entry<Net, String> e : netsToUpdate.entrySet()) {
            EDIFHierNet newSource = d.getNetlist().getHierNetFromName(e.getValue());
            Net net = e.getKey();
            if (!net.rename(e.getValue())) {
                throw new RuntimeException("ERROR: Failed to rename net '" + net.getName() + "'");
            }
            netsToKeep.add(net.getName());
        }

        t.stop().start("cleanup siteinsts");

        // Keep track of site instances to remove, but keep those supplying static
        // sources
        List<SiteInst> siteInstsToRemove = new ArrayList<>();
        for (SiteInst siteInst : touched) {
            if (siteInst.getCells().size() == 0) {
                siteInstsToRemove.add(siteInst);
            }
        }

        for (SiteInst siteInst : siteInstsToRemove) {
            d.removeSiteInst(siteInst);
        }

        // Remove any stray stubs on any remaining nets
        for (Net net : pinsToRemove.keySet()) {
            if (net.getFanOut() == 0 && net.hasPIPs()) {
                net.unroute();
            }
        }

        t.stop().start("create bbox");

        // Make EDIFCell blackbox
        EDIFCell blackBox = new EDIFCell(futureBlackBox.getCellType().getLibrary(),
                "black_box" + uniqueBlackBoxCount++);
        for (EDIFPort port : futureBlackBox.getCellType().getPorts()) {
            blackBox.addPort(port);
        }
        futureBlackBox.setCellType(blackBox);
        futureBlackBox.addProperty(EDIFCellInst.BLACK_BOX_PROP, true);

        unrouteGNDNetAndLUTSources(d);
        d.getVccNet().unroute();

        t.stop().printSummary();
    }

    /**
     * Helper method for makeBlackBox(). When cutting out nets that used to be
     * source'd from something inside a black box, the net names need to be updated.
     * 
     * @param d         The current design
     * @param currNet   Current net that requires a name change
     * @param newSource The source net (probably a pin on the black box)
     * @param newName   New name for the net
     * @return A reference to the newly updated/renamed net.
     */
    private static Net updateNetName(Design d, Net currNet, EDIFNet newSource, String newName) {
        List<PIP> pips = currNet.getPIPs();
        List<SitePinInst> pins = currNet.getPins();

        d.removeNet(currNet);

        Net newNet = d.createNet(newName);
        newNet.setPIPs(pips);
        for (SitePinInst pin : pins) {
            newNet.addPin(pin);
        }

        return newNet;
    }

    /**
     * Gets or creates the corresponding SiteInst from the prototype orig from a module.
     * @param design The current design from which to get the corresponding site instance.
     * @param orig The original site instance (from the module)
     * @param newAnchor The new anchor location of the module.
     * @param module The Module to use as the template.
     * @return The corresponding SiteInst from design if it exists,
     * or a newly created one in the translated location. If the new location
     * cannot be determined or is invalid, null is returned.
     */
    public static SiteInst getCorrespondingSiteInst(Design design, SiteInst orig, Site newAnchor, Module module) {
        Tile newTile = Module.getCorrespondingTile(orig.getTile(), newAnchor.getTile(), module.getAnchor().getTile());
        Site newSite = newTile.getSites()[orig.getSite().getSiteIndexInTile()];
        SiteInst newSiteInst = design.getSiteInstFromSite(newSite);
        if (newSiteInst == null) {
            newSiteInst = design.createSiteInst(newSite.getName(), orig.getSiteTypeEnum(), newSite);
        }
        return newSiteInst;
    }

    /**
     * Given a design with multiple identical cell instances, place
     * each of those instances using the stamp module template
     * at the anchored site locations provided in instPlacements.
     * @param design The top level design with identical multiple cell instances.
     * @param stamp The prototype stamp (or stencil) to use for replicated placement and routing.
     * This must match identically with the named instances in instPlacements
     * @param instPlacements Desired locations for placements
     * @return True if the procedure completed successfully, false otherwise.
     */
    public static boolean stampPlacement(Design design, Module stamp, Map<String,Site> instPlacements) {
        for (Entry<String,Site> e : instPlacements.entrySet()) {
            String instName = e.getKey();
            String prefix = instName + "/";
            Site newAnchor = e.getValue();
            Site anchor = stamp.getAnchor();

            // Create New Nets
            for (Net n : stamp.getNets()) {
                Net newNet = null;
                if (n.isStaticNet()) {
                    newNet = n.getName().equals(Net.GND_NET) ? design.getGndNet() : design.getVccNet();
                } else {
                    String newNetName = prefix + n.getName();
                    EDIFHierNet newEDIFNet = design.getNetlist().getHierNetFromName(newNetName);
                    newNet = design.createNet(newEDIFNet);
                }

                for (SitePinInst p : n.getPins()) {
                    SiteInst newSiteInst = getCorrespondingSiteInst(design, p.getSiteInst(), newAnchor, stamp);
                    if (newSiteInst == null)
                        return false;
                    SitePinInst newPin = new SitePinInst(p.isOutPin(), p.getName(), newSiteInst);
                    newNet.addPin(newPin);
                }

                for (PIP p : n.getPIPs()) {
                    Tile newTile = Module.getCorrespondingTile(p.getTile(), newAnchor.getTile(), anchor.getTile());
                    if (newTile == null) {
                        return false;
                    }
                    PIP newPIP = new PIP(newTile, p.getStartWireIndex(), p.getEndWireIndex());
                    newNet.addPIP(newPIP);
                }
            }

            // Create SiteInst & New Cells
            for (SiteInst si : stamp.getSiteInsts()) {
                SiteInst newSiteInst = getCorrespondingSiteInst(design, si, newAnchor, stamp);
                if (newSiteInst == null)
                    return false;
                for (Cell c : si.getCells()) {
                    String newCellName = prefix + c.getName();
                    EDIFHierCellInst cellInst = design.getNetlist().getHierCellInstFromName(newCellName);
                    if (cellInst == null && c.getEDIFCellInst() != null) {
                        System.out.println("WARNING: Stamped cell not found: " + newCellName);
                        continue;
                    }

                    Cell newCell = c.copyCell(newCellName, cellInst);
                    design.placeCell(newCell, newSiteInst.getSite(), c.getBEL(), c.getPhysicalPinMappings());
                }

                for (SitePIP sitePIP : si.getUsedSitePIPs()) {
                    newSiteInst.addSitePIP(sitePIP);
                }

                for (Entry<String, Net> e2 : si.getSiteWireToNetMap().entrySet()) {
                    String siteWire = e2.getKey();
                    String netName = e2.getValue().getName();
                    Net newNet = null;
                    if (e2.getValue().isStaticNet()) {
                        newNet = netName.equals(Net.GND_NET) ? design.getGndNet() : design.getVccNet();
                    } else if (netName.equals(Net.USED_NET)) {
                        newNet = design.getNet(Net.USED_NET);
                        if (newNet == null) {
                            newNet = new Net(Net.USED_NET);
                        }
                    } else {
                        newNet = design.getNet(prefix + netName);
                    }

                    BELPin[] belPins = newSiteInst.getSite().getBELPins(siteWire);
                    newSiteInst.routeIntraSiteNet(newNet, belPins[0], belPins[0]);
                }
            }
        }
        return true;
    }

    /**
     * Looks in the site instance for BEL pins connected to this site pin.
     * @param pin The BELPin to examine for connected BEL pins.
     * @param si The SiteInst to examine for connected cells.
     * @param action Perform this action on each connected BELPin.
     */
    private static void foreachConnectedBELPin(BELPin pin, SiteInst si, Consumer<BELPin> action) {
        if (si == null) {
            return;
        }
        for (BELPin p : pin.getSiteConns()) {
            if (p.getBEL().getBELClass() == BELClass.RBEL) {
                SitePIP pip = si.getUsedSitePIP(p.getBELName());
                if (pip == null) continue;
                if (p.isOutput()) {
                    p = pip.getInputPin().getSiteConns().get(0);
                    action.accept(p);
                } else {
                    for (BELPin snk : pip.getOutputPin().getSiteConns()) {
                        action.accept(snk);
                    }
                }
            } else {
                Cell c = si.getCell(p.getBELName());
                if (c != null && c.getLogicalPinMapping(p.getName()) != null) {
                    action.accept(p);
                }
            }
        }
    }

    /**
     * Looks in the site instance for cells connected to this BEL pin and SiteInst.
     * @param pin The BELPin to examine for connected cells.
     * @param si The SiteInst to examine for connected cells.
     * @return Set of connected cells to this pin.
     */
    public static Set<Cell> getConnectedCells(BELPin pin, SiteInst si) {
        final Set<Cell> cells = new HashSet<>();
        foreachConnectedBELPin(pin, si, (p) -> {
            Cell c = si.getCell(p.getBELName());
            if (c != null) {
                cells.add(c);
            }
        });
        return cells;
    }

    /**
     * Looks in the site instance for cells connected to this site pin.
     * @param pin The SitePinInst to examine for connected cells.
     * @return Set of connected cells to this pin.
     */
    public static Set<Cell> getConnectedCells(SitePinInst pin) {
        return getConnectedCells(pin.getBELPin(), pin.getSiteInst());
    }

    /**
     * Looks in the site instance for BEL pins connected to this BEL pin and SiteInst.
     * @param pin The SitePinInst to examine for connected BEL pins.
     * @param si The SiteInst to examine for connected cells.
     * @return Set of BEL pins to this site pin.
     */
    public static Set<BELPin> getConnectedBELPins(BELPin pin, SiteInst si) {
        final Set<BELPin> pins = new HashSet<>();
        foreachConnectedBELPin(pin, si, pins::add);
        return pins;
    }

    /**
     * Looks in the site instance for BEL pins connected to this site pin.
     * @param pin The SitePinInst to examine for connected BEL pins.
     * @return Set of BEL pins to this site pin.
     */
    public static Set<BELPin> getConnectedBELPins(SitePinInst pin) {
        return getConnectedBELPins(pin.getBELPin(), pin.getSiteInst());
    }

    /**
     * Quick and dumb placement of a cell.  Does not attempt
     * any optimization and will not change the placement
     * of other cells.  Currently it will only place a cell in an empty site.
     * If the cell is already placed, it will leave it as is.
     * TODO - implement basic optimizations
     * @param c The cell to place
     * @return True if the cell is successfully placed, false otherwise.
     */
    public static boolean placeCell(Cell c, Design design) {
        if (c.isPlaced()) {
            // Don't move cell if already placed
            return true;
        }
        Map<SiteTypeEnum, Set<String>> compatTypes = c.getCompatiblePlacements(design.getDevice());

        for (Entry<SiteTypeEnum, Set<String>> e : compatTypes.entrySet()) {
            for (Site s : design.getDevice().getAllSitesOfType(e.getKey())) {
                SiteInst i = design.getSiteInstFromSite(s);
                if (i == null) {
                    for (String bel : e.getValue()) {
                        boolean success = design.placeCell(c, s, s.getBEL(bel));
                        if (success) return true;
                    }
                }
            }
        }
        return false;
    }


    /**
     * Creates any and all missing SitePinInsts for this net.  This is common as a placed
     * DCP will not have SitePinInsts annotated and this information is generally necessary
     * for routing to take place.
     * @param design The current design of this net.
     * @return The list of pins that were created or an empty list if none were created.
     */
    public static List<SitePinInst> createMissingSitePinInsts(Design design, Net net) {
        EDIFNetlist n = design.getNetlist();
        List<EDIFHierPortInst> physPins = n.getPhysicalPins(net);
        if (physPins == null) {
            // Perhaps net is not a parent net name
            final EDIFHierNet hierNet = n.getHierNetFromName(net.getName());
            if (hierNet != null) {
                final EDIFHierNet parentHierNet = n.getParentNet(hierNet);
                if (!hierNet.equals(parentHierNet)) {
                    physPins = n.getPhysicalPins(parentHierNet);
                    if (physPins != null) {
                        System.out.println("WARNING: Physical net '" + net.getName() +
                                "' is not the parent net but is treated as such." );
                    }
                }
            }
        }
        List<SitePinInst> newPins = new ArrayList<>();
        if (physPins == null) {
            // Likely net inside encrypted IP, let's see if we can infer anything from existing
            // physical description
            for (SiteInst siteInst : new ArrayList<>(net.getSiteInsts())) {
                for (String siteWire : new ArrayList<>(siteInst.getSiteWiresFromNet(net))) {
                    for (BELPin pin : siteInst.getSiteWirePins(siteWire)) {
                        if (!pin.isSitePort()) {
                            continue;
                        }

                        SitePinInst currPin = siteInst.getSitePinInst(pin.getName());
                        if (currPin != null) {
                            // SitePinInst already exists
                            continue;
                        }

                        if (pin.isInput()) {
                            // Input BELPin means output site port; check that this site port is driven
                            // by a cell, rather than coming from an input site port
                            boolean foundOutputPin = false;
                            for (BELPin connectedBELPin : getConnectedBELPins(pin, siteInst)) {
                                if (connectedBELPin.isInput()) {
                                    continue;
                                }
                                foundOutputPin = true;
                                break;
                            }
                            if (!foundOutputPin) {
                                continue;
                            }
                        }

                        currPin = net.createPin(pin.getName(), siteInst);
                        newPins.add(currPin);
                    }
                }
            }

            return newPins;
        }

        EDIFNetlist netlist = design.getNetlist();
        EDIFHierNet parentEhn = null;
        for (EDIFHierPortInst p :  physPins) {
            Cell c = design.getCell(p.getFullHierarchicalInstName());
            if (c == null) continue;
            BEL bel = c.getBEL();
            if (bel == null) continue;
            String logicalPinName = p.getPortInst().getName();
            Set<String> physPinMappings = c.getAllPhysicalPinMappings(logicalPinName);
            // BRAMs can have two (or more) physical pin mappings for a logical pin
            if (physPinMappings != null) {
                SiteInst si = c.getSiteInst();
                for (String physPin : physPinMappings) {
                    BELPin belPin = bel.getPin(physPin);
                    // Use the net attached to the phys pin
                    Net siteWireNet = si.getNetFromSiteWire(belPin.getSiteWireName());
                    if (siteWireNet == null) {
                        continue;
                    }
                    if (siteWireNet != net && !siteWireNet.isStaticNet()) {
                        if (parentEhn == null) {
                            parentEhn = netlist.getParentNet(net.getLogicalHierNet());
                        }
                        EDIFHierNet parentSiteWireEhn = netlist.getParentNet(siteWireNet.getLogicalHierNet());
                        if (!parentSiteWireEhn.equals(parentEhn)) {
                            // Site wire net is not an alias of the net
                            throw new RuntimeException("ERROR: Net on " + si.getSiteName() + "/" + belPin +
                                    "'" + siteWireNet.getName() + "' is not an alias of " +
                                    "'" + net.getName() + "'");
                        }
                    }
                    String sitePinName = getRoutedSitePinFromPhysicalPin(c, siteWireNet, physPin);
                    if (sitePinName == null) continue;
                    SitePinInst newPin = si.getSitePinInst(sitePinName);
                    if (newPin != null) continue;
                    if (sitePinName.equals("IO") && Utils.isIOB(si)) {
                        // Do not create a SitePinInst for the "IO" input site pin of any IOB site,
                        // since the sitewire it drives is assumed to be driven by the IO PAD.
                        continue;
                    }
                    newPin = net.createPin(sitePinName, si);
                    if (newPin != null) newPins.add(newPin);
                }
            }
        }
        return newPins;
    }

    /**
     * Gets the first site pin that is currently routed to the specified cell pin.  If
     * the site instance is not routed, it will return null.
     * @param cell The cell with the pin of interest.
     * @param net The physical net to which this pin belongs
     * @param logicalPinName The logical pin name of the cell to query.
     * @return The name of the first site pin on the cell's site to which the pin is routed.
     */
    public static String getRoutedSitePin(Cell cell, Net net, String logicalPinName) {
        String belPinName = cell.getPhysicalPinMapping(logicalPinName);
        return getRoutedSitePinFromPhysicalPin(cell, net, belPinName);
    }

    /**
     * Gets the first site pin that is currently routed to the specified cell pin.  If
     * the site instance is not routed, it will return null.
     * @param cell The cell with the pin of interest.
     * @param net The physical net to which this pin belongs
     * @param belPinName The physical pin name of the cell
     * @return The name of the first site pin on the cell's site to which the pin is routed.
     */
    public static String getRoutedSitePinFromPhysicalPin(Cell cell, Net net, String belPinName) {
        List<String> sitePins = getAllRoutedSitePinsFromPhysicalPin(cell, net, belPinName);
        return (!sitePins.isEmpty()) ? sitePins.get(0) : null;
    }

    /**
     * Gets all site pins that are currently routed to the specified cell pin.  If
     * the site instance is not routed, it will return null.
     * @param cell The cell with the pin of interest.
     * @param net The physical net to which this pin belongs
     * @param belPinName The physical pin name of the cell
     * @return A list of site pin names on the cell's site to which the pin is routed.
     * @since 2023.1.2
     */
    public static List<String> getAllRoutedSitePinsFromPhysicalPin(Cell cell, Net net, String belPinName) {
        if (belPinName == null) {
            return Collections.emptyList();
        }
        SiteInst inst = cell.getSiteInst();
        List<String> sitePins = new ArrayList<>();
        Set<String> siteWires = new HashSet<>(inst.getSiteWiresFromNet(net));
        Queue<BELPin> queue = new LinkedList<>();
        queue.add(cell.getBEL().getPin(belPinName));
        while (!queue.isEmpty()) {
            BELPin curr = queue.remove();
            String siteWireName = curr.getSiteWireName();
            if (!siteWires.contains(siteWireName)) {
                // Allow dedicated paths to pass without site routing
                if (siteWireName.equals("CIN") || siteWireName.equals("COUT")) {
                    return Collections.singletonList(siteWireName);
                }
                return Collections.emptyList();
            }
            if (curr.isInput()) {
                BELPin source = curr.getSourcePin();
                if (source == null) {
                    return Collections.emptyList();
                }
                if (source.isSitePort()) {
                    return Collections.singletonList(source.getName());
                } else {
                    BEL bel = source.getBEL();
                    if (bel.getBELClass() == BELClass.RBEL) {
                        SitePIP sitePIP = inst.getUsedSitePIP(source.getBELName());
                        if (sitePIP == null) {
                            continue;
                        }
                        queue.add(sitePIP.getInputPin());
                    } else if (bel.isLUT() ||
                            bel.getBELType().endsWith("MUX") || // F[789]MUX
                            // Versal
                            bel.isSliceFFClkMod() ||
                            bel.getName().endsWith("_IMR")) {
                        Cell possibleRouteThru = inst.getCell(bel);
<<<<<<< HEAD
                        if (possibleRouteThru != null && possibleRouteThru.isRoutethru()) {
                            BELPin routeThru = possibleRouteThru.getFirstPhysicalPinMapping().getFirst();
                            queue.add(routeThru);
=======
                        if (possibleRouteThru == null) {
                            BELPin clkBelPin = bel.isSliceFFClkMod() ? bel.getPin("CLK") : null;
                            if (clkBelPin != null && inst.getNetFromSiteWire(clkBelPin.getSiteWireName()) == net) {
                                queue.add(clkBelPin);
                            }
                        } else {
                            if (possibleRouteThru.isRoutethru()) {
                                String routeThru = possibleRouteThru.getPinMappingsP2L().keySet().iterator().next();
                                queue.add(bel.getPin(routeThru));
                            }
>>>>>>> 0e13fbe7
                        }
                    }
                }
            } else { // output
                for (BELPin sink : curr.getSiteConns()) {
                    if (!siteWires.contains(sink.getSiteWireName())) continue;
                    if (sink.isSitePort()) {
                        sitePins.add(sink.getName());
                        continue;
                    }
                    BEL bel = sink.getBEL();
                    if (bel.getBELClass() == BELClass.RBEL) {
                        // Check if the SitePIP is being used
                        SitePIP sitePIP = inst.getUsedSitePIP(sink);
                        if (sitePIP == null) {
                            continue;
                        }
                        assert(sitePIP.getInputPinName().equals(sink.getName()));
                        // Make this the new source to search from and keep looking...
                        queue.add(sitePIP.getOutputPin());
                    } else if (bel.isFF()) {
                        // FF pass thru option (not a site PIP)
                        siteWireName = bel.getPin("Q").getSiteWireName();
                        if (siteWires.contains(siteWireName)) {
                            sitePins.add(siteWireName);
                        }
                    } else if (bel.getBELType().equals("DSP_CAS_DELAY")) {
                        // Versal only
                        SitePIP sitePIP = inst.getUsedSitePIP(sink);
                        if (sitePIP == null) {
                            continue;
                        }
                        assert(sitePIP.getInputPinName().equals(sink.getName()));
                        // For an unknown reason, it appears that the sitewire is not painted correctly ...
                        // Make this the new source to search from and keep looking...
                        // queue.add(sitePIP.getOutputPin());
                        // ... so assume it is and workaround
                        BELPin source = sitePIP.getOutputPin();
                        assert(source.getSiteConns().size() == 1);
                        BELPin port = source.getSiteConns().get(0);
                        assert(port.isSitePort());
                        sitePins.add(port.getName());
                    }
                }
            }
        }
        return sitePins;
    }

    /**
     * Creates all missing SitePinInsts in a design, except GLOBAL_USEDNET.
     * See also {@link #createMissingSitePinInsts(Design, Net)}.
     * @param design The current design
     */
    public static void createMissingSitePinInsts(Design design) {
        EDIFNetlist netlist = design.getNetlist();
        for (Net net : design.getNets()) {
            if (net.isUsedNet()) {
                continue;
            }
            EDIFHierNet ehn = net.getLogicalHierNet();
            EDIFHierNet parentEhn = (ehn != null) ? netlist.getParentNet(ehn) : null;
            if (parentEhn != null && !parentEhn.equals(ehn)) {
                Net parentNet = design.getNet(parentEhn.getHierarchicalNetName());
                if (parentNet != null) {
                    // 'net' is not a parent net (which normally causes createMissingSitePinInsts(Design, Net)
                    // to analyze its parent net) but that parent net also exist in the design and has been/
                    // will be analyzed in due course, so skip doing so here
                    continue;
                }
            }
            createMissingSitePinInsts(design,net);
        }
    }

    private static HashSet<String> muxPins;

    static {
        muxPins = new HashSet<String>();
        for (char c = 'A' ; c <= 'H' ; c++) {
            muxPins.add(c + "MUX");
        }
    }

    /**
     * In Series7 and UltraScale architectures, there are dual output site pin scenarios where an
     * optional additional output can be used to drive out of the SLICE using the OUTMUX routing
     * BEL.  When unrouting a design, some site routing can be left "dangling".  This method will
     * remove those unnecessary sitePIPs and site routing for the *MUX output.  It will also remove
     * the output source pin if it is the *MUX output.
     * @param design The design from which to remove the unnecessary site routing
     */
    public static void unrouteDualOutputSitePinRouting(Design design) {
        boolean isSeries7 = design.getDevice().getSeries() == Series.Series7;
        for (SiteInst siteInst : design.getSiteInsts()) {
            if (Utils.isSLICE(siteInst)) {
                ArrayList<String> toRemove = null;
                for (Entry<String, Net> e : siteInst.getSiteWireToNetMap().entrySet()) {
                    if (muxPins.contains(e.getKey())) {
                        // MUX output is used, is the same net also driving the direct output?
                        String directPin = e.getKey().charAt(0) + (isSeries7 ? "" : "_O");
                        Net net = siteInst.getNetFromSiteWire(directPin);
                        if (e.getValue().equals(net)) {
                            if (toRemove == null) {
                                toRemove = new ArrayList<String>();
                            }
                            toRemove.add(e.getKey());
                        }
                    }
                }
                if (toRemove == null) continue;
                for (String name : toRemove) {
                    Net net = siteInst.getNetFromSiteWire(name);
                    BELPin belPin = siteInst.getBEL(name).getPin(name);
                    BELPin muxOutput = belPin.getSourcePin();
                    SitePIP sitePIP = siteInst.getUsedSitePIP(muxOutput.getBELName());
                    BELPin srcPin = sitePIP.getInputPin().getSourcePin();
                    boolean success = siteInst.unrouteIntraSiteNet(srcPin, belPin);
                    if (!success) throw new RuntimeException("ERROR: Failed to unroute dual output "
                            + "net/pin scenario: " + net + " on pin " + name);
                    siteInst.routeIntraSiteNet(net, srcPin, srcPin);
                    if (net.getSource() != null && net.getSource().getName().equals(belPin.getName())) {
                        net.removePin(net.getSource());
                    }
                }
            }
        }
    }

    /**
     * Finds a legal/available alternative output site pin for the given net.  The most common case
     * is the SLICE.  It depends on the existing output pin of the net to be routed within the site
     * and checks if site routing resource are available to use the alternative output site pin.
     * @param net The net of interest.
     * @return A new potential site pin inst that could be added/routed to.
     */
    public static SitePinInst getLegalAlternativeOutputPin(Net net) {
        SitePinInst alt = net.getAlternateSource();
        if (alt != null) return alt;
        SitePinInst src = net.getSource();
        if (src == null) return null;
        SiteInst siteInst = src.getSiteInst();
        // Currently only support SLICE scenarios
        if (!Utils.isSLICE(siteInst)) return null;

        // Series 7: AMUX <-> A, BMUX <-> B, CMUX <-> C, DMUX <-> D
        // UltraScale/+: AMUX <-> A_O, BMUX <-> B_O, ... HMUX <-> H_O
        Queue<BELPin> q = new LinkedList<>();
        BELPin srcPin = src.getBELPin();

        // Find the logical source
        BELPin logicalSource = getLogicalBELPinDriver(src);
        if (logicalSource == null) return null;
        q.add(logicalSource);

        // Fan out from logical source to all site pins
        BELPin alternateExit = null;
        while (!q.isEmpty()) {
            BELPin currOutPin = q.poll();
            Net currNet = siteInst.getNetFromSiteWire(currOutPin.getSiteWireName());
            // Skip any resources used by another net
            if (currNet != null && !currNet.equals(net)) continue;
            for (BELPin pin : currOutPin.getSiteConns()) {
                if (pin.getBEL().getBELClass() == BELClass.RBEL) {
                    SitePIP pip = src.getSiteInst().getSitePIP(pin);
                    q.add(pip.getOutputPin());
                } else if (pin.isSitePort() && !pin.equals(srcPin)) {
                    Net currNet2 = siteInst.getNetFromSiteWire(pin.getSiteWireName());
                    if (currNet2 == null || currNet2.equals(net)) {
                        alternateExit = pin;
                    }
                }
            }
        }
        if (alternateExit != null) {
            // Create the pin in such a way as it is not put in the SiteInst map
            SitePinInst sitePinInst = new SitePinInst();
            sitePinInst.setSiteInst(src.getSiteInst());
            sitePinInst.setPinName(alternateExit.getName());
            sitePinInst.setIsOutputPin(true);
            return sitePinInst;
        }
        return null;
    }

    /**
     * Looks backwards from a SitePinInst output pin and finds the corresponding BELPin of the
     * driver. Walk through any used SitePIPs found until a non routing BEL is found.
     * @param sitePinInst The output site pin instance from which to find the logical driver.
     * @return The logical driver's BELPin of the provided sitePinInst.
     */
    public static BELPin getLogicalBELPinDriver(SitePinInst sitePinInst) {
        if (!sitePinInst.isOutPin()) {
            return null;
        }
        SiteInst siteInst = sitePinInst.getSiteInst();
        BELPin pin = sitePinInst.getBELPin().getSourcePin();
        while (pin.getBEL().getBELClass() == BELClass.RBEL) {
            SitePIP p = siteInst.getUsedSitePIP(pin.getBELName());
            if (p == null) {
                pin = null;
                break;
            }
            pin = p.getInputPin().getSourcePin();
        }
        if (pin != null) {
            return pin;
        }

        // Looks like the approach above failed (site may not be routed), try logical path
        Net net = sitePinInst.getNet();
        if (net == null) return null;
        Design design = siteInst.getDesign();
        EDIFNetlist netlist = design.getNetlist();
        EDIFHierNet hierNet = netlist.getHierNetFromName(net.getName());
        if (hierNet == null) return null;
        List<EDIFPortInst> portInsts = hierNet.getNet().getSourcePortInsts(false);
        for (EDIFPortInst portInst : portInsts) {
            Cell c = design.getCell(hierNet.getHierarchicalInstName(portInst));
            if (c != null) {
                return c.getBELPin(portInst);
            }
        }
        return null;
    }

    /**
     * Routes (within the site) the alternate site output pin for SLICE dual-output scenarios.
     * @param net The current net of interest to be routed
     * @param sitePinInst The alternate site output pin to be routed
     * @return True if the routing was successful, false otherwise
     */
    public static boolean routeAlternativeOutputSitePin(Net net, SitePinInst sitePinInst) {
        if (sitePinInst == null) return false;
        net.setAlternateSource(sitePinInst);
        sitePinInst.setNet(net);

        BELPin driver = getLogicalBELPinDriver(net.getSource());
        BELPin belPinPort = sitePinInst.getBELPin();

        return sitePinInst.getSiteInst().routeIntraSiteNet(net, driver, belPinPort);
    }

    /**
     * Un-routes (within the site) the alternate source pin on the provided net.  This is in
     * reference to dual-output site pin scenarios for SLICEs.
     * @param net The relevant net that has the populated alternative site pin.
     * @return True if the alternate source was unrouted successfully, false otherwise.
     */
    public static boolean unrouteAlternativeOutputSitePin(Net net) {
        SitePinInst altPin = net.getAlternateSource();
        if (altPin == null) return false;
        SiteInst siteInst = altPin.getSiteInst();

        BELPin driver = getLogicalBELPinDriver(net.getSource());
        BELPin belPinPort = altPin.getBELPin();

        boolean result = siteInst.unrouteIntraSiteNet(driver, belPinPort);
        // Re-route the driver site wire
        siteInst.routeIntraSiteNet(net, driver, driver);

        return result;
    }
    /**
     * Given a SitePinInst, this method will find any return hierarchical logical cell pins within
     * the site directly connected to the site pin.
     * @param sitePin The site pin to query.
     * @return A list of hierarchical port instances that connect to the site pin.
     */
    public static List<EDIFHierPortInst> getPortInstsFromSitePinInst(SitePinInst sitePin) {
        SiteInst siteInst = sitePin.getSiteInst();
        BELPin[] belPins = siteInst.getSiteWirePins(sitePin.getName());
        List<EDIFHierPortInst> portInsts = new ArrayList<>();
        Queue<BELPin> queue = new LinkedList<>();
        queue.addAll(Arrays.asList(belPins));
        while (!queue.isEmpty()) {
            BELPin belPin = queue.remove();
            if (belPin.isOutput() == sitePin.isOutPin()) {
                BEL bel = belPin.getBEL();
                if (bel.getBELClass() == BELClass.RBEL) {
                    // Routing BEL, lets look ahead/behind it
                    SitePIP sitePIP = siteInst.getUsedSitePIP(belPin);
                    if (sitePIP != null) {
                        BELPin otherPin = belPin.isOutput() ? sitePIP.getInputPin() : sitePIP.getOutputPin();
                        for (BELPin belPin2 : otherPin.getSiteConns()) {
                            if (belPin2.equals(otherPin)) continue;
                            EDIFHierPortInst portInst = getPortInstFromBELPin(siteInst, belPin2);
                            if (portInst != null) portInsts.add(portInst);
                        }
                    }
                } else {
                    Cell lut = bel.isLUT() ? siteInst.getCell(bel) : null;
                    if (lut != null && lut.isRoutethru() && lut.getLogicalPinMapping(belPin.getName()) != null) {
                        BELPin opin = bel.getPin("O" + bel.getName().charAt(1));
                        belPins = siteInst.getSiteWirePins(opin.getSiteWireName());
                        queue.addAll(Arrays.asList(belPins));
                    } else {
                        EDIFHierPortInst portInst = getPortInstFromBELPin(siteInst, belPin);
                        if (portInst != null) portInsts.add(portInst);
                    }
                }
            }
        }
        return portInsts;
    }

    private static EDIFHierPortInst getPortInstFromBELPin(SiteInst siteInst, BELPin belPin) {
        Cell targetCell = siteInst.getCell(belPin.getBEL());
        if (targetCell == null) {
            // Is it routing through a FF? (Series 7 / UltraScale)
            if (belPin.getName().equals("Q")) {
                Net net = siteInst.getNetFromSiteWire(belPin.getSiteWireName());
                BELPin d = belPin.getBEL().getPin("D");
                Net otherNet = siteInst.getNetFromSiteWire(d.getSiteWireName());
                if (net == otherNet) {
                    BELPin muxOut = d.getSourcePin();
                    SitePIP pip = siteInst.getUsedSitePIP(muxOut);
                    if (pip != null) {
                        BELPin src = pip.getInputPin().getSourcePin();
                        return getPortInstFromBELPin(siteInst, src);
                    }
                }
            }

            return null;
        }
        String logPinName = targetCell.getLogicalPinMapping(belPin.getName());
        if (logPinName == null) return null;
        EDIFCellInst eci = targetCell.getEDIFCellInst();
        if (eci == null) {
            return null;
        }
        EDIFPortInst portInst = eci.getPortInst(logPinName);
        final EDIFNetlist netlist = targetCell.getSiteInst().getDesign().getNetlist();
        EDIFHierPortInst hierPortInst =
                new EDIFHierPortInst(netlist.getHierCellInstFromName(targetCell.getParentHierarchicalInstName()), portInst);
        return hierPortInst;
    }

    /**
     * Creates a map that contains pin names for keys that map to the Unisim Verilog parameter that
     * can invert a pins value.
     * @param series The series of interest.
     * @param unisim The unisim of interest.
     * @return A map of invertible pins that are that are mapped to their respective parameter name
     * that controls inversion.
     */
    public static Map<String,String> getInvertiblePinMap(Series series, Unisim unisim) {
        Map<String,String> invertPinMap = new HashMap<String, String>();
        for (Entry<String, VivadoProp> e : Design.getDefaultCellProperties(series, unisim.name()).entrySet()) {
            String propName = e.getKey();
            if (propName.startsWith("IS_") && propName.endsWith("_INVERTED")) {
                String pinName = propName.substring(propName.indexOf('_')+1, propName.lastIndexOf('_'));
                invertPinMap.put(pinName, propName);
            }
        }
        return invertPinMap;
    }

    /**
     * Copies the logic and implementation of a set of cells from one design to another.  This will
     * replace the destination logical cell instances with those of the source design.
     * @param src The source design (with partial or full implementation)
     * @param dest The destination design (with matching cell instance interfaces).
     * @param lockPlacement Flag indicating if the destination implementation copy should have the
     *     placement locked
     * @param lockRouting Flag indicating if the destination implementation copy should have the
     *     routing locked
     * @param srcToDestInstNames A map of source (key) to destination (value) pairs of cell
     * instances from which to copy the implementation. If targeting the top instance, use an
     * empty String ("") as the destination instance name.
     */
    public static void copyImplementation(Design src, Design dest, boolean lockPlacement,
                                          boolean lockRouting, Map<String,String> srcToDestInstNames) {
        copyImplementation(src, dest, false, false, lockPlacement, lockRouting, srcToDestInstNames);
    }

    /**
     * Copies the logic and implementation of a set of cells from one design to another with additional flags to control copying nets.
     * @param src The source design (with partial or full implementation)
     * @param dest The destination design (with matching cell instance interfaces)
     * @param copyStaticNets Flag indicating if static nets should be copied
     * @param copyOnlyInternalNets Flag indicating if only nets with every terminal inside the cell should be copied
     * @param lockPlacement Flag indicating if the destination implementation copy should have the
     *     placement locked
     * @param lockRouting Flag indicating if the destination implementation copy should have the
     *     routing locked
     * @param srcToDestInstNames A map of source (key) to destination (value) pairs of cell
     * instances from which to copy the implementation
     */
    public static void copyImplementation(Design src, Design dest, boolean copyStaticNets, boolean copyOnlyInternalNets, boolean lockPlacement,
            boolean lockRouting, Map<String,String> srcToDestInstNames) {
        // Removing existing logic in target cells in destination design
        EDIFNetlist destNetlist = dest.getNetlist();
        for (Entry<String,String> e : srcToDestInstNames.entrySet()) {
            DesignTools.makeBlackBox(dest, e.getValue());
        }
        destNetlist.removeUnusedCellsFromAllWorkLibraries();

        // Populate black boxes with existing logical netlist cells
        HashSet<String> instsWithSeparator = new HashSet<>();
        for (Entry<String,String> e : srcToDestInstNames.entrySet()) {
            EDIFHierCellInst cellInst = e.getKey().length()==0 ? src.getNetlist().getTopHierCellInst()
                    : src.getNetlist().getHierCellInstFromName(e.getKey());
            if (e.getValue().length() == 0) {
                // If its the top cell, remove the top cell from destNetlist
                EDIFLibrary destLib = destNetlist.getLibrary(cellInst.getCellType().getLibrary().getName());
                if (destLib == null) {
                    destLib = destNetlist.getWorkLibrary();
                }
                EDIFCell existingCell = destLib.getCell(cellInst.getCellType().getName());
                if (existingCell != null) {
                    destLib.removeCell(existingCell);
                }
            }
            destNetlist.copyCellAndSubCells(cellInst.getCellType());
            EDIFHierCellInst bbInst = destNetlist.getHierCellInstFromName(e.getValue());
            EDIFCell destCell = destNetlist.getCell(cellInst.getCellType().getName());
            if (destNetlist.getTopCell() == bbInst.getCellType()) {
                destNetlist.getDesign().setTopCell(destCell);
            }
            bbInst.getInst().setCellType(destCell);
            instsWithSeparator.add(e.getKey() + EDIFTools.EDIF_HIER_SEP);
        }
        destNetlist.resetParentNetMap();

        Map<String,String> prefixes = new HashMap<>();
        for (String srcPrefix : srcToDestInstNames.keySet()) {
            if (srcPrefix.length()==0) {
                prefixes.put(srcPrefix, srcPrefix);
            } else {
                    prefixes.put(srcPrefix + "/", srcPrefix);
            }
        }

        // Identify cells to copy placement
        Set<SiteInst> siteInstsOfCells = new HashSet<>();
        for (Cell cell : src.getCells()) {
            String cellName = cell.getName();

            String prefixMatch = null;
            if ((prefixMatch = StringTools.startsWithAny(cellName, prefixes.keySet())) != null) {
                SiteInst dstSiteInst = dest.getSiteInstFromSite(cell.getSite());
                SiteInst srcSiteInst = cell.getSiteInst();
                siteInstsOfCells.add(srcSiteInst);
                if (dstSiteInst == null) {
                    dstSiteInst = dest.createSiteInst(srcSiteInst.getName(),
                                    srcSiteInst.getSiteTypeEnum(), srcSiteInst.getSite());
                }
                String newCellName = getNewHierName(cellName, srcToDestInstNames, prefixes, prefixMatch);
                Cell copy = cell.copyCell(newCellName, cell.getEDIFHierCellInst(), dstSiteInst);
                dstSiteInst.addCell(copy);
                copy.setBELFixed(lockPlacement);
                copy.setSiteFixed(lockPlacement);

                // Preserve site routing from cell pins to site pins
                copySiteRouting(copy, cell, srcToDestInstNames, prefixes);
            }
        }

        List<Net> staticNets = new ArrayList();

        // Identify nets to copy routing
        for (Net net : src.getNets()) {
            if (net.isStaticNet()) {
                staticNets.add(net);
                continue;
            }

            List<EDIFHierPortInst> pins = src.getNetlist().getPhysicalPins(net);
            if (pins == null) continue;
            // Identify the kinds of routes to preserve:
            //  - Has the source in the preservation zone
            //  - Has at least one sink inside preservation zone
            boolean srcInside = false;
            List<EDIFHierPortInst> outside = new ArrayList<EDIFHierPortInst>();
            for (EDIFHierPortInst portInst : pins) {
                String portInstName = portInst.getFullHierarchicalInstName();
                String prefixMatch = StringTools.startsWithAny(portInstName, prefixes.keySet());
                if (portInst.isOutput() && prefixMatch != null) {
                    srcInside = true;
                }
                if (prefixMatch == null) {
                    outside.add(portInst);
                }
            }
            // Don't keep routing if source is not in preservation zone
            if (!srcInside) continue;
            if (copyOnlyInternalNets && outside.size() > 0) {
                continue;
            }
            if ((outside.size() + 1) >= pins.size()) continue;

            Set<SitePinInst> pinsToRemove = new HashSet<>();
            // Net is partially inside, preserve only portions inside
            for (EDIFHierPortInst removeMe : outside) {
                pinsToRemove.addAll(removeMe.getAllRoutedSitePinInsts(src));
            }
            Set<PIP> pipsToRemove = getTrimmablePIPsFromPins(net, pinsToRemove);

            String newNetName = net.getName();
            String prefixMatch = null;
            if ((prefixMatch = StringTools.startsWithAny(net.getName(), prefixes.keySet())) != null) {
                newNetName = getNewHierName(newNetName, srcToDestInstNames, prefixes, prefixMatch);
            }
            Net copiedNet = dest.createNet(newNetName);
            for (PIP p : net.getPIPs()) {
                if (pipsToRemove.contains(p)) continue;
                copiedNet.addPIP(p);
                if (lockRouting) {
                    p.setIsPIPFixed(true);
                }
            }
            for (SitePinInst spi : net.getPins()) {
                if (pinsToRemove.contains(spi)) continue;
                SiteInst siteInst = dest.getSiteInstFromSite(spi.getSite());
                if (siteInst == null) {
                    dest.createSiteInst(spi.getSite());
                }
                copiedNet.createPin(spi.getName(), siteInst);
            }
        }

        if (copyStaticNets) {
            copyStaticNets(dest, staticNets, siteInstsOfCells);
        }
    }

    /**
     * Copy the route of static nets feeding the sinks within the given SiteInst.
     * The route of static nets connecting to every site pin of the given site instances will be copied.
     * @param dest The destination design
     * @param staticNets The list of static nets to copy
     * @param siteInstsOfCells The set of SiteInst containing the sinks of the static nets
     */
    private static void copyStaticNets(Design dest, List<Net> staticNets, Set<SiteInst> siteInstsOfCells) {
        // This method traces a route similar to that in getTrimmablePIPsFromPins. However, there is one subtle difference.
        // Let's consider a route from one GND source (S) to two sinks (T1 and T2) and the last common node/pip is X.
        // If only T1 is in a cell to be copied, the tracing code here will extract all pips from S to T1.
        // However, getTrimmablePIPsFromPins return only the pips from X to T1.

        // Map from a node to its driver PIP
        // Note: Some PIPs are bidirectional. But, every PIP allows the signal to flow in only one direction.
        // The direction of a bidirectional PIP is determined from the context, ie., its connecting directional PIPs.
        // To determine that context, go through directional PIPs first. This process does not support consecutive bidirectional PIPs.
        Map<Net,Map<Node,PIP>> netToUphillPIPMap = new HashMap<>();
        // netToPIPs to store PIPs extracted for static nets.
        Map<Net,Set<PIP>> netToPIPs = new HashMap<>();
        for (Net net : staticNets) {
            netToPIPs.put(net, new HashSet<>());
            Map<Node,PIP> nodeToDriverPIP = new HashMap<>();
            List<PIP> biPIPs = new ArrayList<>();
            for (PIP pip : net.getPIPs()) {
                if (pip.isBidirectional()) {
                    biPIPs.add(pip);
                } else {
                    nodeToDriverPIP.put(pip.getEndNode(), pip);
                }
            }
            for (PIP pip : biPIPs) {
                Node stNode = pip.getStartNode();
                if (nodeToDriverPIP.containsKey(stNode)) {
                    nodeToDriverPIP.put(pip.getEndNode(), pip);
                } else {
                    nodeToDriverPIP.put(stNode, pip);
                }
            }
            netToUphillPIPMap.put(net, nodeToDriverPIP);
        }

        Set<String> prohibitBels = new HashSet<>();

        for (SiteInst siteInst : siteInstsOfCells) {
            // Go through the set of pins being used on this site instance.
            for (SitePinInst sitePinInst : siteInst.getSitePinInsts()) {
                if (sitePinInst.isOutPin())
                    continue;

                Net net = sitePinInst.getNet();
                Map<Node,PIP> nodeToDriverPIP = netToUphillPIPMap.get(net);
                if (nodeToDriverPIP != null) {
                    Set<PIP> allPIPs = netToPIPs.get(net);
                    // This SitePinInst connects to a static net. Trace and collect all the PIPs to a source.
                    Node node = sitePinInst.getConnectedNode();
                    SitePin sitePin = node.getSitePin();
                    // Backtrack through routing nodes (no SitePin)
                    while ((sitePin == null) || sitePin.isInput()) {
                        PIP pip = nodeToDriverPIP.get(node);
                        allPIPs.add(pip);
                        if (pip.isBidirectional()) {
                            node = pip.getStartNode().equals(node) ? pip.getEndNode() : pip.getStartNode();
                        } else {
                            node = pip.getStartNode();
                        }
                        if (node.getWireName().contains(Net.VCC_WIRE_NAME))
                            break;

                        sitePin = node.getSitePin();
                    }
                    if ((sitePin != null) && !node.getWireName().contains(Net.VCC_WIRE_NAME))  { // GND source
                        String  pinName = sitePin.getPinName();
                        String  siteName = sitePin.getSite().getName();
                        List<String> bels = sitePin2Bels.get(pinName);
                        for (String bel : bels) {
                            prohibitBels.add(siteName + "/" + bel);
                        }
                    }
                    netToPIPs.put(net,allPIPs);
                }
            }
        }

        // When we copy the static nets, we must preserve their sources so that nothing should be placed on it.
        for (String bel : prohibitBels) {
            dest.addXDCConstraint(ConstraintGroup.LATE, "set_property PROHIBIT true [get_bels " + bel + "]");
        }


        for (Map.Entry<Net, Set<PIP>> entry : netToPIPs.entrySet()) {
            if ((entry == null) || (entry.getKey() == null) || (entry.getValue() == null))
                continue;

            Net net = dest.getStaticNet(entry.getKey().getType());
            for (PIP p : entry.getValue()) {
                net.addPIP(p);
            }
        }
    }

    private static String getNewHierName(String srcName, Map<String,String> srcToDestInstNames,
                                            Map<String,String> prefixes, String prefixMatch) {
        String newCellPrefix = srcToDestInstNames.get(prefixes.get(prefixMatch));
        int idx = prefixMatch.length() - (newCellPrefix.length() == 0 ? 0 : 1);
        if (idx == -1) {
            return newCellPrefix + "/" + srcName;
        }
        return newCellPrefix + srcName.substring(idx);
    }

    /**
     * Copies the logic and implementation of a set of cells from one design to another.
     * @param src The source design (with partial or full implementation)
     * @param dest The destination design (with matching cell instance interfaces)
     * @param instNames Names of the cell instances to copy
     */
    public static void copyImplementation(Design src, Design dest, String... instNames) {
        copyImplementation(src, dest, false, false, instNames);
    }

    /**
     * Copies the logic and implementation of a set of cells from one design to another.
     * @param src The source design (with partial or full implementation)
     * @param dest The destination design (with matching cell instance interfaces)
     * @param lockPlacement Flag indicating if the destination implementation copy should have the
     *     placement locked
     * @param lockRouting Flag indicating if the destination implementation copy should have the
     *     routing locked
     * @param instNames Names of the cell instances to copy
     */
    public static void copyImplementation(Design src, Design dest, boolean lockPlacement,
            boolean lockRouting, String... instNames) {
        Map<String,String> map = new HashMap<>();
        for (String instName : instNames) {
            map.put(instName, instName);
        }
        copyImplementation(src, dest, lockPlacement, lockRouting, map);
    }

    /**
     * Copies the site routing for all nets connected to the copied cell based on the original
     * cell.  This method will use destination netlist net names to be consistent with source-named
     * net names as used in Vivado.
     * @param copy The destination cell context to receive the site routing
     * @param orig The original cell with the blueprint of site routing that should be copied
     * @param srcToDestNames Map of source to destination cell instance name prefixes that should be
     * copied.
     * @param prefixes Map of prefixes with '/' at the end (keys) that map to the same String
     * without the '/'
     */
    private static void copySiteRouting(Cell copy, Cell orig, Map<String,String> srcToDestNames,
            Map<String,String> prefixes) {
        Design dest = copy.getSiteInst().getDesign();
        EDIFNetlist destNetlist = dest.getNetlist();
        SiteInst dstSiteInst = copy.getSiteInst();
        SiteInst origSiteInst = orig.getSiteInst();
        // Ensure A6 has VCC if driven in original (dual LUT usage scenarios)
        if (orig.getBELName().contains("LUT")) {
            BEL lut6 = origSiteInst.getBEL(orig.getBELName().replace("5", "6"));
            BELPin a6 = lut6.getPin("A6");
            Net net = origSiteInst.getNetFromSiteWire(a6.getSiteWireName());
            if (net != null && net.getName().equals(Net.VCC_NET)) {
                dstSiteInst.routeIntraSiteNet(dest.getVccNet(), a6, a6);
            }
        }

        EDIFHierCellInst cellInst = destNetlist.getHierCellInstFromName(copy.getName());
        String[] physPinNames = copy.getPhysicalPinMappings();
        for (int i = 0; i < physPinNames.length; i++) {
            String logPinName = physPinNames[i];
            if (logPinName == null) continue;
            String physPinName = copy.getBEL().getPin(i).getName();

            EDIFPortInst portInst = cellInst.getInst().getPortInst(logPinName);
            if (portInst == null) continue;
            EDIFNet edifNet = portInst.getNet();

            String netName = new EDIFHierNet(cellInst.getParent(), edifNet).getHierarchicalNetName();

            String siteWireName = orig.getSiteWireNameFromPhysicalPin(physPinName);
            Net origNet = origSiteInst.getNetFromSiteWire(siteWireName);
            if (origNet == null) continue;
            Net net = null;
            if (origNet.isStaticNet()) {
                net = origNet;
            } else {
                String parentNetName = destNetlist.getParentNetName(netName);
                if (parentNetName == null) {
                    parentNetName = netName;
                }
                net = dest.getNet(parentNetName);
                if (net == null) {
                    net = dest.createNet(parentNetName);
                }
            }

            BELPin curr = copy.getBEL().getPin(physPinName);
            dstSiteInst.routeIntraSiteNet(net, curr, curr);
            boolean routingForward = curr.isOutput();
            Queue<BELPin> q = new LinkedList<BELPin>();
            q.add(curr);
            while (!q.isEmpty()) {
                curr = q.poll();
                if (routingForward) {
                    for (BELPin pin : curr.getSiteConns()) {
                        if (pin == curr) continue;
                        SitePIP sitePIP = origSiteInst.getUsedSitePIP(pin);
                        if (sitePIP != null) {
                            String currSiteWireName = sitePIP.getOutputPin().getSiteWireName();
                            Net test = origSiteInst.getNetFromSiteWire(currSiteWireName);
                            if (origNet.equals(test)) {
                                dstSiteInst.addSitePIP(sitePIP);
                                curr = sitePIP.getOutputPin();
                                dstSiteInst.routeIntraSiteNet(net, curr, curr);
                                q.add(curr);
                            }
                        }
                    }
                } else {
                    curr = curr.getSourcePin();
                    if (curr.isSitePort()) continue;
                    String belName = curr.getBELName();
                    Cell tmpCell = origSiteInst.getCell(belName);
                    if (tmpCell != null) {
                        if (tmpCell.isRoutethru()) {
                            String cellName = tmpCell.getName();
                            String prefixMatch = StringTools.startsWithAny(cellName, prefixes.keySet());
                            if (prefixMatch == null) {
                                throw new RuntimeException("ERROR: Unable to find appropriate "
                                    + "translation name for cell: " + tmpCell);
                            }
                            String newCellName = getNewHierName(cellName, srcToDestNames, prefixes, prefixMatch);
                            Cell rtCopy = tmpCell
                                    .copyCell(newCellName, tmpCell.getEDIFHierCellInst(), dstSiteInst);
                            dstSiteInst.getCellMap().put(belName, rtCopy);
                            for (String belPinName : rtCopy.getUsedPhysicalPins()) {
                                BELPin tmp = rtCopy.getBEL().getPin(belPinName);
                                if (tmp.isInput()) {
                                    curr = tmp;
                                    break;
                                }
                            }
                            if (rtCopy.getBELName().endsWith("6LUT") && isUltraScale(rtCopy)) {
                                // Check A6 if it has VCC assignment
                                BELPin a6 = rtCopy.getBEL().getPin("A6");
                                Net isVcc = origSiteInst.getNetFromSiteWire(a6.getSiteWireName());
                                if (isVcc != null && isVcc.getName().equals(Net.VCC_NET)) {
                                    dstSiteInst.routeIntraSiteNet(
                                            dstSiteInst.getDesign().getVccNet(), a6, a6);
                                }
                            }
                        } else {
                            // We found the source
                            break;
                        }
                    } else if (net.isStaticNet() && (belName.contains("LUT") ||
                            curr.getBEL().isStaticSource())) {
                        // LUT used as a static source
                        dstSiteInst.routeIntraSiteNet(net, curr, curr);
                        break;
                    } else {
                        SitePIP sitePIP = origSiteInst.getUsedSitePIP(curr);
                        if (sitePIP != null) {
                            dstSiteInst.addSitePIP(sitePIP);
                            curr = sitePIP.getInputPin();
                        } else {
                            continue;
                        }
                    }
                    dstSiteInst.routeIntraSiteNet(net, curr, curr);
                    q.add(curr);
                }
            }
        }
    }

    private static boolean isUltraScale(Cell cell) {
        SiteInst si = cell.getSiteInst();
        if (si == null) return false;
        Series s = si.getDesign().getDevice().getSeries();
        return s == Series.UltraScale || s == Series.UltraScalePlus;
    }

    public static void printSiteInstInfo(SiteInst siteInst, PrintStream ps) {
        ps.println("=====================================================================");
        ps.println(siteInst.getSiteName() + " :");
        for (BEL bel : siteInst.getSite().getBELs()) {
            Cell cell = siteInst.getCell(bel);
            ps.println("  BEL: " + bel.getName() + " : " + cell);
            for (BELPin pin : bel.getPins()) {
                String isPinFixed = cell != null && cell.isPinFixed(pin.getName()) ? " [*]" : "";
                String logPin = (cell != null ? cell.getLogicalPinMapping(pin.getName()) : "null");
                ps.println("    Pin: " + pin.getName() + " : " + logPin + isPinFixed);
            }
        }

        for (String siteWireName : siteInst.getSite().getSiteWireNames()) {
            ps.println("  SiteWire: " + siteWireName + " " + siteInst.getNetFromSiteWire(siteWireName));
        }

        for (SitePIP pip : siteInst.getSite().getSitePIPs()) {
            ps.println("  SitePIP: " + pip + " : " + siteInst.getSitePIPStatus(pip));
        }
    }

    /**
     * Make all of a Design's physical Net objects consistent with its logical (EDIF) netlist.
     * Specifically, merge all sitewire and SitePinInst-s associated with physical Net-s that
     * are not the parent/canonical logical net into the parent Net, and delete all
     * non-parent Net-s.
     * @param design Design object to be modified in-place.
     */
    public static void makePhysNetNamesConsistent(Design design) {
        Map<EDIFHierNet, EDIFHierNet> netParentMap = design.getNetlist().getParentNetMap();
        EDIFNetlist netlist = design.getNetlist();
        for (Net net : new ArrayList<>(design.getNets())) {
            Net parentPhysNet = null;
            if (net.isStaticNet()) {
                if (net.getType() == NetType.GND) {
                    parentPhysNet = design.getGndNet();
                } else if (net.getType() == NetType.VCC) {
                    parentPhysNet = design.getVccNet();
                } else {
                    throw new RuntimeException();
                }
                if (parentPhysNet == net) {
                    continue;
                }
            } else {
                EDIFHierNet hierNet = netlist.getHierNetFromName(net.getName());
                if (hierNet == null) {
                    // Likely an encrypted cell
                    continue;
                }
                EDIFHierNet parentHierNet = netParentMap.get(hierNet);
                if (parentHierNet == null) {
                    // System.out.println("WARNING: Couldn't find parent net for '" +
                    //         hierNet.getHierarchicalNetName() + "'");
                    continue;
                }

                if (!hierNet.equals(parentHierNet)) {
                    String parentNetName = parentHierNet.getNet().getName();
                    // Assume that a net named <const1> or <const0> is always a VCC or GND net
                    if (parentNetName.equals(EDIFTools.LOGICAL_VCC_NET_NAME)) {
                        parentPhysNet = design.getVccNet();
                    } else if (parentNetName.equals(EDIFTools.LOGICAL_GND_NET_NAME)) {
                        parentPhysNet = design.getGndNet();
                    } else {
                        parentPhysNet = design.getNet(parentHierNet.getHierarchicalNetName());
                    }

                    if (parentPhysNet != null) {
                        // Fall through
                    } else if (net.rename(parentHierNet.getHierarchicalNetName())) {
                        // Fall through
                    } else {
                        System.out.println("WARNING: Failed to adjust physical net name " + net.getName());
                    }
                }
            }

            if (parentPhysNet != null) {
                design.movePinsToNewNetDeleteOldNet(net, parentPhysNet, true);
            }
        }
    }

    public static void createPossiblePinsToStaticNets(Design design) {
        createA1A6ToStaticNets(design);
        createCeClkOfRoutethruFFToVCC(design);
        createCeSrRstPinsToVCC(design);
    }

    public static void createCeClkOfRoutethruFFToVCC(Design design) {
        if (design.getSeries() == Series.Versal) {
            // Versal have OUTMUX[A-H][12]-es for bypassing FFs
            return;
        }
        Net vcc = design.getVccNet();
        Net gnd = design.getGndNet();
        for (SiteInst si : design.getSiteInsts()) {
            if (!Utils.isSLICE(si)) {
                continue;
            }
            for (Cell cell : si.getCells()) {
                if (!cell.isFFRoutethruCell()) {
                    continue;
                }

                BEL bel = cell.getBEL();
                if (bel == null) {
                    continue;
                }

                // Need VCC at CE
                BELPin ceInput = bel.getPin("CE");
                String ceInputSitePinName = ceInput.getConnectedSitePinName();
                SitePinInst ceSitePin = si.getSitePinInst(ceInputSitePinName);
                if (ceSitePin == null) {
                    ceSitePin = vcc.createPin(ceInputSitePinName, si);
                }
                si.routeIntraSiteNet(vcc, ceSitePin.getBELPin(), ceInput);
                // ...and GND at CLK
                BELPin clkInput = bel.getPin("CLK");
                BELPin clkInvOut = clkInput.getSourcePin();
                si.routeIntraSiteNet(gnd, clkInvOut, clkInput);
                BELPin clkInvIn = clkInvOut.getBEL().getPin(0);
                String clkInputSitePinName = clkInvIn.getConnectedSitePinName();
                SitePinInst clkInputSitePin = si.getSitePinInst(clkInputSitePinName);
                if (clkInputSitePin == null) {
                    clkInputSitePin = vcc.createPin(clkInputSitePinName, si);
                }
                si.routeIntraSiteNet(vcc, clkInputSitePin.getBELPin(), clkInvIn);
            }
        }
    }

    public static void createA1A6ToStaticNets(Design design) {
        Net vccNet = design.getVccNet();
        Net gndNet = design.getGndNet();
        for (SiteInst si : design.getSiteInsts()) {
            if (!Utils.isSLICE(si)) {
                continue;
            }
            for (Cell cell : si.getCells()) {
                BEL bel = cell.getBEL();
                if (bel == null || !bel.isLUT()) {
                    continue;
                }

                // SKIPPING <LOCKED> LUTs to resolve site pin conflicts between GND and VCC
                // Without skipping <LOCKED>, some A6 pins of SRL16E LUTs (5LUT and 6LUT used) will be handled twice in createMissingStaticSitePins().
                // In the second processing, those A6 pins are somehow added to VCC while they should stay in GND.
                if (cell.getName().equals(Cell.LOCKED)) {
                    continue;
                }

                String belName = bel.getName();
                char fiveOrSix = belName.charAt(1);
                if (fiveOrSix == '5') {
                    // Assume that only 5LUT can use O5
                    assert(cell.getLogicalPinMapping("O5") != null || cell.isRoutethru());
                    if (LUTTools.getCompanionLUTCell(cell) != null)  {
                        // 5LUT is used, but 6LUT also exists; let the 6LUT deal with things
                        continue;
                    }
                } else {
                    assert(fiveOrSix == '6');

                    if ("SRLC32E".equals(cell.getType())) {
                        // For SRLC32Es, only the A1 needs to be tied to VCC
                        String pinName = belName.charAt(0) + "1";
                        SitePinInst spi = si.getSitePinInst(pinName);
                        if (spi == null) {
                            vccNet.createPin(pinName, si);
                        } else {
                            assert(spi.getNet().isVCCNet());
                        }
                        // A6 is needed as a logical pin
                        assert(cell.getLogicalPinMapping("A6") != null);
                    }

                    if (cell.getLogicalPinMapping("A6") != null) {
                        // A6 pin is being used by LUT/SRL; no need to tie it to VCC
                        continue;
                    }
                }

                Net staticNet = vccNet;
                BEL lut6Bel = (fiveOrSix == '5') ? si.getBEL(belName.charAt(0) + "6LUT") : bel;
                Net a6Net = si.getNetFromSiteWire(lut6Bel.getPin("A6").getSiteWireName());

                boolean expectGndNet = false;
                if ("SRL16E".equals(cell.getType())) {
                    String pinName = belName.charAt(0) + "1";
                    SitePinInst spi = si.getSitePinInst(pinName);
                    if (spi == null) {
                        vccNet.createPin(pinName, si);
                    }

                    // SRL16Es that have been transformed from SRLC32E require GND on their A6 pin
                    if ("SRLC32E".equals(cell.getPropertyValueString("XILINX_LEGACY_PRIM"))) {
                        expectGndNet = true;
                        staticNet = gndNet;
                        // Expect sitewire to be VCC or GND
                        if (!a6Net.isStaticNet()) {
                            throw new RuntimeException("ERROR: Site pin " + si.getSiteName() + "/" + belName.charAt(0) + "6 is not a static net");
                        }
                    }
                }

                // Tie A6 to staticNet only if sitewire says so
                if (a6Net != staticNet && !expectGndNet) {
                    continue;
                }

                if (cell.getLogicalPinMapping("O5") != null) {
                    // LUT output comes out on O5
                    assert(fiveOrSix == '5');
                } else {
                    if (fiveOrSix != '6') {
                        // Assume that O6 is only driven by 6LUT, even though possible for 5LUT, unless
                        // it's a routethru
                        assert (cell.isRoutethru());
                        continue;
                    }
                    assert(fiveOrSix == '6');
                }

                // Construct site pin from BEL name (e.g. [A-H][65]LUT) and pin name (A[1-6])
                String sitePinName = belName.charAt(0) + "6";
                SitePinInst pin = si.getSitePinInst(sitePinName);
                if (pin == null) {
                    staticNet.createPin(sitePinName, si);
                } else if (!pin.getNet().equals(staticNet)) {
                    throw new RuntimeException("ERROR: Site pin " + pin.getSitePinName() + " is not connected to VCC");
                }
            }
        }
    }

    /**
     * Create and add any missing SitePinInst-s belonging to the VCC net.
     * This is indicated by the sitewire corresponding to CE and SR pins of SLICE FFs,
     * or to the RST pins on RAMBs, having no associated net.
     * @param design Design object to be modified in-place.
     */
    public static void createCeSrRstPinsToVCC(Design design) {
        Series series = design.getSeries();
        if (series == Series.Series7) {
            // Series7 have {CE,SR}USEDMUX which is used to supply VCC and GND respectively from
            // inside the site, so no inter-site routing necessary
            return;
        }
        final String CE = "CE";
        final String SR = "SR";
        final String[] belPinNames = new String[] {CE, SR};
        boolean assertionsEnabled = false;
        assert assertionsEnabled = true; // Only true if assertions are enabled
        Map<String, Pair<String, String>> pinMapping = belTypeSitePinNameMapping.get(series);
        Net vccNet = design.getVccNet();
        if (series == Series.Versal) {
            // In Versal, sitewires for a SLICE's CE pins are not assigned to the VCC net
            // Assume that the lack of sitewire for a placed FF indicates VCC
            for (SiteInst si : design.getSiteInsts()) {
                if (!Utils.isSLICE(si)) {
                    continue;
                }
                for (Cell cell : si.getCells()) {
                    BEL bel = cell.getBEL();
                    if (bel == null || !bel.isFF()) {
                        continue;
                    }

                    if (!bel.getBELType().equals("FF")) {
                        assert(bel.getBELType().matches("(SLICE_IMI|SLICE[LM]_IMC)_FF(_T)?"));
                        continue;
                    }

                    Pair<String, String> sitePinNames = pinMapping.get(bel.getName());
                    for (String belPinName : belPinNames) {
                        String sitePinName = (belPinName == CE) ? sitePinNames.getFirst() : sitePinNames.getSecond();
                        SitePinInst spi = si.getSitePinInst(sitePinName);
                        if (spi != null) {
                            if (belPinName == CE) {
                                // CE
                                continue;
                            }
                            // SR
                            if (!spi.getNet().isGNDNet()) {
                                continue;
                            }
                        }

                        Net net = si.getNetFromSiteWire(sitePinName);
                        if (net != null) {
                            if (belPinName == CE) {
                                if (!net.isVCCNet()) {
                                    continue;
                                }
                                // CE: it is possible for sitewire to be assigned to a non VCC net, but a SitePinInst to not yet exist
                            } else {
                                assert(belPinName == SR);
                                if (!net.isStaticNet()) {
                                    continue;
                                }
                                // SR: it is possible for sitewire to be assigned the GND net, yet still be routed to VCC
                            }
                        }

                        if (assertionsEnabled) {
                            BELPin belPin = bel.getPin(belPinName);
                            Net belPinNet = si.getNetFromSiteWire(belPin.getSiteWireName());
                            if (belPinNet != null) {
                                if (belPinName == CE) {
                                    // CE
                                    assert(belPinNet.isVCCNet());
                                } else {
                                    // SR
                                    assert(belPinNet.isStaticNet());
                                }
                            }
                        }

                        if (spi != null) {
                            assert(belPinName == SR);
                            // Move the SR pin from GND to VCC
                            spi.setNet(vccNet);
                        } else {
                            spi = new SitePinInst(false, sitePinName, si);
                        }
                        boolean updateSiteRouting = false;
                        vccNet.addPin(spi, updateSiteRouting);
                    }
                }
            }

            // Remove all pins that are no longer on the GND net
            Net gndNet = design.getGndNet();
            gndNet.getPins().removeIf(spi -> spi.getNet() != gndNet);
        } else if (series == Series.UltraScale || series == Series.UltraScalePlus) {
            String[] rambRstRegSitePinNames;
            if (series == Series.UltraScalePlus) {
                rambRstRegSitePinNames = new String[]{"RSTREGBU", "RSTREGBL"};
            } else if (series == Series.UltraScale) {
                rambRstRegSitePinNames = new String[]{"RSTREGBU_X", "RSTREGBL_X"};
            } else {
                throw new RuntimeException(series.toString());
            }
            for (Cell cell : design.getCells()) {
                if (isFlipFlopOrLatchNeedingCeSrToVcc(cell.getType())) {
                    SiteInst si = cell.getSiteInst();
                    if (!Utils.isSLICE(si)) {
                        continue;
                    }
                    BEL bel = cell.getBEL();
                    Pair<String, String> sitePinNames = pinMapping.get(bel.getBELType());
                    for (String belPinName : belPinNames) {
                        BELPin belPin = cell.getBEL().getPin(belPinName);
                        Net net = si.getNetFromSiteWire(belPin.getSiteWireName());
                        if (net == null || (belPinName == SR && net.isGNDNet())) {
                            String sitePinName;
                            if (belPinName == CE) {
                                sitePinName = sitePinNames.getFirst();
                            } else {
                                sitePinName = sitePinNames.getSecond();
                            }
                            maybeCreateVccPin(si, sitePinName, vccNet);
                        }
                    }
                } else if (cell.getType().equals("RAMB36E2") && cell.getAllPhysicalPinMappings("RSTREGB") == null) {
                    SiteInst si = cell.getSiteInst();
                    String siteWire = cell.getSiteWireNameFromLogicalPin("RSTREGB");
                    Net net = si.getNetFromSiteWire(siteWire);
                    if (net == null) {
                        for (String pinName : rambRstRegSitePinNames) {
                            maybeCreateVccPin(si, pinName, vccNet);
                        }
                    }
                } else if (cell.getType().equals("RAMB18E2") && cell.getAllPhysicalPinMappings("RSTREGB") == null) {
                    SiteInst si = cell.getSiteInst();
                    String siteWire = cell.getBEL().getPin("RSTREGB").getSiteWireName();
                    Net net = si.getNetFromSiteWire(siteWire);
                    if (net == null) {
                        String pinName;
                        if (siteWire.endsWith("U_O")) {
                            pinName = rambRstRegSitePinNames[0];
                        } else {
                            assert(siteWire.endsWith("L_O"));
                            pinName = rambRstRegSitePinNames[1];
                        }
                        maybeCreateVccPin(si, pinName, vccNet);
                    }
                }
            }
        } else {
            throw new RuntimeException("ERROR: Unsupported series: " + series);
        }
    }
    
    private static void maybeCreateVccPin(SiteInst si, String sitePinName, Net vcc) {
        SitePinInst sitePin = si.getSitePinInst(sitePinName);
        if (sitePin != null) {
            return;
        }
        sitePin = new SitePinInst(false, sitePinName, si);
        // For the RST inversion to be interpreted properly by Vivado, there must be no
        // site routing on the path around the inverter BEL
        boolean updateSiteRouting = false;
        vcc.addPin(sitePin, updateSiteRouting);
    }

    // Used by createCeSrRstPinsToVCC()
    static Set<String> flipFlopAndLatchTypesNeedingCeSrToVcc;
    static {
        flipFlopAndLatchTypesNeedingCeSrToVcc = new HashSet<>();
        flipFlopAndLatchTypesNeedingCeSrToVcc.add("FDSE");//S CE, logical cell
        flipFlopAndLatchTypesNeedingCeSrToVcc.add("FDPE");//PRE CE
        flipFlopAndLatchTypesNeedingCeSrToVcc.add("FDRE");//R and CE
        flipFlopAndLatchTypesNeedingCeSrToVcc.add("FDCE");//CLR CE
        flipFlopAndLatchTypesNeedingCeSrToVcc.add("LDCE");
        flipFlopAndLatchTypesNeedingCeSrToVcc.add("LDPE");
    }

    private static boolean isFlipFlopOrLatchNeedingCeSrToVcc(String cellType) {
        return flipFlopAndLatchTypesNeedingCeSrToVcc.contains(cellType);
    }

    /** Mapping from device Series to another mapping from FF BEL name to CKEN/SRST site pin name **/
    static public final Map<Series, Map<String, Pair<String, String>>> belTypeSitePinNameMapping;
    static{
        belTypeSitePinNameMapping = new EnumMap(Series.class);
        Pair<String,String> p;

        {
            Map<String, Pair<String, String>> ultraScalePlus = new HashMap<>();
            belTypeSitePinNameMapping.put(Series.UltraScalePlus, ultraScalePlus);

            p = new Pair<>("CKEN1", "SRST1");
            ultraScalePlus.put("AFF", p);
            ultraScalePlus.put("BFF", p);
            ultraScalePlus.put("CFF", p);
            ultraScalePlus.put("DFF", p);
            p = new Pair<>("CKEN2", "SRST1");
            ultraScalePlus.put("AFF2", p);
            ultraScalePlus.put("BFF2", p);
            ultraScalePlus.put("CFF2", p);
            ultraScalePlus.put("DFF2", p);

            p = new Pair<>("CKEN3", "SRST2");
            ultraScalePlus.put("EFF", p);
            ultraScalePlus.put("FFF", p);
            ultraScalePlus.put("GFF", p);
            ultraScalePlus.put("HFF", p);
            p = new Pair<>("CKEN4", "SRST2");
            ultraScalePlus.put("EFF2", p);
            ultraScalePlus.put("FFF2", p);
            ultraScalePlus.put("GFF2", p);
            ultraScalePlus.put("HFF2", p);
        }
        {
            Map<String, Pair<String, String>> ultraScale = new HashMap<>();
            belTypeSitePinNameMapping.put(Series.UltraScale, ultraScale);

            p = new Pair<>("CKEN_B1", "SRST_B1");
            ultraScale.put("AFF", p);
            ultraScale.put("BFF", p);
            ultraScale.put("CFF", p);
            ultraScale.put("DFF", p);
            p = new Pair<>("CKEN_B2", "SRST_B1");
            ultraScale.put("AFF2", p);
            ultraScale.put("BFF2", p);
            ultraScale.put("CFF2", p);
            ultraScale.put("DFF2", p);

            p = new Pair<>("CKEN_B3", "SRST_B2");
            ultraScale.put("EFF", p);
            ultraScale.put("FFF", p);
            ultraScale.put("GFF", p);
            ultraScale.put("HFF", p);
            p = new Pair<>("CKEN_B4", "SRST_B2");
            ultraScale.put("EFF2", p);
            ultraScale.put("FFF2", p);
            ultraScale.put("GFF2", p);
            ultraScale.put("HFF2", p);
        }
        {
            Map<String, Pair<String, String>> series7 = new HashMap<>();
            belTypeSitePinNameMapping.put(Series.Series7, series7);

            p = new Pair<>("CE", "SR");
            series7.put("AFF",  p);
            series7.put("A5FF", p);
            series7.put("BFF",  p);
            series7.put("B5FF", p);
            series7.put("CFF",  p);
            series7.put("C5FF", p);
            series7.put("DFF",  p);
            series7.put("D5FF", p);
        }
        {
            Map<String, Pair<String, String>> versal = new HashMap<>();
            belTypeSitePinNameMapping.put(Series.Versal, versal);

            p = new Pair<>("CKEN1", "RST");
            versal.put("AFF",  p);
            versal.put("AFF2", p);
            versal.put("BFF",  p);
            versal.put("BFF2", p);
            p = new Pair<>("CKEN2", "RST");
            versal.put("CFF",  p);
            versal.put("CFF2", p);
            versal.put("DFF",  p);
            versal.put("DFF2", p);

            p = new Pair<>("CKEN3", "RST");
            versal.put("EFF",  p);
            versal.put("EFF2", p);
            versal.put("FFF",  p);
            versal.put("FFF2", p);
            p = new Pair<>("CKEN4", "RST");
            versal.put("GFF",  p);
            versal.put("GFF2", p);
            versal.put("HFF",  p);
            versal.put("HFF2", p);
        }
    }

    /**
     * Finds the essential PIPs which connect the provided sink pin to its source.
     * @param sinkPin A sink pin from a routed net.
     * @return The list of PIPs that for the routing connection from the sink to the source.
     */
    public static List<PIP> getConnectionPIPs(SitePinInst sinkPin) {
        if (sinkPin.isOutPin() || sinkPin.getNet() == null) return Collections.emptyList();
        Map<Node, PIP> reverseNodeToPIPMap = new HashMap<>();
        List<PIP> biDirs = null;
        for (PIP p : sinkPin.getNet().getPIPs()) {
            PIP collision = reverseNodeToPIPMap.put(p.getEndNode(), p);
            if (collision != null) {
                if (p.isBidirectional()) {
                    // Put back the original if trying to add a bi-directional PIP
                    reverseNodeToPIPMap.put(collision.getEndNode(), collision);
                }
            }
            if (p.isBidirectional()) {
                if (biDirs == null) {
                    biDirs = new ArrayList<>(1);
                }
                biDirs.add(p);
            }
        }

        Node sinkNode = sinkPin.getConnectedNode();
        Node srcNode = sinkPin.getNet().getSource().getConnectedNode();
        Node curr = sinkNode;

        List<PIP> path = new ArrayList<>();
        loop: while (!curr.equals(srcNode)) {
            PIP pip = reverseNodeToPIPMap.get(curr);
            if (pip == null) {
                for (PIP biDirPIP : biDirs) {
                    if (biDirPIP.getStartNode().equals(curr)) {
                        path.add(biDirPIP);
                        curr = biDirPIP.getEndNode();
                        continue loop;
                    }
                }
            }
            path.add(pip);
            curr = pip.getStartNode();
        }

        return path;
    }

    /**
     * Create a Job running Vivado to create a readable version of
     * the EDIF inside the checkpoint to a separate file.
     * @param checkpoint the input checkpoint
     * @param edif the output EDIF
     * @return the created Job
     */
    public static Job generateReadableEDIFJob(Path checkpoint, Path edif) {
        try {

            final Job job = new LocalJob();
            job.setCommand(FileTools.getVivadoPath() + " -mode batch -source readable.tcl");

            final Path runDir = Files.createTempDirectory(edif.toAbsolutePath().getParent(),edif.getFileName()+"_readable_edif_");
            job.setRunDir(runDir.toString());

            Files.write(runDir.resolve("readable.tcl"), Arrays.asList(
                    "open_checkpoint " + checkpoint.toAbsolutePath(),
                    "write_edif " + edif.toAbsolutePath()
            ));


            return job;
        } catch (IOException e) {
            throw new RuntimeException(e);
        }
    }

    /**
     * Gets the corresponding EDIF directory created when auto generating EDIF from Vivado.
     * @param dcpFile The source DCP file path
     * @return The directory where auto generated .edf and .edn files go.
     */
    public static Path getDefaultReadableEDIFDir(Path dcpFile) {
        return Paths.get(dcpFile.toString() + ".edf");
    }

    /**
     * Gets the corresponding MD5 file path for a DCP that has had its EDIF file auto-generated
     * @param dcpFile The Path to the DCP source
     * @param edfDir The directory containing the auto-generated edf and md5 file
     * @return The path to the MD5 file
     */
    public static Path getDCPAutoGenMD5FilePath(Path dcpFile, Path edfDir) {
        return edfDir.resolve(dcpFile.getFileName().toString() + ".md5");
    }

    /**
     * Gets the path to the auto-generated EDIF file for the provided DCP and EDIF directory.
     * @param dcpFile The Path to the DCP source
     * @param edfDir The directory where the auto-generated EDIF is stored
     * @return The path to the auto-generated EDIF file
     */
    public static Path getEDFAutoGenFilePath(Path dcpFile, Path edfDir) {
        return edfDir.resolve(FileTools.replaceExtension(dcpFile.getFileName(), ".edf"));
    }

    /**
     * Use Vivado to create a readable version of the EDIF file inside a design checkpoint. If no
     * edf file name is provided (edfFileName=null), it will manage over-written DCPs with an md5
     * hash so that edf can stay in sync with a DCP.
     * @param dcp the checkpoint
     * @param edfFileName filename to use or null if we should select a filename
     * @return the readable output edif filename
     */
    public static Path generateReadableEDIF(Path dcp, Path edfFileName) {
        String currMD5 = null;
        Path existingMD5File = null;
        if (edfFileName == null) {
            // We'll manage the creation and location of the edf file, DCP will be checked with
            // an MD5 hash so that if it changes, we re-update the edf file
            currMD5 = Installer.calculateMD5OfFile(dcp);
            Path edfDir = getDefaultReadableEDIFDir(dcp);
            existingMD5File = getDCPAutoGenMD5FilePath(dcp, edfDir);
            edfFileName = getEDFAutoGenFilePath(dcp, edfDir);
            if (!Files.exists(edfDir)) {
                FileTools.makeDirs(edfDir.toString());
            }

            // Check if a previously auto-generated edf is still usable
            String existingMD5 = FileTools.getStoredMD5FromFile(existingMD5File);
            if (Files.exists(edfFileName)) {
                if (currMD5.equals(existingMD5)) {
                    return edfFileName;
                } else {
                    try {
                        Files.delete(edfFileName);
                    } catch (IOException e) {
                        throw new RuntimeException("ERROR: Couldn't auto-generate updated edf file"
                                + " as the file appears to be in use or no permission to do so.");
                    }
                }
            }

        }
        JobQueue queue = new JobQueue();
        Job job = generateReadableEDIFJob(dcp, edfFileName);
        queue.addJob(job);
        if (!queue.runAllToCompletion()) {
            throw new RuntimeException("Generating Readable EDIF job failed");
        }
        FileTools.deleteFolder(job.getRunDir());
        if (currMD5 != null && existingMD5File != null) {
            FileTools.writeStringToTextFile(currMD5, existingMD5File.toString());
        }
        return edfFileName;
    }

    /**
     * When importing designs that have been taken from an in-context implementation
     * (write_checkpoint -cell), often Vivado will write out residual nets that do not necessarily
     * exist in the module or are retaining GND/VCC routing from the parent context.  This method
     * will resolve conflicts by examining the site routing leading from input ports to the sinks
     * and update the site routing to the appropriate net as dictated in the new design.  GND and
     * VCC will be replaced by the name of the source net being driven by the input ports.
     * @param design The design of interest.
     */
    public static void resolveSiteRoutingFromInContextPorts(Design design) {
        EDIFNetlist netlist = design.getNetlist();
        for (EDIFNet net : design.getTopEDIFCell().getNets()) {
            EDIFHierNet parentNet = netlist.getHierNetFromName(net.getName());
            Set<EDIFHierNet> aliases = null;
            for (EDIFPortInst portInst : net.getSourcePortInsts(true)) {
                // Identify top level inport ports
                if (portInst.isTopLevelPort() && portInst.isInput()) {
                    List<EDIFHierPortInst> portInsts = netlist.getSinksFromNet(parentNet);
                    // Iterate over all sinks of the physical net to identify potential site routing
                    // issues
                    for (EDIFHierPortInst sink : portInsts) {
                        Cell c = design.getCell(sink.getFullHierarchicalInstName());
                        if (c == null || !c.isPlaced()) continue;
                        SiteInst i = c.getSiteInst();
                        String logicalPinName = sink.getPortInst().getName();
                        List<String> siteWires = new ArrayList<>();
                        // Using this method just to get site wires along the path
                        c.getSitePinFromLogicalPin(logicalPinName, siteWires);
                        for (String siteWire : siteWires) {
                            Net existingSiteRoutedNet = i.getNetFromSiteWire(siteWire);
                            if (existingSiteRoutedNet == null) continue;
                            EDIFHierNet currNet = netlist.getHierNetFromName(existingSiteRoutedNet.getName());
                            if (aliases == null) {
                                aliases = new HashSet<>(netlist.getNetAliases(parentNet));
                            }
                            if (aliases.contains(currNet)) continue;
                            String updateNetName = parentNet.getHierarchicalNetName();
                            Net updateNet = design.getNet(updateNetName);
                            if (updateNet == null) {
                                updateNet = design.createNet(parentNet);
                            }
                            BELPin belPin = i.getSiteWirePins(siteWire)[0];
                            i.unrouteIntraSiteNet(belPin, belPin);
                            if (i.getSiteWiresFromNet(existingSiteRoutedNet).size() == 0) {
                                existingSiteRoutedNet.getSiteInsts().remove(i);
                            }
                            i.routeIntraSiteNet(updateNet, belPin, belPin);
                        }
                    }
                }
            }
        }
    }

    /**
     * Create a {@link ModuleImplsInst}, i.e. a Module instance with flexible implementation. If an edif cell inst
     * of the given name already exists in the design hierarchy, it will be used for the module. Otherwise, a new
     * EDIF Cell Inst will be created.
     * @param design the design
     * @param name name of the module instance
     * @param module the module to use
     * @return the newly created instance
     */
    public static ModuleImplsInst createModuleImplsInst(Design design, String name, ModuleImpls module) {
        EDIFCellInst cell = design.createOrFindEDIFCellInst(name, module.getNetlist().getTopCell());
        return new ModuleImplsInst(name, cell, module);
    }

    /**
     * Find the physical net corresponding to a {@link ModuleImplsInst}'s port
     * @param port the port to find the net for
     * @param instanceMap map from {@link ModuleImplsInst} to the corresponding real {@link ModuleInst}
     * @return the physical net. This can only be null if the port has no pins
     */
    private static Net findPortNet(ImplsInstancePort port, Map<ModuleImplsInst, ModuleInst> instanceMap) {
        if (port instanceof ImplsInstancePort.SitePinInstPort) {
            SitePinInst spi = ((ImplsInstancePort.SitePinInstPort) port).getSitePinInst();
            Net net = spi.getNet();
            if (net == null) {
                throw new IllegalStateException("No net on SPI "+spi);
            }
            return net;
        } else if (port instanceof ImplsInstancePort.InstPort) {
            ImplsInstancePort.InstPort instPort = (ImplsInstancePort.InstPort) port;
            final Module module = instPort.getInstance().getCurrentModuleImplementation();
            Port modPort = module.getPort(instPort.getPort());
            ModuleInst moduleInst = instanceMap.get(instPort.getInstance());
            Net net = moduleInst.getCorrespondingNet(modPort);
            if (net == null && !modPort.getSitePinInsts().isEmpty()) {
                throw new IllegalStateException("No net on module port "+moduleInst+"."+modPort.getName()+" but we have pins");
            }

            if (!modPort.getPassThruPortNames().isEmpty() && port.isOutputPort()) {
                final List<String> inPorts = modPort.getPassThruPortNames().stream().filter(p -> !module.getPort(p).isOutPort())
                        .collect(Collectors.toList());
                if (inPorts.size()>1) {
                    throw new IllegalStateException("Multiple inputs connected to "+instPort.getInstance().getName()+"."+instPort.getName()+": "+inPorts);
                } else if (inPorts.size() == 1) {
                    final ImplsInstancePort otherPort = instPort.getInstance().getPort(inPorts.get(0));
                    final ImplsInstancePort source = otherPort.getPath().findSource();
                    return findPortNet(source, instanceMap);
                } //Else we only have multiple outs sourced by the same Pin internally, nothing to do
            }

            return net;
        } else {
            throw new IllegalStateException("unknown subtype!");
        }
    }

    /**
     * In a design containing {@link ModuleImplsInst}s, convert them into {@link ModuleInst}s so that the design
     * can be exported to a checkpoint
     * @param design the design
     * @param instances the instances to be converted
     * @param paths nets connecting the instances as returned by {@link BlockPlacer2Impls#getPaths()}
     */
    public static void createModuleInstsFromModuleImplsInsts(Design design, Collection<ModuleImplsInst> instances, Collection<ImplsPath> paths) {
        Map<ModuleImplsInst, ModuleInst> instanceMap = new HashMap<>();
        for (ModuleImplsInst implsInst : instances) {
            ModuleInst modInst = design.createModuleInst(implsInst.getName(), implsInst.getCurrentModuleImplementation());
            boolean success = modInst.place(implsInst.getPlacement().placement);
            if (!success) {
                throw new IllegalStateException("could not place module "+modInst.getName()+" at "+implsInst.getPlacement().placement);
            }
            instanceMap.put(implsInst, modInst);
        }
        for (ImplsPath path : paths) {
            Net net = null;
            for (ImplsInstancePort port : path) {
                Net portNet = findPortNet(port, instanceMap);
                if (portNet == null) {
                    continue;
                }
                if (net == null) {
                    net = portNet;
                } else if (port.isOutputPort()) {
                    design.movePinsToNewNetDeleteOldNet(net, portNet, false);
                    net = portNet;
                } else {
                    design.movePinsToNewNetDeleteOldNet(portNet, net, false);
                }
            }
        }
    }

    /**
     * Determine if a Net is driven by a hierarchical port, created as part of an out-of-context
     * synthesis flow, for example.
     * @param net Net to examine.
     * @return True if driven by a hierport.
     */
    public static boolean isNetDrivenByHierPort(Net net) {
        if (net.getSource() != null) {
            // Net can only be driven by a hier port if it has no site pin driver
            return false;
        }

        if (net.isStaticNet()) {
            // Static nets cannot be driven by a hier port
            return false;
        }

        EDIFNet en = net.getLogicalNet();
        if (en == null) {
            // No corresponding logical net (e.g. present inside an encrypted cell)
            return false;
        }

        List<EDIFPortInst> sourcePorts = en.getSourcePortInsts(true);
        if (sourcePorts.isEmpty()) {
            // Net has no source ports; truly an driver-less net
            return false;
        }

        if (sourcePorts.size() != 1) {
            return false;
        }

        EDIFPortInst epi = sourcePorts.get(0);
        if (!epi.isTopLevelPort()) {
            // Hier ports must be top level ports
            return false;
        }

        return true;
    }

    /**
     * Locks the logical netlist of the design using the DONT_TOUCH property. This
     * strives to be as close as possible to what Vivado's 'lock_design -level
     * netlist' does to lock the design. {@link EDIFTools#lockNetlist(EDIFNetlist)}.
     * 
     * @param design The design of the netlist to lock.
     */
    public static void lockNetlist(Design design) {
        EDIFTools.lockNetlist(design.getNetlist());
    }

    /**
     * Unlocks the logical netlist of the design by removing the DONT_TOUCH
     * property. This strives to be as close as possible to what Vivado's
     * 'lock_design -unlock -level netlist' does to lock the
     * design.{@link EDIFTools#unlockNetlist(EDIFNetlist)}.
     * 
     * @param design The design of the netlist to unlock.
     */
    public static void unlockNetlist(Design design) {
        EDIFTools.unlockNetlist(design.getNetlist());
    }

    /**
     * Locks or unlocks all placement of a design against changes in Vivado. It will
     * also lock or unlock the netlist of the design (see
     * {@link #lockNetlist(Design)}). This strives to be as close as possible to
     * what Vivado's 'lock_design -level placement' does to lock the design.
     * 
     * @param design The design to lock
     * @param lock   Flag indicating to lock (true) or unlock (false) the design's
     *               placement and netlist.
     */
    public static void lockPlacement(Design design, boolean lock) {
        if (lock) {
            lockNetlist(design);
        } else {
            unlockNetlist(design);
        }
        for (SiteInst si : design.getSiteInsts()) {
            si.setSiteLocked(lock);
            for (Cell cell : si.getCells()) {
                cell.setBELFixed(lock);
                cell.setSiteFixed(lock);
            }
        }
    }

    /**
     * Locks placement of cells of a design against changes in Vivado. It will also
     * lock the netlist the design (see {@link #lockNetlist(Design)}). This strives
     * to be as close as possible to what Vivado's 'lock_design -level placement'
     * does to lock the design.
     * 
     * @param design The design to lock
     */
    public static void lockPlacement(Design design) {
        lockPlacement(design, true);
    }

    /**
     * Unlocks placement of cells of a design. It will also unlock the netlist the
     * design (see {@link #unlockNetlist(Design)}). This strives to be as close as
     * possible to what Vivado's 'lock_design -unlock -level placement' does to lock
     * the design.
     * 
     * @param design The design to unlock
     */
    public static void unlockPlacement(Design design) {
        lockPlacement(design, false);
    }

    /**
     * Locks or unlocks all routing of a design (except GND and VCC nets) against
     * changes in Vivado. It will also lock or unlock the netlist and placement of
     * the design (see {@link #lockPlacement(Design, boolean)}). This strives to be
     * as close as possible to what Vivado's 'lock_design -level routing' does to
     * lock the design.
     * 
     * @param design The design to lock
     * @param lock   Flag indicating to lock (true) or unlock (false) the design's
     *               routing, placement and netlist.
     */
    public static void lockRouting(Design design, boolean lock) {
        lockPlacement(design, lock);
        for (Net net : design.getNets()) {
            if (net.isStaticNet())
                continue;
            for (PIP p : net.getPIPs()) {
                p.setIsPIPFixed(lock);
            }
        }
    }

    /**
     * Locks all routing of a design (except GND and VCC nets) against changes in
     * Vivado. It will also lock the netlist and placement of the design. This
     * strives to be as close as possible to what Vivado's 'lock_design -level
     * routing' does to lock the design.
     * 
     * @param design The design to lock
     */
    public static void lockRouting(Design design) {
        lockRouting(design, true);
    }

    /**
     * Unlocks any and all routing of a design. It will also unlock the netlist and
     * placement of the design. This strives to be as close as possible to what
     * Vivado's 'lock_design -unlock -level routing' does to lock the design.
     * 
     * @param design The design to unlock
     */
    public static void unlockRouting(Design design) {
        lockRouting(design, false);
    }

    /***
     * Unroutes the GND net of a design and unroutes the site routing of any LUT GND
     * sources while leaving other site routing inputs intact.
     * 
     * @param design The design to modify.
     */
    public static void unrouteGNDNetAndLUTSources(Design design) {
        // Unroute the site routing of implicit LUT GND sources
        Set<Node> gndNodes = new HashSet<>();
        for (PIP p : design.getGndNet().getPIPs()) {
            gndNodes.add(p.getStartNode());
        }

        for (Node n : gndNodes) {
            SitePin sp = n.getSitePin();
            if (sp != null && !sp.isInput() && Utils.isSLICE(sp.getSite().getSiteTypeEnum())) {
                BELPin src = sp.getBELPin().getSourcePin();
                if (src.getBEL().isLUT()) {
                    SiteInst si = design.getSiteInstFromSite(sp.getSite());
                    if (si != null) {
                        si.unrouteIntraSiteNet(src, sp.getBELPin());
                    }
                }
            }
        }

        design.getGndNet().unroute();
    }

    /**
     * Adds a PROHIBIT constraint for each LUT BEL supplying GND. This is useful
     * when trying to preserve a partially implemented design that have additional
     * logic placed and routed onto it later. The Vivado placer doesn't recognize
     * the GND sources so this prevents the placer from using those BEL sites.
     * 
     * @param design The design to which the PROHIBIT constraints are added.
     */
    public static void prohibitGNDSources(Design design) {
        Set<Node> gndNodes = new HashSet<>();
        for (PIP p : design.getGndNet().getPIPs()) {
            gndNodes.add(p.getStartNode());
        }

        List<String> bels = new ArrayList<>();
        for (Node n : gndNodes) {
            SitePin sp = n.getSitePin();
            if (sp != null && !sp.isInput() && Utils.isSLICE(sp.getSite().getSiteTypeEnum())) {
                BELPin src = sp.getBELPin().getSourcePin();
                if (src.getBEL().isLUT()) {
                    bels.add(sp.getSite().getName() + "/" + src.getBELName());
                }
            }
        }
        addProhibitConstraint(design, bels);
    }

    /**
     * Checks the provided BEL's first letter to determine if it is in the top half
     * of a SLICE or bottom half.
     * 
     * @param bel The BEL of a SLICE to query
     * @return True if the BEL resides in the top half of a SLICE (E6LUT, E5LUT,
     *         EFF, EFF2, ..). Returns false if it is in the bottom half and null if
     *         it couldn't be determined.
     */
    public static Boolean isUltraScaleSliceTop(BEL bel) {
        if (bel.isLUT() || bel.isFF()) {
            char letter = bel.getName().charAt(0);
            return letter >= 'E' && letter <= 'H';
        }
        return null;
    }

    /**
     * This adds PROHIBIT constraints to the design (via .XDC) that will prohibit
     * the use of BEL sites in the same half SLICE if there are any other cells
     * placed in it. It also detects unroutable situations on flip flop inputs and
     * inserts LUT1-routethrus into the netlist. It will also add PROHIBIT
     * constraints onto flip flop sites that are unroutable. This is used for shell
     * creation when an existing placed and routed implementation is desired to be
     * preserved but to allow additional logic to be placed and routed on top of it
     * without an area (pblock) constraint.
     * 
     * @param design The design to which the constraints are added.
     */
    public static void prepareShellBlackBoxForRouting(Design design) {
        List<String> bels = new ArrayList<>();

        // Keep track of used nodes to detect unroutable situations
        Set<Node> used = new HashSet<>();
        Set<Tile> routedTiles = new HashSet<Tile>();
        for (Net net : design.getNets()) {
            for (PIP p : net.getPIPs()) {
                routedTiles.add(p.getTile());
                used.add(p.getStartNode());
                used.add(p.getEndNode());
            }
        }

        for (SiteInst si : design.getSiteInsts()) {
            if (!Utils.isSLICE(si)) continue;
            boolean bottomUsed = false;
            boolean topUsed = false;
            for (Cell c : new ArrayList<>(si.getCells())) {
                Boolean sliceHalf = isUltraScaleSliceTop(c.getBEL());
                if (sliceHalf != null) {
                    if (sliceHalf) {
                        topUsed = true;
                    } else {
                        bottomUsed = true;
                    }
                }
                if (c.getBEL().isFF()) {
                    if(c.getName().equals(Cell.LOCKED)) continue;
                    String belName = c.getBELName();
                    char letter = belName.charAt(0);
                    boolean isFF2 = belName.charAt(belName.length() - 1) == '2';
                    String sitePinName = letter + (isFF2 ? "_I" : "X");
                    Node n = si.getSite().getConnectedNode(sitePinName);
                    if (used.contains(n)) {
                        if (si.getCell(letter + "6LUT") == null && si.getCell(letter + "5LUT") == null) {
                            // Add a 'user-routethru' cell to make input path available
                            BELPin input = c.getBEL().getPin("D");
                            Net net = si.getNetFromSiteWire(input.getSiteWireName());
                            if (net == null) {
                                EDIFHierCellInst inst = c.getEDIFHierCellInst();
                                if (inst != null) {
                                    EDIFHierPortInst portInst = inst.getPortInst("D");
                                    if (portInst != null) {
                                        EDIFHierNet logNet = portInst.getHierarchicalNet();
                                        if (logNet != null) {
                                            net = design.createNet(logNet);
                                        }
                                    }
                                }
                            }
                            if (net != null) {
                                SitePinInst spi = si.getSitePinInst(sitePinName);
                                if (spi == null || (spi != null && !spi.getNet().equals(net))) {
                                    // Check for rare instance of FF driven by GND post inside SLICE
                                    if (letter == 'A' && net.isGNDNet() && isUsingSLICEGND(input, si)) {
                                        continue;
                                    }
                                    BELPin lutInput = si.getBEL(letter + "6LUT").getPin("A6");
                                    EDIFHierPortInst ffInput = c.getEDIFHierCellInst().getPortInst("D");
                                    Cell lut1 = ECOTools.createAndPlaceInlineCellOnInputPin(design, ffInput,
                                            Unisim.LUT1,
                                            si.getSite(), lutInput.getBEL(), "I0", "O");
                                    lut1.addProperty("INIT", "2'h1");
                                }
                            }
                        } else {
                            BELPin muxOutput = c.getBEL().getPin("D").getSourcePin();
                            SitePIP sitePIP = si.getUsedSitePIP(muxOutput);
                            if (sitePIP == null) {
                                System.err.println(
                                        "ERROR: Unable to insert a LUT1 routethru to route an input path for the FF "
                                                + c.getName() + " placed on " + si.getSiteName() + "/" + belName);
                            }
                        }
                    }
                }
            }


            for (BEL bel : si.getSite().getBELs()) {
                if (bel.getBELClass() == BELClass.BEL && si.getCell(bel) == null) {
                    Boolean isTop = isUltraScaleSliceTop(bel);
                    if (isTop != null) {
                        if ((isTop && topUsed) || (!isTop && bottomUsed)) {
                            bels.add(si.getSiteName() + "/" + bel.getName());
                            continue;
                        }
                    }
                    if (bel.isFF()) {
                        // check if the FF BEL output is routable, if not prohibit it from being used
                        if (isFFQOutputBlocked(si.getSite(), bel, used)) {
                            bels.add(si.getSiteName() + "/" + bel.getName());
                        }
                    }
                }
            }
        }

        // Check unused SLICEs FF outputs for unroutable situations and prohibit if
        // needed
        for (Tile tile : routedTiles) {
            Tile left = tile.getTileNeighbor(-1, 0);
            Tile right = tile.getTileNeighbor(1, 0);
            for (Tile neighbor : Arrays.asList(left, right)) {
                if (neighbor != null && Utils.isCLB(neighbor.getTileTypeEnum())) {
                    Site slice = neighbor.getSites()[0];
                    if (design.getSiteInstFromSite(slice) == null) {
                        for (BEL bel : slice.getBELs()) {
                            if (bel.isFF() && isFFQOutputBlocked(slice, bel, used)) {
                                bels.add(slice.getName() + "/" + bel.getName());
                            }
                        }
                    }
                }
            }
        }

        addProhibitConstraint(design, bels);
    }

    private static boolean isUsingSLICEGND(BELPin input, SiteInst si) {
        BEL bel = input != null ? input.getSourcePin().getBEL() : null;
        SitePIP usedSitePIP = bel == null ? null : si.getUsedSitePIP(bel.getName());
        return usedSitePIP != null && usedSitePIP.getInputPinName().equals("F7F8");
    }

    private static boolean isFFQOutputBlocked(Site site, BEL bel, Set<Node> used) {
        String sitePinName = bel.getPin("Q").getConnectedSitePinName();
        Node n = site.getConnectedNode(sitePinName);
        boolean blocked = true;
        for (Node n2 : n.getAllDownhillNodes()) {
            if (!used.contains(n2)) {
                blocked = false;
                break;
            }
        }
        return blocked;
    }

    /**
     * Adds a PROHIBIT constraint to the specified BEL Locations (ex:
     * "SLICE_X10Y10/AFF")
     * 
     * @param design       The design to which the constraint should be added
     * @param belLocations A list of BEL locations using the syntax
     *                     {@literal '<SITE-NAME>/<BEL-NAME>'}.
     */
    public static void addProhibitConstraint(Design design, List<String> belLocations) {
        for (String bel : belLocations) {
            design.addXDCConstraint(ConstraintGroup.LATE,
                    "set_property PROHIBIT true [get_bels { " + bel + "} ]");

        }
    }

    /**
     * Update the SitePinInst.isRouted() value of all pins on the given
     * Net. A sink pin will be marked as being routed if it is reachable from the
     * Net's source pins (or in the case of static nets, also from nodes
     * tied to GND or VCC) when following the Net's PIPs.
     * A source pin will be marked as being routed if it drives at least one PIP.
     * @param net Net on which pins are to be updated.
     */
    public static void updatePinsIsRouted(Net net) {
        for (SitePinInst spi : net.getPins()) {
            spi.setRouted(false);
        }
        if (!net.hasPIPs()) {
            return;
        }

        Map<Node, SitePinInst> node2spi = new HashMap<>();
        for (SitePinInst spi : net.getPins()) {
            Node node = spi.getConnectedNode();
            node2spi.put(node, spi);
        }

        Queue<NetTools.NodeTree> queue = new ArrayDeque<>();
        for (NetTools.NodeTree node : NetTools.getNodeTrees(net)) {
            if (node.fanouts.isEmpty()) {
                // Skip source pins with no fanout
                continue;
            }
            queue.add(node);
        }
        while (!queue.isEmpty()) {
            NetTools.NodeTree node = queue.poll();
            SitePinInst spi = node2spi.get(node);
            if (spi != null) {
                spi.setRouted(true);
            }
            queue.addAll(node.fanouts);
        }
    }

    /**
     * Update the SitePinInst.isRouted() value of all sink pins in the given
     * Design. See {@link #updatePinsIsRouted(Net)}.
     * @param design Design in which pins are to be updated.
     */
    public static void updatePinsIsRouted(Design design) {
        for (Net net : design.getNets()) {
            updatePinsIsRouted(net);
        }
    }

    /**
     * Removes all the existing encrypted cell files from a design and replaces them
     * with the provided list and black boxes those cells. The provided files
     * should be named after the cell type. This is useful in the scenarios where a
     * design has many thousand of individual encrypted cell files that are time
     * consuming to load. By providing a higher level of hierarchy cell definition,
     * encompassing all existing encrypted cells, the number of individual 
     * files to be loaded by Vivado can be reduced.
     * 
     * @param design   The design to modify.
     * @param netlists The list of encrypted cell files (*.edn, *.edf, or *.dcp)
     *                 that should be used instead.
     */
    public static void replaceEncryptedCells(Design design, List<Path> netlists) {
        EDIFNetlist n = design.getNetlist();
        for (Path p : netlists) {
            String fileName = p.getFileName().toString();
            String cellType = fileName.substring(0, fileName.lastIndexOf('.'));
            EDIFCell cell = n.getCell(cellType);
            cell.makePrimitive();
        }
        n.removeUnusedCellsFromAllWorkLibraries();
        n.setEncryptedCells(netlists.stream().map(Object::toString).collect(Collectors.toList()));
    }
}<|MERGE_RESOLUTION|>--- conflicted
+++ resolved
@@ -2300,11 +2300,6 @@
                             bel.isSliceFFClkMod() ||
                             bel.getName().endsWith("_IMR")) {
                         Cell possibleRouteThru = inst.getCell(bel);
-<<<<<<< HEAD
-                        if (possibleRouteThru != null && possibleRouteThru.isRoutethru()) {
-                            BELPin routeThru = possibleRouteThru.getFirstPhysicalPinMapping().getFirst();
-                            queue.add(routeThru);
-=======
                         if (possibleRouteThru == null) {
                             BELPin clkBelPin = bel.isSliceFFClkMod() ? bel.getPin("CLK") : null;
                             if (clkBelPin != null && inst.getNetFromSiteWire(clkBelPin.getSiteWireName()) == net) {
@@ -2312,10 +2307,9 @@
                             }
                         } else {
                             if (possibleRouteThru.isRoutethru()) {
-                                String routeThru = possibleRouteThru.getPinMappingsP2L().keySet().iterator().next();
-                                queue.add(bel.getPin(routeThru));
+                                BELPin routeThru = possibleRouteThru.getFirstPhysicalPinMapping().getFirst();
+                                queue.add(routeThru);
                             }
->>>>>>> 0e13fbe7
                         }
                     }
                 }
