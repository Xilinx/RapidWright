/* 
 * Copyright (c) 2017 Xilinx, Inc. 
 * All rights reserved.
 *
 * Author: Chris Lavin, Xilinx Research Labs.
 *  
 * This file is part of RapidWright. 
 * 
 * Licensed under the Apache License, Version 2.0 (the "License");
 * you may not use this file except in compliance with the License.
 * You may obtain a copy of the License at
 * 
 *     http://www.apache.org/licenses/LICENSE-2.0
 * 
 * Unless required by applicable law or agreed to in writing, software
 * distributed under the License is distributed on an "AS IS" BASIS,
 * WITHOUT WARRANTIES OR CONDITIONS OF ANY KIND, either express or implied.
 * See the License for the specific language governing permissions and
 * limitations under the License.
 * 
 */

package com.xilinx.rapidwright.design;

import java.io.BufferedWriter;
import java.io.FileOutputStream;
import java.io.FileWriter;
import java.io.IOException;
import java.io.PrintStream;
import java.math.BigInteger;
import java.nio.file.Files;
import java.nio.file.Path;
import java.nio.file.Paths;
import java.util.ArrayList;
import java.util.Arrays;
import java.util.Collection;
import java.util.Collections;
import java.util.Comparator;
import java.util.HashMap;
import java.util.HashSet;
import java.util.LinkedList;
import java.util.List;
import java.util.Map;
import java.util.Map.Entry;
import java.util.Objects;
import java.util.PriorityQueue;
import java.util.Queue;
import java.util.Set;
import java.util.stream.Collectors;

import com.xilinx.rapidwright.design.blocks.UtilizationType;
import com.xilinx.rapidwright.device.BEL;
import com.xilinx.rapidwright.device.BELClass;
import com.xilinx.rapidwright.device.BELPin;
import com.xilinx.rapidwright.device.Node;
import com.xilinx.rapidwright.device.PIP;
import com.xilinx.rapidwright.device.Series;
import com.xilinx.rapidwright.device.Site;
import com.xilinx.rapidwright.device.SitePIP;
import com.xilinx.rapidwright.device.SitePin;
import com.xilinx.rapidwright.device.SiteTypeEnum;
import com.xilinx.rapidwright.device.Tile;
import com.xilinx.rapidwright.device.Wire;
import com.xilinx.rapidwright.edif.EDIFCell;
import com.xilinx.rapidwright.edif.EDIFCellInst;
import com.xilinx.rapidwright.edif.EDIFHierCellInst;
import com.xilinx.rapidwright.edif.EDIFHierNet;
import com.xilinx.rapidwright.edif.EDIFHierPortInst;
import com.xilinx.rapidwright.edif.EDIFLibrary;
import com.xilinx.rapidwright.edif.EDIFNet;
import com.xilinx.rapidwright.edif.EDIFNetlist;
import com.xilinx.rapidwright.edif.EDIFPort;
import com.xilinx.rapidwright.edif.EDIFPortInst;
import com.xilinx.rapidwright.edif.EDIFPropertyValue;
import com.xilinx.rapidwright.edif.EDIFTools;
import com.xilinx.rapidwright.placer.blockplacer.BlockPlacer2Impls;
import com.xilinx.rapidwright.placer.blockplacer.ImplsInstancePort;
import com.xilinx.rapidwright.placer.blockplacer.ImplsPath;
import com.xilinx.rapidwright.router.RouteNode;
import com.xilinx.rapidwright.tests.CodePerfTracker;
import com.xilinx.rapidwright.util.FileTools;
import com.xilinx.rapidwright.util.Installer;
import com.xilinx.rapidwright.util.Job;
import com.xilinx.rapidwright.util.JobQueue;
import com.xilinx.rapidwright.util.LocalJob;
import com.xilinx.rapidwright.util.MessageGenerator;
import com.xilinx.rapidwright.util.Pair;
import com.xilinx.rapidwright.util.StringTools;
import com.xilinx.rapidwright.util.Utils;

/**
 * A collection of methods to operate on {@link Design} objects.
 * 
 * Created on: Dec 7, 2015
 */
public class DesignTools {

	private static int uniqueBlackBoxCount = 0;

	/**
	 * Tries to identify the clock pin source for the given user signal output by
	 * tracing back to a FF within a SLICE.  TODO - This method is not very robust.
	 * @param netSource The site pin output from which to start the clock search
	 * @return The source clock pin for the clock net or null if unable to determine one.
	 */
	public static SitePinInst identifyClockSource(SitePinInst netSource){
		if(!netSource.isOutPin()) return null;
		BELPin p = netSource.getBELPin();
		if(p == null) return null;
		BELPin src = p.getSiteConns().get(0);
		if(src.getBELName().contains("FF")){
			BELPin clk = src.getBEL().getPin("CLK");
			Net n = netSource.getSiteInst().getNetFromSiteWire(clk.getSiteWireName());
			if(n == null) return null;
			return n.getSource();
		}
		return null;
	}

	public static Net getClockDomain(Design d, String edifNet){
		// TODO - WIP
		String tokens[] = edifNet.split("/");
		EDIFCellInst curr = d.getNetlist().getTopCellInst();
		for(int i=0; i < tokens.length; i++){
			if(i == tokens.length-1){
				for(EDIFPortInst port : curr.getPortInsts()){
					System.out.println(port.getPort().getName());
					if(port.getNet().getName().equals(tokens[i])){
						
					}
				}
			}else{
				curr = curr.getCellType().getCellInst(tokens[i]);
			}
			
		}
		
		return null;
	}
	
	/**
	 * Tries to determine the driving cell within the site from the output site pin.
	 * @param netSource The output site pin from which to start searching
	 * @return The corresponding driving cell, or null if none could be found.
	 */
	public static Cell getDrivingCell(SitePinInst netSource){
		BELPin src = getDrivingBELPin(netSource);
		Cell c = netSource.getSiteInst().getCell(src.getBELName());
		return c;
	}
	
	/**
	 * Gets the originating driving element pin that corresponds to the given site pin. 
	 * @param netSource The source pin 
	 * @return The corresponding element pin or null if none could be found.
	 */
	public static BELPin getDrivingBELPin(SitePinInst netSource){
		if(!netSource.isOutPin()) return null;
		return getDrivingBELPin(netSource.getBELPin());
	}

	/**
	 * Gets the driving element pin of either a site port output or an element input pin.
	 * @param elementPin The element pin of interest.  Cannot be a element output pin. 
	 * @return The source element pin within the site for the given element pin.
	 */
	public static BELPin getDrivingBELPin(BELPin elementPin){
		if(elementPin == null) return null;
		if(elementPin.isOutput() && elementPin.getBEL().getBELClass() != BELClass.PORT) return null;
		return elementPin.getSiteConns().get(0);
	}
	
	/**
	 * Gets the driven element pins of either a site port input or an element output pin.
	 * @param elementPin The element pin of interest. Cannot be an element input pin.
	 * @return A list of sink element pins within the site for the given element pin.
	 */
	public static ArrayList<BELPin> getDrivenBELPins(BELPin elementPin){
		if(elementPin == null) return null;
		if(elementPin.isInput() && elementPin.getBEL().getBELClass() == BELClass.PORT) return null;
		return elementPin.getSiteConns();
	}
	
	/**
	 * Uses SitePIP information in the site instance to determine the driving input of the RBEL element
	 * output pin.  There should only be one input that can affect the output and this method
	 * returns that input pin.
	 * @param outputPin The output pin on the RBEL element of interest.
	 * @param inst The corresponding site instance where the pin resides.
	 * @return The driving input element pin on the RBEL, or null if none could be found.
	 */
	public static BELPin getCorrespondingRBELInputPin(BELPin outputPin, SiteInst inst){
		BEL element = outputPin.getBEL();
		if(element.getHighestInputIndex() == 0){
			return element.getPin(0);
		}
		SitePIP pip = inst.getUsedSitePIP(outputPin);
		if(pip == null) return null;
		return pip.getInputPin();
	}
	
	/**
	 * Returns the element's output pin corresponding that is being driven by the provided input pin.
	 * @param inputPin The input pin of interest
	 * @param inst The site instance corresponding to the element of interest
	 * @return The element's output pin that is driven by the provided input pin.
	 */
	public static BELPin getCorrespondingRBELOutputPin(BELPin inputPin, SiteInst inst){
		int idx = inputPin.getBEL().getHighestInputIndex() + 1;
		if(inputPin.getBEL().getPins().length > idx + 1){
			throw new RuntimeException("ERROR: False assumption, this routing BEL has more than one output: " +
					inputPin.getBELName());
		}
		return inputPin.getBEL().getPin(idx);
	}
	
	/*
	 * TODO - Work in progress
	 */
	public static ArrayList<BELPin> getCorrespondingBELInputPins(BELPin outputPin, SiteInst inst){
		ArrayList<BELPin> inputs = new ArrayList<BELPin>();
		BEL element = outputPin.getBEL();
		// Check if element only has one input
		if(element.getHighestInputIndex() == 0){
			inputs.add(element.getPin(0));
			return inputs;
		}
		
		Cell cell = inst.getCell(element.getName());
		/*if(!element.getName().equals("BUFCE")){
			for(Entry<String,Property> entry : cell.getEdifCellInst().getPropertyList().entrySet()){
				System.out.println(entry.getKey() + ": " + entry.getValue().getName());
			}// TODO			
		}*/
		switch(element.getName()){
			case "BUFCE":{
				inputs.add(element.getPin("I"));
				break;
			}
			
			case "A5LUT":
			case "B5LUT":
			case "C5LUT":
			case "D5LUT":
			case "E5LUT":
			case "F5LUT":
			case "G5LUT":
			case "H5LUT":
			case "A6LUT":
			case "B6LUT":
			case "C6LUT":
			case "D6LUT":
			case "E6LUT":
			case "F6LUT":
			case "G6LUT":
			case "H6LUT":
			case "CARRY8":{				
				for(int i=0; i <= element.getHighestInputIndex(); i++){
					BELPin pin = element.getPin(i);
					String siteWireName = pin.getSiteWireName();
					Net net = inst.getNetFromSiteWire(siteWireName);
					if(net == null) continue;
					if(net.isStaticNet()) continue;
					if(!cell.getPinMappingsP2L().containsKey(pin.getName())) continue;
					inputs.add(pin);
				}
				break;
			}
			default:{
				throw new RuntimeException("ERROR: Problem tracing through " + element.getName() + " in " + inst.getName());
			}
				
		}
		
		
		return inputs;
	}
	
	/**
	 * TODO - Work in progress
	 * @param inputPin
	 * @param inst
	 * @return
	 */
	public static ArrayList<BELPin> getCorrespondingBELOutputPins(BELPin inputPin, SiteInst inst){
		ArrayList<BELPin> outputs = new ArrayList<BELPin>();
		BEL element = inputPin.getBEL();
		
		Cell cell = inst.getCell(element.getName());
		if(cell == null){
			return outputs;
		}
		for(int i=element.getHighestInputIndex()+1; i < element.getPins().length; i++){
			BELPin pin = element.getPin(i);
			String siteWireName = pin.getSiteWireName();
			Net net = inst.getNetFromSiteWire(siteWireName);
			if(net == null) continue;
			if(net.isStaticNet()) continue;
			if(net.getName().equals(Net.USED_NET)) continue;
			if(!cell.getPinMappingsP2L().containsKey(pin.getName())) continue;
			outputs.add(pin);
		}
		
		return outputs;
	}
	
	private static HashSet<String> stopElements;
	private static HashSet<String> lutElements;
	private static HashSet<String> regElements;
	static {
		stopElements = new HashSet<String>();
		// CONFIG
		stopElements.add("BSCAN1");
		stopElements.add("BSCAN2");
		stopElements.add("BSCAN3");
		stopElements.add("BSCAN4");
		stopElements.add("DCIRESET");
		stopElements.add("DNAPORT");
		stopElements.add("EFUSE_USR");
		stopElements.add("FRAME_ECC");
		stopElements.add("ICAP_BOT");
		stopElements.add("ICAP_TOP");
		stopElements.add("MASTER_JTAG");
		stopElements.add("STARTUP");
		stopElements.add("USR_ACCESS");
		
		// BRAM
		stopElements.add("RAMBFIFO36E2");
		
		// IOB
		stopElements.add("IBUFCTRL");
		stopElements.add("INBUF");
		stopElements.add("OUTBUF");
		stopElements.add("PADOUT");
		
		// MMCM
		stopElements.add("MMCME3_ADV");
		
		// DSP
		stopElements.add("DSP_PREADD_DATA");
		stopElements.add("DSP_A_B_DATA");
		stopElements.add("DSP_C_DATA");
		stopElements.add("DSP_OUTPUT");
		
		lutElements = new HashSet<String>();
		regElements = new HashSet<String>();

		for(String letter : Arrays.asList("A", "B", "C", "D", "E", "F", "G", "H")){
			regElements.add(letter +"FF");
			regElements.add(letter +"FF2");
			for(String size : Arrays.asList("5", "6")){
				lutElements.add(letter + size + "LUT");
			}
		}		
	}
	
	public static boolean isBELALut(String elementName){
		return lutElements.contains(elementName);
	}
	
	public static boolean isBELAReg(String elementName){
		return regElements.contains(elementName);
	}
	
	public static boolean isPinStateBEL(BELPin pin){
		BEL element = pin.getBEL();
		if(stopElements.contains(element.getName())) return true;
		
		// TODO - This only finds flops that exist in SLICEs. Need IOs/BRAM/DSP/etc
		return element.getName().contains("FF");
	}
	
	public static int invertBit(int i, int col){
		long tmpRow = (long)i;
		long tmpCol = 1 << col;
		tmpRow = tmpRow ^ tmpCol;
		return (int)tmpRow;
	}
	
	public static long getCurrVal(long lutValue, int i){
		long out = 0;
		long tmpVal = 1 << i;
		out = lutValue & tmpVal;
		return out;
	}
	
	public static long moveValToNewRow(long lutValue, int i, int newRow){
		long out = 0;
		int moveIndex = Math.abs(i-newRow);
		if (i > newRow){
			out = lutValue >> moveIndex;
		}else {
			out = lutValue << moveIndex;
		}
		return out;
	}
	
	public static int getInvertCol(String logicalPinName){
		int result = -1;
		switch (logicalPinName) {
			case "0" : result = 0;
			case "1" : result = 1;
			case "2" : result = 2;
			case "3" : result = 3;
			case "4" : result = 4;
			case "5" : result = 5;
		}
		return result;
	}
	
	public static String invertLutInput (Cell lut, String physicalPinName){
		String lutValue = lut.getEDIFCellInst().getProperty("INIT").getValue();
		//String lutValue = "4'hE";
		String numLutRowsStr = lutValue.substring(0, lutValue.indexOf("'"));
		String hexValueStr = lutValue.substring(lutValue.indexOf("h")+1, lutValue.length());
		//long oldVal = Long.parseLong(hexValueStr);
		long oldVal = new BigInteger(hexValueStr, 16).longValue();
		int numLutRows = Integer.parseInt(numLutRowsStr);
		int numInput = (int)(Math.log(numLutRows)/Math.log(2));
		String logicalPinName = lut.getPinMappingsP2L().get(physicalPinName);
		int invertCol = getInvertCol(logicalPinName.substring(logicalPinName.length()-1));
		if (invertCol == -1){
			System.err.println("Inverted Column is -1 is Function DesignTools.invertLutInput");
		}
		long outHex = 0;
		
		for (int i = 0; i < 1<<numInput; i++){
			int newRow = invertBit(i, invertCol);
			System.out.println("old_Row = " + i + " new_Row = " + newRow);
			long currVal = getCurrVal(oldVal, i);
			currVal = moveValToNewRow(currVal, i, newRow);
			outHex |= currVal;
		}
		String hexOutput = numLutRowsStr + "'h";
		hexOutput = hexOutput + Long.toHexString(outHex);
		System.out.println("output INIT = "+ hexOutput);
		//System.out.println("output = " + outHex);
		return hexOutput;
	}
	
	/**
	 * Determines if all the pins connected to this net connect to only LUTs
	 * @return True if all pins connect only to LUTs, false otherwise.
	 */
	public static boolean areAllPinsConnectedToALUT(Net n){
		for(SitePinInst p : n.getPins()){
			Set<Cell> connectedCells = getConnectedCells(p);
			if(connectedCells == null || connectedCells.size() == 0) return false;
			for(Cell lut : connectedCells){
				if(!lut.getType().contains("LUT")){
					return false;
				}
			}
		}
		return true;
	}
	
	public static void optimizeLUT1Inverters(Design design){
		ArrayList<Cell> lut1Cells = new ArrayList<Cell>();
		for(Cell c : design.getCells()){
			if(c.getType().equals("LUT1")){
				lut1Cells.add(c);
			}
		}
		
		for(Cell c : lut1Cells){
			
			// 1. Determine if this LUT can be merged into its source or sink
			String lutInputSiteWire = c.getSiteWireNameFromLogicalPin("I0");
			Net inputNet = c.getSiteInst().getNetFromSiteWire(lutInputSiteWire);
			String lutOutputSiteWire = c.getSiteWireNameFromLogicalPin("O");
			Net outputNet = c.getSiteInst().getNetFromSiteWire(lutOutputSiteWire);

			if(inputNet == null || outputNet == null || inputNet.getPins().size() == 0 || outputNet.getPins().size() == 0) continue;
			
			SitePinInst lut1InputPin = null;
			for(SitePinInst p : inputNet.getPins()){
				if(p.isOutPin()) continue;
				if(p.getName().equals(lutInputSiteWire)){
					lut1InputPin = p;
					break;
				}
			}
			//invertLutInput(c, lutInputSiteWire);
			boolean pushInverterForward = true;
			if(areAllPinsConnectedToALUT(outputNet)){
				pushInverterForward = true;
			}else if(areAllPinsConnectedToALUT(inputNet)){
				// We can push the inverter backwards
				// TODO - I don't think this will happen for now.
				pushInverterForward = false;
			}else{
				// We can't do it
				continue;
			}			
			
			// 2. Modify LUT equation of neighboring LUT TODO TODO TODO
			if(pushInverterForward){
				
			}else{
				
			}

			// 3. Remove LUT1 from logical netlist
			EDIFPortInst toRemove = null;
			for(EDIFPortInst portInst : inputNet.getLogicalNet().getPortInsts()){
				if(portInst.getCellInst().equals(c.getEDIFCellInst())){
					toRemove = portInst;
					break;
				}
			}
			if(toRemove != null) inputNet.getLogicalNet().removePortInst(toRemove);
			for(EDIFPortInst portInst : outputNet.getLogicalNet().getPortInsts()){
				if(portInst.getCellInst() != null && portInst.getCellInst().equals(c.getEDIFCellInst())) continue;
				inputNet.getLogicalNet().addPortInst(portInst);
			}
			outputNet.getLogicalNet().getParentCell().removeNet(outputNet.getLogicalNet());
			c.getEDIFCellInst().getParentCell().removeCellInst(c.getEDIFCellInst());
			
			// 4. Remove the LUT1, reconnect nets
			design.removeCell(c);
			inputNet.removePin(lut1InputPin);
			outputNet.removeSource();
			design.movePinsToNewNetDeleteOldNet(outputNet, inputNet, false);
			
			// 5. Detach module instance if it exists
			c.getSiteInst().detachFromModule();
		}
			
		
	}

	/**
	 * Creates a new pin on a site connected to the cell pin and also adds it to the 
	 * provided net. Updates both logical and physical netlist representations. Note: If the 
	 * site pin being added is an output it will displace any existing output source on
	 *  the given net.
	 * @param cell The placed source or sink BEL instance from which to trace to a site pin.  
	 * Must have a direct connection to a site pin. 
	 * @param cellPinName Name of the logical pin name on the cell.
	 * @param net The net to add the pin to.
	 * @return The newly created pin that has been added to net
	 */
	public static SitePinInst createPinAndAddToNet(Cell cell, String cellPinName, Net net){
		// Cell must be placed
		if(cell.getSiteInst() == null || cell.getSiteInst().isPlaced() == null) {
			throw new RuntimeException("ERROR: Cannot create pin for cell " + cell.getName() + " that is unplaced.");
		}
		// Get the cell pin
		BELPin cellPin = cell.getBEL().getPin(cell.getPhysicalPinMapping(cellPinName));
		if(cellPin == null){
			throw new RuntimeException("ERROR: Couldn't find " + cellPinName + " on element " + cell.getBELName() + ".");
		}
		// Get the connected site pin from cell pin 
		String sitePinName = cellPin.getConnectedSitePinName();
		if(sitePinName == null){
			sitePinName = cell.getCorrespondingSitePinName(cellPinName);
		}
		if(sitePinName == null){
			throw new RuntimeException("ERROR: Couldn't find corresponding site pin for element pin " + cellPin + ".");
		}
		if(!cell.getSiteInst().getSite().hasPin(sitePinName)){
			throw new RuntimeException("ERROR: Site pin mismatch.");
		}
		// Create the pin
		SitePinInst sitePin = new SitePinInst(cellPin.isOutput(), sitePinName, cell.getSiteInst());
		if(sitePin.isOutPin()){
			SitePinInst oldSource = net.replaceSource(sitePin);
			if(oldSource != null)
				oldSource.detachSiteInst();
		}else{
			net.addPin(sitePin);			
		}
		
		EDIFNetlist e = cell.getSiteInst().getDesign().getNetlist();
		EDIFNet logicalNet = net.getLogicalNet() == null ? e.getTopCell().getNet(net.getName()) : net.getLogicalNet();
		if(logicalNet == null){
			throw new RuntimeException("ERROR: Unable to determine logical net for physical net: " + net.getName());
		}
		
		// Remove logical sources
		if(sitePin.isOutPin()){
			boolean includeTopPorts = true;
			Collection<EDIFPortInst> sources = logicalNet.getSourcePortInsts(includeTopPorts);
			for(EDIFPortInst epr : sources){
				logicalNet.removePortInst(epr);
			}
		}
		
		if(cell.getEDIFCellInst() == null){
			throw new RuntimeException("ERROR: Couldn't identify logical cell from cell " + cell.getName());
		}
		EDIFCellInst eCellInst = cell.getEDIFCellInst();
		EDIFPort ePort = eCellInst.getPort(cellPinName);
		
		EDIFPortInst newPortInst = new EDIFPortInst(ePort, logicalNet, eCellInst);
		logicalNet.addPortInst(newPortInst);
		
		return sitePin;
	}
	
	public static HashMap<UtilizationType,Integer> calculateUtilization(Design d){
		HashMap<UtilizationType,Integer> map = new HashMap<UtilizationType,Integer>();
		
		for(UtilizationType ut : UtilizationType.values()){
			map.put(ut, 0);
		}
		
		for(SiteInst si : d.getSiteInsts()){
			SiteTypeEnum s = si.getSite().getSiteTypeEnum();
			if(Utils.isSLICE(si)){
				incrementUtilType(map, UtilizationType.CLBS);
				if(s == SiteTypeEnum.SLICEL){
					incrementUtilType(map, UtilizationType.CLBLS);
				}else if(s == SiteTypeEnum.SLICEM){
					incrementUtilType(map, UtilizationType.CLBMS);
				}
			} else if(Utils.isDSP(si)){
				incrementUtilType(map, UtilizationType.DSPS);
			} else if(Utils.isBRAM(si)){
				if(s == SiteTypeEnum.RAMBFIFO36){
					incrementUtilType(map, UtilizationType.RAMB36S_FIFOS);
				}else if(s == SiteTypeEnum.RAMB181 || s == SiteTypeEnum.RAMBFIFO18){
					incrementUtilType(map, UtilizationType.RAMB18S);
				}
			} else if(Utils.isURAM(si)){
				incrementUtilType(map, UtilizationType.URAMS);
			}
			for(Cell c : si.getCells()){
				/*
				CLB_LUTS("CLB LUTs"),
				LUTS_AS_LOGIC("LUTs as Logic"),
				LUTS_AS_MEMORY("LUTs as Memory"),
				CLB_REGS("CLB Regs"),
				REGS_AS_FFS("Regs as FF"),
				REGS_AS_LATCHES("Regs as Latch"),
				CARRY8S("CARRY8s"),
				F7_MUXES("F7 Muxes"),
				F8_MUXES("F8 Muxes"),
				F9_MUXES("F9 Muxes"),
				CLBS("CLBs"),
				CLBLS("CLBLs"),
				CLBMS("CLBMs"),
				LUT_FF_PAIRS("Lut/FF Pairs"),
				RAMB36S_FIFOS("RAMB36s/FIFOs"),
				RAMB18S("RAMB18s"),
				DSPS("DSPs");
				*/
 
				if(isBELAReg(c.getBELName())){
					incrementUtilType(map, UtilizationType.CLB_REGS);
					incrementUtilType(map, UtilizationType.REGS_AS_FFS);
				} else if(c.getBELName().contains("CARRY")){
					incrementUtilType(map, UtilizationType.CARRY8S);
				}
				
			}
			for(String letter : Arrays.asList("A", "B", "C", "D", "E", "F", "G", "H")){
				Cell c5 = si.getCell(letter +"5LUT");
				Cell c6 = si.getCell(letter +"6LUT");
				if(c5 != null || c6 != null){
					incrementUtilType(map, UtilizationType.CLB_LUTS);
					
					if(isCellLutMemory(c5) || isCellLutMemory(c6)){
						incrementUtilType(map, UtilizationType.LUTS_AS_MEMORY);
					}else {
						incrementUtilType(map, UtilizationType.LUTS_AS_LOGIC);
					}
				}
			}		
		}
		
		
		
		return map;
	}
	
	private static boolean isCellLutMemory(Cell c){
		if (c == null) return false;
		if (c.getType().contains("SRL") || c.getType().contains("RAM")) return true;
		return false;
	}
	
	private static void incrementUtilType(HashMap<UtilizationType,Integer> map, UtilizationType ut){
		Integer val = map.get(ut);
		val++;
		map.put(ut, val);
	}
	
	/**
	 * Creates a verilog wrapper file for this design by examining the 
	 * top level netlist.
	 * @param fileName Name of the desired verilog file.
	 */
	public static void writeVerilogStub(Design design, String fileName){
		FileOutputStream fos = null;
		try {
			fos = new FileOutputStream(fileName);
			RTLStubGenerator.createVerilogStub(design, fos);
			fos.close();
		} catch (IOException e) {
			MessageGenerator.briefError("ERROR: Failed to write verilog stub " + fileName);
			e.printStackTrace();
		} 	
	}
	
	/**
	 * Creates two CSV files based on this design, one for instances and one 
	 * for nets.
	 * @param fileName
	 */
	public static void toCSV(String fileName, Design design){
		String nl = System.getProperty("line.separator");
		try {
			BufferedWriter bw = new BufferedWriter(new FileWriter(fileName + ".instances.csv"));
			bw.write("\"Name\",\"Type\",\"Site\",\"Tile\",\"#Pins\"" + nl);
			
			for(SiteInst i : design.getSiteInsts()){
				bw.write("\"" + i.getName() + "\",\"" + 
								i.getSiteTypeEnum() + "\",\"" + 
								i.getSiteName() + "\",\"" + 
								i.getTile()+ "\",\"" +
								i.getSitePinInstMap().size()+ "\"" + nl);
			}
			bw.close();
		} catch (IOException e) {
			e.printStackTrace();
		}

		try {
			BufferedWriter bw = new BufferedWriter(new FileWriter(fileName + ".nets.csv"));
			bw.write("\"Name\",\"Type\",\"Fanout\"" + nl);
			
			for(Net n : design.getNets()){
				bw.write("\"" + n.getName() + "\",\"" + 
								n.getType() + "\",\"" + 
								n.getFanOut()+ "\"" + nl);
			}
			bw.close();
		} catch (IOException e) {
			e.printStackTrace();
		}
	}
	
	/**
	 * Demonstrates a rudimentary path expansion for finding a routing path in the 
	 * interconnect.
	 * @param start Desired start node
	 * @param end Desired end node
	 * @return A list of PIPs that configure a path from start to end nodes, or null if a path could not be found.
	 */
	public static List<PIP> findRoutingPath(Node start, Node end){
		return findRoutingPath(new RouteNode(start), new RouteNode(end));
	}
	
	/**
	 * Demonstrates a rudimentary path expansion for finding a routing path in the 
	 * interconnect.
	 * @param start Desired start node
	 * @param end Desired end node
	 * @return A list of PIPs that configure a path from start to end nodes, or null if a path could not be found.
	 */
	public static List<PIP> findRoutingPath(RouteNode start, RouteNode end){
		PriorityQueue<RouteNode> q = new PriorityQueue<RouteNode>(16, new Comparator<RouteNode>() {
			public int compare(RouteNode i, RouteNode j) {return i.getCost() - j.getCost();}});
		q.add(start);
		HashSet<Wire> visited = new HashSet<>();
		visited.add(new Wire(start.getTile(), start.getWire()));
		
		while(!q.isEmpty()){
			RouteNode curr = q.remove();
			if(curr.equals(end)){
				return curr.getPIPsBackToSource();
			}
			if(visited.size() > 100000) return null;
			for(Wire w : curr.getConnections()){
				if(visited.contains(w)) continue;
				visited.add(w);
				RouteNode rn = new RouteNode(w,curr);
				rn.setCost((rn.getManhattanDistance(end) << 1) + rn.getLevel());
				q.add(rn);
			}
		}
		return null;
	}
	
	/**
	 * Examines a site wire in a populated site inst for all the connected BELPins for
	 * cells occupying those BELs.  It attempts to lookup the net attached to the cell pin
	 * in order to find the hierarchical parent net name of the net and returns its name.
	 * @param inst The site instance where the site wire in question resides.
	 * @param siteWire The site wire index in the site where the site inst resides.
	 * @return The hierarchical parent net name using the site wire or null if none could be found.
	 */
	public static String resolveNetNameFromSiteWire(SiteInst inst, int siteWire){
		String parentNetName = null;
		Map<String,String> parentNetMap = inst.getDesign().getNetlist().getParentNetMapNames();
		BELPin[] pins = inst.getSite().getBELPins(siteWire);
		for(BELPin pin : pins){
			if(pin.isSitePort()) continue;
			Cell c = inst.getCell(pin.getBELName());
			if(c == null || c.getEDIFCellInst() == null) {
				Net currNet = inst.getNetFromSiteWire(pin.getSiteWireName());
				if(currNet == null) {
					continue;
				} else {
					return parentNetMap.get(currNet.getName());
				}
			} 
			String logPinName = c.getLogicalPinMapping(pin.getName());
			EDIFPortInst portInst = c.getEDIFCellInst().getPortInst(logPinName);
			if(portInst == null) continue;
			EDIFNet net =  portInst.getNet();
			String netName = c.getParentHierarchicalInstName() + EDIFTools.EDIF_HIER_SEP + net.getName(); 
			parentNetName = parentNetMap.get(netName);
		}
		return parentNetName;
	}

	private static String createInformativeCellInterfaceMismatchMessage(String hierCellInstName, 
	                                                EDIFCell target, EDIFCell src) {
	    Map<String, EDIFPort> cellPorts = new HashMap<>(target.getPortMap());
        StringBuilder sb = new StringBuilder();
        for(EDIFPort p : src.getPorts()) {
            EDIFPort otherPort = cellPorts.remove(p.getBusName());
            if(otherPort == null) {
                otherPort = cellPorts.remove(p.getName());
                if(otherPort == null) {
                    sb.append("\n  port " + p.getName() + " doesn't exist on " + src);
                }
            }
            
            if(!Objects.equals(p.getWidth(), p.getWidth()) || 
               !Objects.equals(p.getDirection(), p.getDirection())) {
                sb.append("\n  port " + p.getName() + " mismatch in direction/width");
            }
        }
        for(String portName : cellPorts.keySet()) {
            sb.append("\n  port " + portName + " is missing on " + src);
        }
        
        return "\nERROR: The destination instance " + hierCellInstName + 
                " has a different port signature than " + src.getName() + ":" + sb.toString();
	}
	
	/**
	 * NOTE: This method is not fully tested.  
	 * Populates a black box in a netlist with the provided design. This method
	 * most closely resembles the Vivado command {@code read_checkpoint -cell <cell name> <DCP Name>} 
	 * @param design The top level design
	 * @param hierarchicalCellName Name of the black box in the design netlist.
	 * @param cell The 'guts' to be inserted into the black box
	 */
	public static void populateBlackBox(Design design, String hierarchicalCellName, Design cell){
		EDIFNetlist netlist = design.getNetlist();
		
		// Populate Logical Netlist into cell
		EDIFCellInst inst = netlist.getCellInstFromHierName(hierarchicalCellName);
		if(!inst.isBlackBox()) {
			System.err.println("ERROR: The cell instance " + hierarchicalCellName + " is not a black box.");
			return;
		}
		if(!inst.getCellType().hasCompatibleInterface(cell.getTopEDIFCell())) {
		    throw new RuntimeException(createInformativeCellInterfaceMismatchMessage(
		            hierarchicalCellName, inst.getCellType(), cell.getTopEDIFCell()));
		}
		
		inst.getCellType().getLibrary().removeCell(inst.getCellType());
		netlist.migrateCellAndSubCells(cell.getTopEDIFCell(), true);
		inst.setCellType(cell.getTopEDIFCell());
		netlist.removeUnusedCellsFromAllWorkLibraries();
		
		// Add placement information
		// We need to prefix all cell and net names with the hierarchicalCellName as a prefix
		for(SiteInst si : cell.getSiteInsts()){
			for(Cell c : new ArrayList<Cell>(si.getCells())){
				c.updateName(hierarchicalCellName + "/" + c.getName());
				if(!c.isRoutethru())
					design.addCell(c);
				else {
				    for(Entry<String, AltPinMapping> p : c.getAltPinMappings().entrySet()) {
				        p.getValue().setAltCellName(hierarchicalCellName + "/" + p.getValue().getAltCellName()); 
				    }
				}
			}
			design.addSiteInst(si);
		}
		
		// Add routing information
		for(Net net : new ArrayList<>(cell.getNets())){
			if(net.getName().equals(Net.USED_NET)) continue;
			if(net.isStaticNet()){
				Net staticNet = design.getStaticNet(net.getType());
				staticNet.addPins((ArrayList<SitePinInst>)net.getPins());
				HashSet<PIP> uniquePIPs = new HashSet<PIP>(net.getPIPs());
				uniquePIPs.addAll(staticNet.getPIPs());
				staticNet.setPIPs(uniquePIPs);
			}else{
				net.updateName(hierarchicalCellName + "/" + net.getName());
				design.addNet(net);				
			}
		}

		// Rectify boundary nets 
		netlist.resetParentNetMap();
		
		postBlackBoxCleanup(hierarchicalCellName, design);
		
		List<String> encryptedCells = cell.getNetlist().getEncryptedCells();
		if(encryptedCells != null && encryptedCells.size() > 0) {
			design.getNetlist().addEncryptedCells(encryptedCells);
		}
	}

	/**
	 * Attempts to rename boundary nets around the previous blackbox to follow naming convention 
	 * (net is named after source).
	 * @param hierCellName The hierarchical cell instance that was previously a black box
	 * @param design The current design.
	 */
	public static void postBlackBoxCleanup(String hierCellName, Design design) {		
		EDIFNetlist netlist = design.getNetlist();
		EDIFHierCellInst inst = netlist.getHierCellInstFromName(hierCellName);
		final EDIFHierCellInst parentInst = inst.getParent();
		
		// for each port on the black box, 
		//   iterate over all the nets and regularize on the proper net name for the physical
		//   net.  Put all physical pins on the correct physical net once the black box has been
		//   updated.
		for(EDIFPortInst portInst : inst.getInst().getPortInsts()) {
			EDIFNet net = portInst.getNet();
			EDIFHierNet netName = new EDIFHierNet(parentInst, net);
			EDIFHierNet parentNetName = netlist.getParentNet(netName);
			Net parentNet = design.getNet(parentNetName.getHierarchicalNetName());
			if(parentNet == null) {
				parentNet = new Net(parentNetName.getHierarchicalNetName(),parentNetName.getNet());
			}
			for(EDIFHierNet netAlias : netlist.getNetAliases(netName)) {
				if(parentNet.getName().equals(netAlias.getHierarchicalNetName())) continue;
				Net alias = design.getNet(netAlias.getHierarchicalNetName());
				if(alias != null) {
					// Move this non-parent net physical information to the parent
					for(SiteInst si : alias.getSiteInsts()) {
						List<String> siteWires = si.getSiteWiresFromNet(alias);
						if(siteWires != null) {
							for(String siteWire : new ArrayList<>(siteWires)) {
								BELPin belPin = si.getSite().getBELPins(siteWire)[0];
								si.unrouteIntraSiteNet(belPin, belPin);
								si.routeIntraSiteNet(parentNet, belPin, belPin);
							}							
						}
					}
					for(SitePinInst pin : new ArrayList<SitePinInst>(alias.getPins())) {
						alias.removePin(pin);
						parentNet.addPin(pin);
					}
					alias.unroute();
				}
			}
			parentNet.unroute();
		}
	}
	
	/**
	 * Creates a map from Node to a list of PIPs for a given list of PIPs 
	 * (likely from the routing of a net).
	 * @param route The list of PIPs to create the map from.
	 * @return The map of all involved nodes to their respectively connected PIPs.
	 */
	public static Map<Node, ArrayList<PIP>> getNodePIPMap(List<PIP> route){
		Map<Node,ArrayList<PIP>> conns = new HashMap<>();
		// Create a map from nodes to PIPs
		for(PIP pip : route){
			for(int wireIndex : new int[]{pip.getStartWireIndex(), pip.getEndWireIndex()}){
				Node curr = Node.getNode(pip.getTile(), wireIndex);
				ArrayList<PIP> pips = conns.get(curr);
				if(pips == null){
					pips = new ArrayList<>();
					conns.put(curr, pips);
				}
				pips.add(pip);
			}	
		}
		return conns;
	}
	
	/**
	 * Examines the routing of a net and will remove all parts of the routing
	 * that connect to the provided node.  This is most useful when attempting to
	 * unroute parts of a static (VCC/GND) net that have multiple sources.  
	 * @param net The net with potential disjoint routing trees
	 * @param node Node belonging to the routing tree to remove.
	 * @return True if PIPs were removed, false otherwise
	 */
	public static boolean removeConnectedRouting(Net net, Node node){
		HashSet<PIP> toRemove = new HashSet<>();
		Map<Node,ArrayList<PIP>> conns = getNodePIPMap(net.getPIPs());

		// Traverse the connected set of PIPs starting from the node
		Queue<Node> q = new LinkedList<>();
		q.add(node);
		while(!q.isEmpty()){
			Node curr = q.poll();
			ArrayList<PIP> pips = conns.get(curr);
			if(pips == null) continue;
			for(PIP p : pips){
				// Be careful to detect a cycle
				if(!toRemove.contains(p)){
					toRemove.add(p);
					Node startNode = p.getStartNode(); 
					q.add(curr.equals(startNode) ? startNode : p.getEndNode());
				}
			}
		}
		
		if(toRemove.size() == 0) return false;
		
		// Update net with new PIPs
		ArrayList<PIP> keep = new ArrayList<>();
		for(PIP p : net.getPIPs()){
			if(toRemove.contains(p)) continue;
			keep.add(p);
		}
		net.setPIPs(keep);
		
		return true;
	}

	/**
	 * Unroutes pins from a specific net by only removing the routing (PIPs) that are essential
	 * for those pins.  This allows the net to remain routed in the context of other pins not 
	 * being removed.  This enables a batch approach which is much more efficient than removing
	 * pins individually.
	 * @param net The current net to modify routing and to which all pins will have their routing 
	 * removed. If any pin passed in is not of this net, it is skipped and no effect is taken.
	 * @param pins Sink pins that belong to the provided net that should have their selective routing 
	 * removed. This method only works for sink pins.  
	 * See {@link #unrouteSourcePin(SitePinInst)} for handling source pin unroutes.
	 */
	public static void unroutePins(Net net, Collection<SitePinInst> pins) {
	    removePIPsFromNet(net,getTrimmablePIPsFromPins(net, pins));
	    for(SitePinInst pin : pins) {
	        pin.setRouted(false);
	    }	    
	}
	
	private static void removePIPsFromNet(Net net, Set<PIP> pipsToRemove) {
	    if(pipsToRemove.size() > 0) {
	        List<PIP> updatedPIPs = new ArrayList<>();
	        for(PIP pip : net.getPIPs()){
	            if(!pipsToRemove.contains(pip)) updatedPIPs.add(pip);
	        }
	        net.setPIPs(updatedPIPs);
	    }	    
	}
	
	/**
	 * Unroutes a SitePinInst of a net.  This is desirable when a net has multiple SitePinInst
	 * source pins (multiple outputs of a Site) and only a particular branch is desired to be 
	 * unrouted.  If the entire net is to be unrouted, a more efficient method is {@link Net#unroute()}. 
	 * @param src The source pin of the net from which to remove the routing 
	 * @return The set of PIPs that were unrouted from the net.
	 */
	public static Set<PIP> unrouteSourcePin(SitePinInst src) {
	    if(!src.isOutPin() || src.getNet() == null) return Collections.emptySet();
	    Node srcNode = src.getConnectedNode();
	    Set<PIP> pipsToRemove = new HashSet<>();
	    
	    Map<Node, List<PIP>> pipMap = new HashMap<>();
	    for(PIP pip : src.getNet().getPIPs()) {
	        Node node = pip.getStartNode();
	        pipMap.computeIfAbsent(node, k -> new ArrayList<>()).add(pip);
	    }
	    
	    Map<Node,SitePinInst> sinkNodes = new HashMap<>();
	    for(SitePinInst sinkPin : src.getNet().getSinkPins()) {
	        sinkNodes.put(sinkPin.getConnectedNode(), sinkPin);
	    }
	    
	    Queue<Node> q = new LinkedList<>();
	    q.add(srcNode);
	    while(!q.isEmpty()) {
	        Node curr = q.poll();
	        List<PIP> pips = pipMap.get(curr);
	        if(pips != null) {
	            for(PIP p : pips) {
	                Node endNode = p.getEndNode();
	                q.add(endNode);
	                pipsToRemove.add(p);
	                SitePinInst sink = sinkNodes.get(endNode);
	                if(sink != null) {
	                    sink.setRouted(false);
	                }
	            }
	        }
	    }
	    
	    src.setRouted(false);
	    removePIPsFromNet(src.getNet(), pipsToRemove);
	    return pipsToRemove;
	}
	
	/**
	 * For the given set of pins, if they were removed, determine which PIPs could be trimmed as 
	 * they no longer route to any specific sink.  This method only works for sink pins.  
	 * See {@link #unrouteSourcePin(SitePinInst)} for handling source pin unroutes.
	 * @param net The current net
	 * @param pins The set of pins to remove.
	 * @return The set of redundant (trimmable) PIPs that cane safely be removed when removing the
	 * set of provided pins from the net.
	 */
	public static Set<PIP> getTrimmablePIPsFromPins(Net net, Collection<SitePinInst> pins) {
	    // Map listing the PIPs that drive a Node
	    Map<Node,ArrayList<PIP>> reverseConns = new HashMap<>();
	    Map<Node,ArrayList<PIP>> reverseConnsStart = new HashMap<>();
	    Map<Node,Integer> fanout = new HashMap<>();
	    Set<Node> nodeSinkPins = new HashSet<>();
	    for(SitePinInst sinkPin : net.getSinkPins()) {
	        nodeSinkPins.add(sinkPin.getConnectedNode());
	    }
	    for(PIP pip : net.getPIPs()){
	        Node endNode = pip.getEndNode();
	        Node startNode = pip.getStartNode();

	        ArrayList<PIP> rPips = reverseConns.get(endNode);
	        if(rPips == null){
	            rPips = new ArrayList<>();
	            reverseConns.put(endNode, rPips);
	        }
	        rPips.add(pip);

	        if (pip.isBidirectional()) {
	            rPips = reverseConnsStart.get(startNode);
	            if (rPips == null) {
	                rPips = new ArrayList<>();
	                reverseConnsStart.put(startNode, rPips);
	            }
	            rPips.add(pip);
	        }

	        // If a site pin was found and it belongs to this net, add an extra fanout to
	        // reflect that it was both used for downstream connection as well as this site pin
	        int fanoutCount = nodeSinkPins.contains(startNode) ? 2 : 1;
	        fanout.merge(startNode, fanoutCount, Integer::sum);
	    }

	    HashSet<PIP> toRemove = new HashSet<>();
	    ArrayList<Node> updateFanout = new ArrayList<>();
        
	    for(SitePinInst p : pins) {
	        if(p.getSiteInst() == null || p.getSite() == null) continue;
	        if(p.getNet() != net) continue;
	        Node sink = p.getConnectedNode();
	        Integer fanoutCount = fanout.getOrDefault(sink, 0);
	        if (fanoutCount > 1) {
	            // This node is also used to connect another downstream pin, no more
	            // analysis necessary
	            updateFanout.add(sink);
	        } else {
	            ArrayList<PIP> curr = reverseConns.get(sink);
	            boolean atReversedBidirectionalPip = false;
	            if (curr == null) {
	            	// must be at a reversed bidirectional PIP
	            	curr = reverseConnsStart.get(sink);
	            	fanoutCount--;
	            	atReversedBidirectionalPip = true;
	            }
	            updateFanout.clear();
	            while(curr != null && curr.size() == 1 && fanoutCount < 2){
	            	PIP pip = curr.get(0);

	            	toRemove.add(pip);
	            	Node startNode = pip.getStartNode();
	            	updateFanout.add(startNode);
	            	if (new Node(pip.getTile(), pip.getStartWireIndex()).equals(sink) && !atReversedBidirectionalPip) {
	            		// reached the source and there is another branch starting with a reversed
	            		// bidirectional PIP ... don't traverse it
	            		break;
	            	}
	            	sink = new Node(pip.getTile(), atReversedBidirectionalPip ? pip.getEndWireIndex() :
	            		pip.getStartWireIndex());
	            	curr = reverseConns.get(sink);
	            	if(curr != null && curr.size() > 1 && atReversedBidirectionalPip) {
	            		for(PIP reversePIP : toRemove) {
	            			curr.remove(reversePIP);
	            		}
	            	}
	            	atReversedBidirectionalPip = false;
	            	fanoutCount = fanout.getOrDefault(sink, 0);
	            	SitePin sitePin = sink.getSitePin();
	            	if (curr == null && !(sitePin != null || sink.getWireName().contains(Net.VCC_WIRE_NAME) ||
	            			sink.getWireName().contains(Net.GND_WIRE_NAME))) {
	            		// curr should only be null when we're at the source site, so we've hit a reversed bidirectional PIP
	            		// on our linear path
	            		curr = reverseConnsStart.get(sink);
	            		curr.remove(pip);
	            		fanoutCount--;
	            		atReversedBidirectionalPip = true;
	            	}
	            }
	            if(curr == null && fanout.size() == 1 && !net.isStaticNet()){
	            	// We got all the way back to the source site. It is likely that
	            	// the net is using dual exit points from the site as is common in
	            	// SLICEs -- we should unroute the sitenet
	            	SitePin sPin = sink.getSitePin();
	            	if(net.getSource() != null) {
	            		SiteInst si = net.getSource().getSiteInst();
	            		BELPin belPin = sPin.getBELPin();
	            		si.unrouteIntraSiteNet(belPin, belPin);
	            	}
	            }
	        }
	        for(Node startNode : updateFanout) {
	            fanout.compute(startNode, ($,v) -> {
	                    if (v == null) throw new RuntimeException();
	                    return v-1;
	            });
	        }
	    }
	    return toRemove;
	}


	/**
	 * This method will completely remove a placed cell (both logical and physical) from a design.
	 * In the case where the removed cell is the last user of a shared control signal (CLK, CE, SR) then that pin will also be removed and unrouted immediately if deferRemovals is null, otherwise it is added to this map.
	 * @param design The design where the cell is instantiated
	 * @param cell The cell to remove
	 * @param deferRemovals An optional map that, if passed in non-null will be populated with 
	 * site pins marked for removal.  The map allows a persistent tracking if this method is called
	 * many times as the process is expensive without batching. 
	 */
	public static void fullyRemoveCell(Design design, Cell cell, Map<Net, Set<SitePinInst>> deferRemovals) {
	    SiteInst siteInst = cell.getSiteInst();
	    BEL bel = cell.getBEL();
	    // If cell was using shared control signals (CLK, CE, RST), check to see if this was
	    // the last cell used and then remove the site routing, site pin, and partial routing if 
	    // it exists
	    for(BELPin pin : bel.getPins()) {
	        Net net = siteInst.getNetFromSiteWire(pin.getSiteWireName());
	        if(net == null) {
	            // Under certain circumstances, site routing is not explicit for VCC/GND 
	            // Unfortunately, Vivado does not label the SR pin as SET or RESET
	            if(bel.isFF() && (pin.isEnable() || pin.getName().equals("SR"))) {
	                String sitePinName = getSitePinSource(pin);
	                SitePinInst spi = siteInst.getSitePinInst(sitePinName);
	                if(spi == null || !spi.getNet().isStaticNet()) continue;
	                boolean otherUsers = false;
	                for(BELPin otherPin : siteInst.getSiteWirePins(pin.getSiteWireName())) {
	                    if(otherPin == pin || otherPin.isOutput()) continue;
	                    if(siteInst.getCell(otherPin.getBEL()) != null) {
	                        otherUsers = true;
	                        break;
	                    }
	                }
	                if(!otherUsers) {
	                    handlePinRemovals(spi, deferRemovals);
	                }
	            } 
	            continue;
	        }
	        boolean otherUser = false;
	        Queue<String> siteWires = new LinkedList<>();
	        Set<String> visited = new HashSet<>();
	        siteWires.add(pin.getSiteWireName());
	        while(!siteWires.isEmpty()) {
	            String siteWire = siteWires.poll();
	            visited.add(siteWire);
	            for(BELPin otherPin : siteInst.getSiteWirePins(siteWire)) {
	                if(otherPin == pin) continue;
	                if(otherPin.getBEL().getBELClass() == BELClass.RBEL) {
	                    SitePIP pip = siteInst.getUsedSitePIP(otherPin);
	                    if(pip != null) {
	                        String nextSiteWire = pip.getInputPin() == otherPin ? 
	                                pip.getOutputPin().getSiteWireName() : pip.getInputPin().getSiteWireName();
	                        if(!visited.contains(nextSiteWire)) {
	                            siteWires.add(nextSiteWire);                                
	                        }
	                    }
	                    continue;
	                }
	                Cell otherCell = siteInst.getCell(otherPin.getBEL());
	                if(otherCell == null) continue;
	                if(otherCell.isRoutethru()) {
	                    // This will be handled outside of the loop in SiteInst.unrouteIntraSiteNet()
	                    continue;
	                }
	                String logicalPinName = otherCell.getLogicalPinMapping(otherPin.getName());
	                if(logicalPinName == null) continue;
	                otherUser = true;
	                break;
	            }                
	        }
	        if(otherUser == false) {
	            // Unroute site routing back to pin and remove site pin
	            String sitePinName = getRoutedSitePinFromPhysicalPin(cell, net, pin.getName());
	            SitePinInst spi = siteInst.getSitePinInst(sitePinName);
	            siteInst.unrouteIntraSiteNet(spi.getBELPin(), pin);
	            handlePinRemovals(spi, deferRemovals);
	        }
	    }

	    // Remove Physical Cell
	    design.removeCell(cell);

	    // Check and remove routethrus that exist that point to removed cell
	    List<BEL> belsToRemove = null;
	    for(Cell otherCell : siteInst.getCells()) {
	        if(otherCell.hasAltPinMappings() && otherCell.getName().equals(cell.getName())) {
	            if(belsToRemove == null) belsToRemove = new ArrayList<>();
	            belsToRemove.add(otherCell.getBEL());
	        }
	    }
	    if(belsToRemove != null) {
	        for(BEL b : belsToRemove) {
	            siteInst.removeCell(b);
	        }
	    }

	    // Remove Logical Cell
	    for(EDIFPortInst portInst : cell.getEDIFCellInst().getPortInsts()) {
	        portInst.getNet().removePortInst(portInst);
	    }
	    cell.getParentCell().removeCellInst(cell.getEDIFCellInst());
	}

	private static void handlePinRemovals(SitePinInst spi, Map<Net,Set<SitePinInst>> deferRemovals) {
	    boolean preserveOtherRoutes = true;
	    if(deferRemovals != null) {
	        Set<SitePinInst> pins = deferRemovals.computeIfAbsent(spi.getNet(), p -> new HashSet<>());
	        pins.add(spi);
	    } else {
	        spi.getNet().removePin(spi, preserveOtherRoutes);
	    }
	}

	/**
	 * Given an unroute site wire path, find the site pin name that would drive the given BELPin.
	 * @param pin The BELpin to search from
	 * @return Name of the site pin that would drive the given BELPin or null if it could not be 
	 * determined.
	 */
	public static String getSitePinSource(BELPin pin) {
	    String currSitePinName = pin.getConnectedSitePinName();
	    outer: while(currSitePinName == null){
	        boolean changedPin = false;
	        for(BELPin p : pin.getSiteConns()){
	            if(p.getBEL().getBELClass() == BELClass.RBEL){
	                for(SitePIP pip : p.getSitePIPs()){
	                    pin = p.equals(pip.getInputPin()) ? pip.getOutputPin() : pip.getInputPin();
	                    changedPin = true;
	                    String isSitePin = pin.getConnectedSitePinName();
	                    if(isSitePin == null) continue;
	                    break outer;                        
	                }
	            }
	        }
	        if(!changedPin){
	            return null;
	        }
	    }
	    currSitePinName = pin.getConnectedSitePinName();
	    return currSitePinName;
	}
	
	/**
	 * Remove a batch of site pins from nets for efficiency purposes.  Used in conjunction with
	 * {@link #fullyRemoveCell(Design, Cell, Map)}.
	 * @param deferredRemovals Mapping between nets and the site pins to be removed
	 * @param preserveOtherRoutes Flag indicating if when pins are removed, if other routes on the 
	 * net should be preserved.
	 */
	public static void batchRemoveSitePins(Map<Net, Set<SitePinInst>> deferredRemovals, 
	                                        boolean preserveOtherRoutes) {
	    for(Entry<Net, Set<SitePinInst>> e : deferredRemovals.entrySet()) {
	        Net net = e.getKey();
	        SitePinInst srcPin = net.getSource();
	        Set<SitePinInst> removals = e.getValue();
	        if(preserveOtherRoutes) {
	            DesignTools.unroutePins(net, removals);
	        }else {
	            net.unroute();
	        }
	        List<SitePinInst> pins = new ArrayList<>();
	        for(SitePinInst pin : net.getPins()) {
	            if(removals.contains(pin)) {                   
	                if(pin.isOutPin() && pin.equals(srcPin)){
	                    net.setSource(null);
	                }
	                pin.setNet(null);
	                pin.detachSiteInst();
	                continue;
	            }
	            pins.add(pin);
	        }
	        net.setPins(pins);
	    }
	}
	
	/**
	 * Turns the cell named hierarchicalCellName into a blackbox and removes any
	 * associated placement and routing information associated with that instance. In Vivado,
	 * this can be accomplished by running: (1) {@code update_design -cells <name> -black_box} or (2)
	 * by deleting all of the cells and nets insides of a cell instance.  Method (2) is
	 * more likely to have complications.
	 * @param d The current design
	 * @param hierarchicalCellName The name of the hierarchical cell to become a black box.
	 */
	public static void makeBlackBox(Design d, String hierarchicalCellName) {
		final EDIFHierCellInst inst = d.getNetlist().getHierCellInstFromName(hierarchicalCellName);
		if (inst == null) {
			throw new IllegalStateException("Did not find cell to make into a blackbox: "+hierarchicalCellName);
		}
		makeBlackBox(d, inst);
	}
	/**
	 * Turns the cell named hierarchicalCell into a blackbox and removes any
	 * associated placement and routing information associated with that instance. In Vivado,
	 * this can be accomplished by running: (1) {@code update_design -cells <name> -black_box} or (2)
	 * by deleting all of the cells and nets insides of a cell instance.  Method (2) is 
	 * more likely to have complications.  
	 * @param d The current design 
	 * @param hierarchicalCell The hierarchical cell to become a black box.
	 */
	public static void makeBlackBox(Design d, EDIFHierCellInst hierarchicalCell){
		CodePerfTracker t = CodePerfTracker.SILENT;//  new CodePerfTracker("makeBlackBox", true);
		t.start("Init");
		EDIFCellInst futureBlackBox = hierarchicalCell.getInst();
		if(futureBlackBox == null) throw new RuntimeException("ERROR: Couldn't find cell " + hierarchicalCell + " in source design " + d.getName());
		
		Set<SiteInst> touched = new HashSet<>();
		Map<String,String> boundaryNets = new HashMap<>();
		
		t.stop().start("Find border nets");
		// Find all the nets that connect to the cell (keep them)
		for(EDIFPortInst portInst : futureBlackBox.getPortInsts()){
			EDIFNet net = portInst.getNet();
			EDIFHierCellInst hierParentName =hierarchicalCell.getParent();
			EDIFHierNet hierNetName = new EDIFHierNet(hierParentName, net);
			EDIFHierNet parentNetName = d.getNetlist().getParentNet(hierNetName);
			boundaryNets.put(parentNetName.getHierarchicalNetName(), portInst.isOutput() ? hierNetName.getHierarchicalNetName() : null);

			// Remove parts of routed GND/VCC nets exiting the black box
			if(portInst.isInput()) continue;
			NetType netType = NetType.getNetTypeFromNetName(parentNetName.getHierarchicalNetName());
			if(netType.isStaticNetType()){
				// Black box is supplying VCC/GND, we must unroute connected tree
				EDIFHierNet hierNet = new EDIFHierNet(hierParentName, net);
				List<EDIFHierPortInst> sinks = d.getNetlist().getSinksFromNet(hierNet);
				// extract site wire and site pins and nodes to unroute
				for(EDIFHierPortInst sink : sinks){
					Cell c = d.getCell(sink.getFullHierarchicalInstName());
					if(c == null || !c.isPlaced()) continue;
					SiteInst i = c.getSiteInst();
					String logicalPinName = sink.getPortInst().getName();
					String sitePinName = c.getCorrespondingSitePinName(logicalPinName);
					SitePinInst pin = i.getSitePinInst(sitePinName);
					Net staticNet = d.getStaticNet(netType);
					Site site = i.getSite();
					BELPin snk = c.getBEL().getPin(c.getPhysicalPinMapping(logicalPinName));
					if(pin == null && netType == NetType.GND){
						// GND post inside the site, let's unroute the site wires
						i.unrouteIntraSiteNet(site.getBELPin("HARD0GND", "0"), snk);
						continue;
					}
					removeConnectedRouting(staticNet, Node.getNode(pin.getTile(),pin.getConnectedTileWire()));
					i.unrouteIntraSiteNet(site.getBELPin(sitePinName), snk);
				}
			}
		}
		
		t.stop().start("Remove p&r");

		List<EDIFHierCellInst> allLeafs = d.getNetlist().getAllLeafDescendants(hierarchicalCell);

		Map<Net, Set<SitePinInst>> pinsToRemove = new HashMap<>();

		// Remove all placement and routing information related to the cell to be blackboxed
		for(EDIFHierCellInst i : allLeafs){
			// Get the physical cell, make sure we can unplace/unroute it first 
			Cell c = d.getCell(i.getFullHierarchicalInstName());
			if(c == null) {
				continue;
			}
			BEL bel = c.getBEL();
			SiteInst si = c.getSiteInst();
			
			// Remove all physical nets first
			for(String logPin : c.getPinMappingsP2L().values()){
				SitePinInst pin = c.getSitePinFromLogicalPin(logPin, null);
				if(pin == null) continue;
				if(pin.getNet() == null) continue;
				Net net = pin.getNet();
				pinsToRemove.computeIfAbsent(net, ($) -> new HashSet<>()).add(pin);
				if(boundaryNets.containsKey(net.getName())) continue;
				if(net.isStaticNet()) continue;
				d.removeNet(net);
				
				// Unroute site connections 
				String physPinName = c.getPhysicalPinMapping(logPin);
				if(physPinName != null){
					BELPin belPin = c.getBEL().getPin(physPinName);
					si.unrouteIntraSiteNet(belPin, belPin); 					
				}
			}
			touched.add(c.getSiteInst());
			
			c.unplace();
			d.removeCell(c.getName());
			si.removeCell(bel);
		}
		
		t.stop().start("cleanup t-prims");
		
		// Clean up any cells from Transformed Prims
		for(SiteInst si : d.getSiteInsts()){
			for(Cell c : si.getCells()){
				if(c.getName().startsWith(hierarchicalCell.getFullHierarchicalInstName() + EDIFTools.EDIF_HIER_SEP)){
					touched.add(si);
				}
			}
		}
		
		t.stop().start("new net names");
		
		Map<Net, String> netsToUpdate = new HashMap<>();
		// Update black box output nets with new net names (those with sinks inside the black box)
		for(Net n : d.getNets()){
			String newName = boundaryNets.get(n.getName());
			if(newName != null){
				netsToUpdate.put(n, newName);
			}
		}
		
		for(Entry<Net, String> e : netsToUpdate.entrySet()){
			EDIFHierNet newSource = d.getNetlist().getHierNetFromName(e.getValue());
			DesignTools.updateNetName(d, e.getKey(), newSource.getNet(), e.getValue());
		}
		
		t.stop().start("cleanup siteinsts");

		for(SiteInst siteInst : touched){
		    for(SitePinInst pin : siteInst.getSitePinInsts()) {
		        Net net = pin.getNet();
		        if(net == null) continue;
		        pinsToRemove.computeIfAbsent(net, ($) -> new HashSet<>()).add(pin);
		    }
		}
		batchRemoveSitePins(pinsToRemove, true);

		// Clean up SiteInst objects
		for(SiteInst siteInst : touched){
			d.removeSiteInst(siteInst);
		}
		
		t.stop().start("create bbox");
		
		// Make EDIFCell blackbox
		EDIFCell blackBox = new EDIFCell(futureBlackBox.getCellType().getLibrary(),"black_box" + 
				uniqueBlackBoxCount++);
		for(EDIFPort port : futureBlackBox.getCellType().getPorts()){
			blackBox.addPort(port);
		}
		futureBlackBox.setCellType(blackBox);
		futureBlackBox.addProperty(EDIFCellInst.BLACK_BOX_PROP, true);
		
		t.stop().printSummary();
	}

	/**
	 * Helper method for makeBlackBox().  When cutting out nets that used
	 * to be source'd from something inside a black box, the net names
	 * need to be updated.
	 * @param d The current design 
	 * @param currNet Current net that requires a name change
	 * @param newSource The source net (probably a pin on the black box) 
	 * @param newName New name for the net
	 * @return True if the operation succeeded, false otherwise.
	 */
	private static Net updateNetName(Design d, Net currNet, EDIFNet newSource, String newName){
		List<PIP> pips = currNet.getPIPs();
		List<SitePinInst> pins = currNet.getPins();
		
		d.removeNet(currNet);
		
		Net newNet = d.createNet(newName, newSource);
		newNet.setPIPs(pips);
		for(SitePinInst pin : pins){
			newNet.addPin(pin);
		}
		
		return newNet;
	}

	/**
	 * Gets or creates the corresponding SiteInst from the prototype orig from a module.
	 * @param design The current design from which to get the corresponding site instance.
	 * @param orig The original site instance (from the module)
	 * @param newAnchor The new anchor location of the module.
	 * @param module The Module to use as the template.
	 * @return The corresponding SiteInst from design if it exists, 
	 * or a newly created one in the translated location. If the new location
	 * cannot be determined or is invalid, null is returned.
	 */
	public static SiteInst getCorrespondingSiteInst(Design design, SiteInst orig, Site newAnchor, Module module){
		Tile newTile = Module.getCorrespondingTile(orig.getTile(), newAnchor.getTile(), module.getAnchor().getTile());
		Site newSite = newTile.getSites()[orig.getSite().getSiteIndexInTile()];
		SiteInst newSiteInst = design.getSiteInstFromSite(newSite);
		if(newSiteInst == null){
			newSiteInst = design.createSiteInst(newSite.getName(), orig.getSiteTypeEnum(), newSite);
		}
		return newSiteInst; 
	}

	/**
	 * Given a design with multiple identical cell instances, place
	 * each of those instances using the stamp module template
	 * at the anchored site locations provided in instPlacements. 
	 * @param design The top level design with identical multiple cell instances.
	 * @param stamp The prototype stamp (or stencil) to use for replicated placement and routing.
	 * This must match identically with the named instances in instPlacements
	 * @param instPlacements Desired locations for placements
	 * @return True if the procedure completed successfully, false otherwise.
	 */
	public static boolean stampPlacement(Design design, Module stamp, Map<String,Site> instPlacements){
		for(Entry<String,Site> e : instPlacements.entrySet()){
			String instName = e.getKey();
			String prefix = instName + "/";
			Site newAnchor = e.getValue();
			Site anchor = stamp.getAnchor();
			
			// Create New Nets
			for(Net n : stamp.getNets()){
				Net newNet = null;
				if(n.isStaticNet()){
					newNet = n.getName().equals(Net.GND_NET) ? design.getGndNet() : design.getVccNet();
				}else{
					String newNetName = prefix + n.getName();
					EDIFNet newEDIFNet = design.getNetlist().getNetFromHierName(newNetName);
					newNet = design.createNet(newNetName, newEDIFNet);					
				}
				
				for(SitePinInst p : n.getPins()){
					SiteInst newSiteInst = getCorrespondingSiteInst(design, p.getSiteInst(), newAnchor, stamp);
					if(newSiteInst == null) 
						return false;
					SitePinInst newPin = new SitePinInst(p.isOutPin(), p.getName(), newSiteInst);
					newNet.addPin(newPin);
				}
				
				for(PIP p : n.getPIPs()){
					Tile newTile = Module.getCorrespondingTile(p.getTile(), newAnchor.getTile(), anchor.getTile());
					if(newTile == null){
						return false;
					}
					PIP newPIP = new PIP(newTile, p.getStartWireIndex(), p.getEndWireIndex());
					newNet.addPIP(newPIP);
				}
			}	
	
			// Create SiteInst & New Cells
			for(SiteInst si : stamp.getSiteInsts()){
				SiteInst newSiteInst = getCorrespondingSiteInst(design, si, newAnchor, stamp);
				if(newSiteInst == null) 
					return false;
				for(Cell c : si.getCells()){
					String newCellName = prefix + c.getName();
					EDIFCellInst cellInst = design.getNetlist().getCellInstFromHierName(newCellName);
					if(cellInst == null && c.getEDIFCellInst() != null) {
						System.out.println("WARNING: Stamped cell not found: " + newCellName);
						continue;
					}
					
					Cell newCell = c.copyCell(newCellName, cellInst); 
					design.placeCell(newCell, newSiteInst.getSite(), c.getBEL(), c.getPinMappingsP2L());
				}
				
				for(SitePIP sitePIP : si.getUsedSitePIPs()){
					newSiteInst.addSitePIP(sitePIP);
				}
				
				for(Entry<String,Net> e2 : si.getNetSiteWireMap().entrySet()){
					String siteWire = e2.getKey();
					String netName = e2.getValue().getName();
					Net newNet = null;
					if(e2.getValue().isStaticNet()){
						newNet = netName.equals(Net.GND_NET) ? design.getGndNet() : design.getVccNet(); 
					}else if(netName.equals(Net.USED_NET)){
						newNet = design.getNet(Net.USED_NET);
						if(newNet == null){
							newNet = new Net(Net.USED_NET);
						}
					}else{
						newNet = design.getNet(prefix + netName);
					}
					
					BELPin[] belPins = newSiteInst.getSite().getBELPins(siteWire);
					newSiteInst.routeIntraSiteNet(newNet, belPins[0], belPins[0]);
				}
			}
		}
		return true;
	}
	
	/**
	 * Looks in the site instance for cells connected to this site pin.
	 * @param pin The pint to examine for connected cells
	 * @return List of connected cells to this pin
	 */
	public static Set<Cell> getConnectedCells(SitePinInst pin){
		HashSet<Cell> cells = new HashSet<Cell>();
		SiteInst si = pin.getSiteInst();
		if(si == null) return cells;
		for(BELPin p : pin.getBELPin().getSiteConns()){
			if(p.getBEL().getBELClass() == BELClass.RBEL){
				SitePIP pip = si.getUsedSitePIP(p.getBELName());
				if(pip == null) continue;
				if(p.isOutput()){
					p = pip.getInputPin().getSiteConns().get(0);
					Cell c = si.getCell(p.getBELName());
					if(c != null) cells.add(c);
				}else{
					for(BELPin snk : pip.getOutputPin().getSiteConns()){
						Cell c = si.getCell(snk.getBELName());
						if(c != null) cells.add(c);
					}
				}
			}else{
				Cell c = si.getCell(p.getBELName());
				if(c != null && c.getLogicalPinMapping(p.getName()) != null) {
					cells.add(c);				
				}
			}
		}
		return cells;
	}
	
	/**
	 * Quick and dumb placement of a cell.  Does not attempt
	 * any optimization and will not change the placement
	 * of other cells.  Currently it will only place a cell in an empty site. 
	 * If the cell is already placed, it will leave it as is.
	 * TODO - implement basic optimizations    
	 * @param c The cell to place
	 * @return True if the cell is successfully placed, false otherwise.
	 */
	public static boolean placeCell(Cell c, Design design) {
		if(c.isPlaced()) {
			// Don't move cell if already placed
			return true;
		}
		Map<SiteTypeEnum, Set<String>> compatTypes = c.getCompatiblePlacements();
		
		for(Entry<SiteTypeEnum, Set<String>> e : compatTypes.entrySet()) {
			for(Site s : design.getDevice().getAllSitesOfType(e.getKey())) {
				SiteInst i = design.getSiteInstFromSite(s);
				if(i == null) {
					for(String bel : e.getValue()) {
						boolean success = design.placeCell(c, s, s.getBEL(bel));
						if (success) return true;
					}
				}
			}
		}
		return false;
	}
	
	
	/**
	 * Creates any and all missing SitePinInsts for this net.  This is common as a placed
	 * DCP will not have SitePinInsts annotated and this information is generally necessary
	 * for routing to take place.  
	 * @param design The current design of this net.
	 * @return The list of pins that were created or an empty list if none were created.
	 */
	public static List<SitePinInst> createMissingSitePinInsts(Design design, Net net) {
		EDIFNetlist n = design.getNetlist();
		List<EDIFHierPortInst> physPins = n.getPhysicalPins(net);
		if(physPins == null) {
		    // Perhaps net is not a parent net name
		    final EDIFHierNet hierNet = n.getHierNetFromName(net.getName());
		    if(hierNet != null) {
	            final EDIFHierNet parentHierNet = n.getParentNet(hierNet);
	            if(!hierNet.equals(parentHierNet)) {
	                physPins = n.getPhysicalPins(parentHierNet);
	                if(physPins != null) {
	                    System.out.println("WARNING: Physical net '" + net.getName() +
	                            "' is not the parent net but is treated as such." );
	                }
	            }		        
		    }
		}
		List<SitePinInst> newPins = new ArrayList<>();
		if(physPins == null) {
			// Likely net inside encrypted IP, let's see if we can infer anything from existing
			// physical description
			for(SiteInst siteInst : new ArrayList<>(net.getSiteInsts())) {
				for(String siteWire : new ArrayList<>(siteInst.getSiteWiresFromNet(net))) {
					for(BELPin pin : siteInst.getSiteWirePins(siteWire)) {
						if(pin.isSitePort()) {
							SitePinInst currPin = siteInst.getSitePinInst(pin.getName());
							if(currPin == null) {
								currPin = net.createPin(pin.getName(), siteInst);
								newPins.add(currPin);
							}
						}
					}
				}
			}
			
			return newPins;
		}

		for(EDIFHierPortInst p :  physPins) {
			Cell c = design.getCell(p.getFullHierarchicalInstName());
			if(c == null || c.getBEL() == null) continue;
			String logicalPinName = p.getPortInst().getName();
			String sitePinName = getRoutedSitePin(c, net, logicalPinName);
			if(sitePinName == null) continue;
			//TODO NOTE: The following if clause adds some unexpected pins to GND, e.g. SLICE.CIN
			/*if(sitePinName == null) {
				if(net.equals(design.getGndNet())) {
					sitePinName = c.getCorrespondingSitePinName(logicalPinName);
				}
				if(sitePinName == null) {
					continue;					
				}
				if(c.getPhysicalPinMapping(logicalPinName) == null) {
					String physPinMapping = c.getDefaultPinMapping(logicalPinName);
					if(physPinMapping != null) {
						c.addPinMapping(physPinMapping, logicalPinName);
					}					
				}
			}*/
			SiteInst si = c.getSiteInst();
			SitePinInst newPin = si.getSitePinInst(sitePinName);
			if(newPin != null) continue;
			newPin = net.createPin(p.isOutput(), sitePinName, c.getSiteInst());
			if(newPin != null) newPins.add(newPin);
			Set<String> physPinMappings = c.getAllPhysicalPinMappings(logicalPinName); 
			// BRAMs can have two (or more) physical pin mappings for a logical pin
			String existing = c.getPhysicalPinMapping(logicalPinName);
			if(physPinMappings != null && physPinMappings.size() > 1) {
				for(String physPin : physPinMappings) {
					if(existing.equals(physPin)) continue;
					sitePinName = getRoutedSitePinFromPhysicalPin(c, net, physPin);
					if(sitePinName == null) continue;
					newPin = si.getSitePinInst(sitePinName);
					if(newPin != null) continue;
					newPin = net.createPin(p.isOutput(), sitePinName, c.getSiteInst());
					if(newPin != null) newPins.add(newPin);					
				}
			}
		}
		return newPins;
	}

	/**
	 * Gets the site pin that is currently routed to the specified cell pin.  If 
	 * the site instance is not routed, it will return null. 
	 * Side Effect: It will set alternative source site pins on the net if present.
	 * @param cell The cell with the pin of interest.
	 * @param net The physical net to which this pin belongs
	 * @param logicalPinName The logical pin name of the cell to query.
	 * @return The name of the site pin on the cell's site to which the pin is routed.
	 */
	public static String getRoutedSitePin(Cell cell, Net net, String logicalPinName) {
		String belPinName = cell.getPhysicalPinMapping(logicalPinName);
		return getRoutedSitePinFromPhysicalPin(cell, net, belPinName);
	}
	
	/**
	 * Gets the site pin that is currently routed to the specified cell pin.  If 
	 * the site instance is not routed, it will return null. 
	 * Side Effect: It will set alternative source site pins on the net if present.
	 * @param cell The cell with the pin of interest.
	 * @param net The physical net to which this pin belongs
	 * @param belPinName The physical pin name of the cell
	 * @return The name of the site pin on the cell's site to which the pin is routed.
	 */
	public static String getRoutedSitePinFromPhysicalPin(Cell cell, Net net, String belPinName) {
	    SiteInst inst = cell.getSiteInst();
	    if(belPinName == null) return null;
	    Set<String> siteWires = new HashSet<>(inst.getSiteWiresFromNet(net));
	    String toReturn = null;
	    Queue<BELPin> queue = new LinkedList<>();
	    queue.add(cell.getBEL().getPin(belPinName));
	    while(!queue.isEmpty()) {
		    BELPin curr = queue.remove();
		    String siteWireName = curr.getSiteWireName();
	        if(!siteWires.contains(siteWireName)) {
	        	// Allow dedicated paths to pass without site routing
	        	if(siteWireName.equals("CIN") || siteWireName.equals("COUT")) {
	        		return siteWireName;
	        	}
	        	return null;
	        }
	        if(curr.isInput()) {
	            BELPin source = curr.getSourcePin();
	            if(source == null) return null;
	            if(source.isSitePort()) {
	                return source.getName();
	            } else if(source.getBEL().getBELClass() == BELClass.RBEL){
	                SitePIP sitePIP = inst.getUsedSitePIP(source.getBELName());
	                if(sitePIP == null) return null;
	                queue.add(sitePIP.getInputPin());
	            } else if(source.getBELName().contains("LUT")) {
	            	Cell possibleRouteThru = inst.getCell(source.getBEL());
	            	if(possibleRouteThru != null && possibleRouteThru.isRoutethru()) {
	            		String routeThru = possibleRouteThru.getPinMappingsP2L().keySet().iterator().next();
	            		return source.getBEL().getPin(routeThru).getSourcePin().getName();
	            	}
	            } else {
	                return null;
	            }
	        }else { // output
	            for(BELPin sink : curr.getSiteConns()) {
	                if(!siteWires.contains(sink.getSiteWireName())) continue;
	                if(sink.isSitePort()) {
	                	// Check if there is a dual output scenario
	                	if(toReturn != null) {
	                		SitePinInst source = net.getSource();
	                		String toCreate;
	                		if(source != null && source.getName().equals(sink.getName())) {
		                		toCreate = toReturn;
		                		toReturn = sink.getName();
	                		}else {
		                		toCreate = sink.getName();
		                	}
		                	if (inst.getSitePinInst(toCreate) == null)
		                		net.createPin(toCreate, inst);
	                		// We'll return the first one we found, store the 2nd in the alternate
	                		// reference on the net
	                		return toReturn;
	                	}else {
			                toReturn = sink.getName();	                		
	                	}
	                } else if(sink.getBEL().getBELClass() == BELClass.RBEL){
	                	// Check if the SitePIP is being used
	                    SitePIP sitePIP = inst.getUsedSitePIP(sink.getBELName());
	                    if(sitePIP == null) continue;
	                    // Don't proceed if its configured for a different pin
	                    if(!sitePIP.getInputPinName().equals(sink.getName())) continue;
	                    // Make this the new source to search from and keep looking...
	                    queue.add(sitePIP.getOutputPin());
	                } else if(sink.getBELName().contains("FF")) {
	                	// FF pass thru option (not a site PIP)
	                	siteWireName = sink.getBEL().getPin("Q").getSiteWireName();
	                	if(siteWires.contains(siteWireName)) {
	                		return siteWireName;
	                	}
	                }
	            }
	        }
	    }
	    return toReturn;
	}
	
	/**
	 * Creates all missing SitePinInsts in a design. See also {@link #createMissingSitePinInsts(Design, Net)}
	 * @param design The current design
	 */
	public static void createMissingSitePinInsts(Design design) {
		for(Net net : design.getNets()) {
			createMissingSitePinInsts(design,net);
		}
	}
	
	private static HashSet<String> muxPins; 
	
	static {
		muxPins = new HashSet<String>();
		for(char c = 'A' ; c <= 'H' ; c++) {
			muxPins.add(c + "MUX");
		}
	}
	
	/**
	 * In Series7 and UltraScale architectures, there are dual output site pin scenarios where an 
	 * optional additional output can be used to drive out of the SLICE using the OUTMUX routing 
	 * BEL.  When unrouting a design, some site routing can be left "dangling".  This method will
	 * remove those unnecessary sitePIPs and site routing for the *MUX output.  It will also remove
	 * the output source pin if it is the *MUX output.
	 * @param design The design from which to remove the unnecessary site routing 
	 */
	public static void unrouteDualOutputSitePinRouting(Design design) {
		boolean isSeries7 = design.getDevice().getSeries() == Series.Series7;
		for(SiteInst siteInst : design.getSiteInsts()) {
			if(Utils.isSLICE(siteInst)) {
				ArrayList<String> toRemove = null;
				for(Entry<String,Net> e : siteInst.getNetSiteWireMap().entrySet()) {
					if(muxPins.contains(e.getKey())) {
						// MUX output is used, is the same net also driving the direct output?
						String directPin = e.getKey().charAt(0) + (isSeries7 ? "" : "_O");
						Net net = siteInst.getNetFromSiteWire(directPin);
						if(e.getValue().equals(net)) {
							if(toRemove == null) {
								toRemove = new ArrayList<String>();
							}
							toRemove.add(e.getKey());
						}
					}
				}
				if(toRemove == null) continue;
				for(String name : toRemove) {
					Net net = siteInst.getNetFromSiteWire(name);
					BELPin belPin = siteInst.getBEL(name).getPin(name);
					BELPin muxOutput = belPin.getSourcePin();
					SitePIP sitePIP = siteInst.getUsedSitePIP(muxOutput.getBELName());
					BELPin srcPin = sitePIP.getInputPin().getSourcePin();
					boolean success = siteInst.unrouteIntraSiteNet(srcPin, belPin);
					if(!success) throw new RuntimeException("ERROR: Failed to unroute dual output "
							+ "net/pin scenario: " + net + " on pin " + name);
					siteInst.routeIntraSiteNet(net, srcPin, srcPin);
					if(net.getSource() != null && net.getSource().getName().equals(belPin.getName())) {
						net.removePin(net.getSource());						
					}
				}
			}
		}
	}
	
	/**
	 * Finds a legal/available alternative output site pin for the given net.  The most common case 
	 * is the SLICE.  It depends on the existing output pin of the net to be routed within the site 
	 * and checks if site routing resource are available to use the alternative output site pin.
	 * @param net The net of interest.
	 * @return A new potential site pin inst that could be added/routed to.
	 */
	public static SitePinInst getLegalAlternativeOutputPin(Net net) {
		SitePinInst alt = net.getAlternateSource();
		if(alt != null) return alt;
		SitePinInst src = net.getSource();
		if(src == null) return null;
		SiteInst siteInst = src.getSiteInst();
		// Currently only support SLICE scenarios
		if(!Utils.isSLICE(siteInst)) return null;
		
		// Series 7: AMUX <-> A, BMUX <-> B, CMUX <-> C, DMUX <-> D
		// UltraScale/+: AMUX <-> A_O, BMUX <-> B_O, ... HMUX <-> H_O 
		Queue<BELPin> q = new LinkedList<>();
		BELPin srcPin = src.getBELPin();
		
		// Find the logical source
		BELPin logicalSource = getLogicalBELPinDriver(src);
		if(logicalSource == null) return null;
		q.add(logicalSource);

		// Fan out from logical source to all site pins
		BELPin alternateExit = null;
		while(!q.isEmpty()) {
			BELPin currOutPin = q.poll();
			Net currNet = siteInst.getNetFromSiteWire(currOutPin.getSiteWireName());
			// Skip any resources used by another net
			if(currNet != null && !currNet.equals(net)) continue;
			for(BELPin pin : currOutPin.getSiteConns()) {
				if(pin.getBEL().getBELClass() == BELClass.RBEL) {
					SitePIP pip = src.getSiteInst().getSitePIP(pin);
					q.add(pip.getOutputPin());
				}else if(pin.isSitePort() && !pin.equals(srcPin)) {
					Net currNet2 = siteInst.getNetFromSiteWire(pin.getSiteWireName());
					if(currNet2 == null || currNet2.equals(net)) {
						alternateExit = pin;
					}
				}
			}
		}
		if(alternateExit != null) {
			// Create the pin in such a way as it is not put in the SiteInst map
			SitePinInst sitePinInst = new SitePinInst();
			sitePinInst.setSiteInst(src.getSiteInst());
			sitePinInst.setPinName(alternateExit.getName());
			sitePinInst.setIsOutputPin(true);
			return sitePinInst;
		}
		return null;
	}
	
	/**
	 * Looks backwards from a SitePinInst output pin and finds the corresponding BELPin of the 
	 * driver.
	 * @param sitePinInst The output site pin instance from which to find the logical driver.
	 * @return The logical driver's BELPin of the provided sitePinInst.
	 */
	public static BELPin getLogicalBELPinDriver(SitePinInst sitePinInst) {
		if(!sitePinInst.isOutPin()) return null;
		SiteInst siteInst = sitePinInst.getSiteInst();
		for(BELPin pin : sitePinInst.getBELPin().getSiteConns()) {
			if(pin.isInput()) continue;
			if(pin.getBEL().getBELClass() == BELClass.RBEL) {
				SitePIP p = siteInst.getUsedSitePIP(pin.getBELName());
				if(p == null) continue;
				for(BELPin pin2 : p.getInputPin().getSiteConns()) {
					if(pin2.isOutput()) {
						return pin2;
					}
				}
			}
			return pin;
		}
		// Looks like the approach above failed (site may not be routed), try logical path
		Net net = sitePinInst.getNet();
		if(net == null) return null;
		Design design = siteInst.getDesign();
		EDIFNetlist netlist = design.getNetlist();
		EDIFHierNet hierNet = netlist.getHierNetFromName(net.getName());
		if(hierNet == null) return null;
		List<EDIFPortInst> portInsts = hierNet.getNet().getSourcePortInsts(false);
		for(EDIFPortInst portInst : portInsts) {
		    Cell c = design.getCell(hierNet.getHierarchicalInstName(portInst));
		    if(c != null) {
		        return c.getBELPin(portInst);
		    }
		}
		return null;
	}
	
	/**
	 * Routes (within the site) the alternate site output pin for SLICE dual-output scenarios. 
	 * @param net The current net of interest to be routed
	 * @param sitePinInst The alternate site output pin to be routed
	 * @return True if the routing was successful, false otherwise
	 */
	public static boolean routeAlternativeOutputSitePin(Net net, SitePinInst sitePinInst) {
		if(sitePinInst == null) return false;
		net.setAlternateSource(sitePinInst);
		sitePinInst.setNet(net);

		BELPin driver = getLogicalBELPinDriver(net.getSource());
		BELPin belPinPort = sitePinInst.getBELPin();
		
		return sitePinInst.getSiteInst().routeIntraSiteNet(net, driver, belPinPort);
	}
	
	/**
	 * Un-routes (within the site) the alternate source pin on the provided net.  This is in 
	 * reference to dual-output site pin scenarios for SLICEs.  
	 * @param net The relevant net that has the populated alternative site pin.
	 * @return True if the alternate source was unrouted successfully, false otherwise.
	 */
	public static boolean unrouteAlternativeOutputSitePin(Net net) {
		SitePinInst altPin = net.getAlternateSource();
		if(altPin == null) return false;
		SiteInst siteInst = altPin.getSiteInst();
		
		BELPin driver = getLogicalBELPinDriver(net.getSource());
		BELPin belPinPort = altPin.getBELPin();
		
		boolean result = siteInst.unrouteIntraSiteNet(driver, belPinPort);
		// Re-route the driver site wire
		siteInst.routeIntraSiteNet(net, driver, driver);
		
		return result;
	}
	/**
	 * Given a SitePinInst, this method will find any return hierarchical logical cell pins within
	 * the site directly connected to the site pin.
	 * @param sitePin The site pin to query.
	 * @return A list of hierarchical port instances that connect to the site pin.
	 */
	public static ArrayList<EDIFHierPortInst> getPortInstsFromSitePinInst(SitePinInst sitePin) {
		SiteInst siteInst = sitePin.getSiteInst();
		BELPin[] belPins = siteInst.getSiteWirePins(sitePin.getName());
		ArrayList<EDIFHierPortInst> portInsts = new ArrayList<EDIFHierPortInst>();
		for(BELPin belPin : belPins) {
			if(belPin.isOutput() == sitePin.isOutPin()) {
				if(belPin.getBEL().getBELClass() == BELClass.RBEL) {
					// Routing BEL, lets look ahead/behind it
					SitePIP sitePIP = siteInst.getUsedSitePIP(belPin);
					if(sitePIP != null) {
						BELPin otherPin = belPin.isOutput() ? sitePIP.getInputPin() : sitePIP.getOutputPin();
						for(BELPin belPin2 : otherPin.getSiteConns()) {
							if(belPin2.equals(otherPin)) continue;
							EDIFHierPortInst portInst = getPortInstFromBELPin(siteInst, belPin2);
							if(portInst != null) portInsts.add(portInst);
						}				
					}
				}else {
					EDIFHierPortInst portInst = getPortInstFromBELPin(siteInst, belPin);
					if(portInst != null) portInsts.add(portInst);					
				}
			}
		}
		return portInsts;
	}

	private static EDIFHierPortInst getPortInstFromBELPin(SiteInst siteInst, BELPin belPin) {
		Cell targetCell = siteInst.getCell(belPin.getBEL());
		if(targetCell == null) {
			// Is it routing through a FF? (Series 7 / UltraScale)
			if(belPin.getName().equals("Q")) {
				Net net = siteInst.getNetFromSiteWire(belPin.getSiteWireName());
				BELPin d = belPin.getBEL().getPin("D");
				Net otherNet = siteInst.getNetFromSiteWire(d.getSiteWireName());
				if(net == otherNet) {
					BELPin muxOut = d.getSourcePin();
					SitePIP pip = siteInst.getUsedSitePIP(muxOut);
					if(pip != null) {
						BELPin src = pip.getInputPin().getSourcePin();
						return getPortInstFromBELPin(siteInst, src);
					}
				}
			}
			
			return null;
		}
		String logPinName = targetCell.getLogicalPinMapping(belPin.getName());
		if(logPinName == null) return null;
		EDIFPortInst portInst = targetCell.getEDIFCellInst().getPortInst(logPinName);
		final EDIFNetlist netlist = targetCell.getSiteInst().getDesign().getNetlist();
		EDIFHierPortInst hierPortInst = 
				new EDIFHierPortInst(netlist.getHierCellInstFromName(targetCell.getParentHierarchicalInstName()), portInst);
		return hierPortInst;
	}
	
	/**
	 * Creates a map that contains pin names for keys that map to the Unisim Verilog parameter that
	 * can invert a pins value.  
	 * @param series The series of interest.
	 * @param unisim The unisim of interest.
	 * @return A map of invertible pins that are that are mapped to their respective parameter name
	 * that controls inversion. 
	 */
	public static Map<String,String> getInvertiblePinMap(Series series, Unisim unisim) {
		Map<String,String> invertPinMap = new HashMap<String, String>();
		for(Entry<String, VivadoProp> e : Design.getDefaultCellProperties(series, unisim.name()).entrySet()) {
			String propName = e.getKey(); 
			if(propName.startsWith("IS_") && propName.endsWith("_INVERTED")){
				String pinName = propName.substring(propName.indexOf('_')+1, propName.lastIndexOf('_'));
				invertPinMap.put(pinName, propName);
			}
		}
		return invertPinMap;
	}

	/**
	 * Copies the logic and implementation of a set of cells from one design to another.  This will
	 * replace the destination logical cell instances with those of the source design. 
	 * @param src The source design (with partial or full implementation)
	 * @param dest The destination design (with matching cell instance interfaces).  
	 * @param lockPlacement Flag indicating if the destination implementation copy should have the 
	 * 	placement locked
	 * @param lockRouting Flag indicating if the destination implementation copy should have the 
	 * 	routing locked
	 * @param srcToDestInstNames A map of source (key) to destination (value) pairs of cell 
	 * instances from which to copy the implementation. If targeting the top instance, use an 
	 * empty String ("") as the destination instance name.
	 */
	public static void copyImplementation(Design src, Design dest, boolean lockPlacement, 
			boolean lockRouting, Map<String,String> srcToDestInstNames) {
		// Removing existing logic in target cells in destination design
		EDIFNetlist destNetlist = dest.getNetlist();
		for(Entry<String,String> e : srcToDestInstNames.entrySet()) {
			DesignTools.makeBlackBox(dest, e.getValue());
			destNetlist.removeUnusedCellsFromAllWorkLibraries();
		}
		
		// Populate black boxes with existing logical netlist cells
		HashSet<String> instsWithSeparator = new HashSet<>();
		for(Entry<String,String> e : srcToDestInstNames.entrySet()) {
			EDIFHierCellInst cellInst = src.getNetlist().getHierCellInstFromName(e.getKey());
			if(e.getValue().length() == 0) {
			    // If its the top cell, remove the top cell from destNetlist
			    EDIFLibrary destLib = destNetlist.getLibrary(cellInst.getCellType().getLibrary().getName());
			    if(destLib == null){
			        destLib = destNetlist.getWorkLibrary();
			    }
			    EDIFCell existingCell = destLib.getCell(cellInst.getCellType().getName());
			    if(existingCell != null) {
			        destLib.removeCell(existingCell);
			    }
			}
			destNetlist.migrateCellAndSubCells(cellInst.getCellType());
			EDIFHierCellInst bbInst = destNetlist.getHierCellInstFromName(e.getValue());
			bbInst.getInst().setCellType(cellInst.getCellType());
			instsWithSeparator.add(e.getKey() + EDIFTools.EDIF_HIER_SEP);
		}
		destNetlist.resetParentNetMap();
		
		Map<String,String> prefixes = new HashMap<>();
		for(String srcPrefix : srcToDestInstNames.keySet()) {
			prefixes.put(srcPrefix + "/", srcPrefix);
		}
		
		// Identify cells to copy placement
		for(Cell cell : src.getCells()) {
			String cellName = cell.getName();
			
			String prefixMatch = null;
			if((prefixMatch = StringTools.startsWithAny(cellName, prefixes.keySet())) != null) {
				SiteInst dstSiteInst = dest.getSiteInstFromSite(cell.getSite());
				SiteInst srcSiteInst = cell.getSiteInst();
				if(dstSiteInst == null) {
					dstSiteInst = dest.createSiteInst(srcSiteInst.getName(), 
									srcSiteInst.getSiteTypeEnum(), srcSiteInst.getSite());
				}
				String newCellName = getNewHierName(cellName, srcToDestInstNames, prefixes, prefixMatch);
				Cell copy = cell.copyCell(newCellName, cell.getEDIFCellInst(), dstSiteInst);
				dstSiteInst.addCell(copy);
				copy.setBELFixed(lockPlacement);
				copy.setSiteFixed(lockPlacement);
				
				// Preserve site routing from cell pins to site pins
				copySiteRouting(copy, cell, srcToDestInstNames, prefixes); 
			}
		}
		
		// Identify nets to copy routing
		for(Net net : src.getNets()) {
			if(net.isStaticNet()) continue;
			List<EDIFHierPortInst> pins = src.getNetlist().getPhysicalPins(net);
			if(pins == null) continue;
			// Identify the kinds of routes to preserve:
			//  - Has the source in the preservation zone
			//  - Has at least one sink inside preservation zone
			boolean srcInside = false;
			List<EDIFHierPortInst> outside = new ArrayList<EDIFHierPortInst>();
			for(EDIFHierPortInst portInst : pins) {
				String portInstName = portInst.getFullHierarchicalInstName();
				String prefixMatch = StringTools.startsWithAny(portInstName, prefixes.keySet());
				if(portInst.isOutput() && prefixMatch != null) {
					srcInside = true;
				}
				if(prefixMatch == null) {
					outside.add(portInst);
				}
			}
			// Don't keep routing if source is not in preservation zone
			if(!srcInside) continue;
			if((outside.size() + 1) >= pins.size()) continue;
			
			Set<SitePinInst> pinsToRemove = new HashSet<>();
			// Net is partially inside, preserve only portions inside
			for(EDIFHierPortInst removeMe : outside) {
			    pinsToRemove.addAll(removeMe.getAllRoutedSitePinInsts(src));
			}
			Set<PIP> pipsToRemove = getTrimmablePIPsFromPins(net, pinsToRemove);

			String newNetName = net.getName();
			String prefixMatch = null;
			if((prefixMatch = StringTools.startsWithAny(net.getName(), prefixes.keySet())) != null) {
			    newNetName = getNewHierName(newNetName, srcToDestInstNames, prefixes, prefixMatch);
			}
			EDIFNet logicalNet = destNetlist.getNetFromHierName(net.getName());
			Net copiedNet = dest.createNet(newNetName, logicalNet);
			for(PIP p : net.getPIPs()) {
				if(pipsToRemove.contains(p)) continue;
				copiedNet.addPIP(p);
				if(lockRouting) {
					p.setIsPIPFixed(true);
				}
			}
		}		
	}
	
	private static String getNewHierName(String srcName, Map<String,String> srcToDestInstNames, 
	                                        Map<String,String> prefixes, String prefixMatch) {
		String newCellPrefix = srcToDestInstNames.get(prefixes.get(prefixMatch));
		int idx = prefixMatch.length() - (newCellPrefix.length() == 0 ? 0 : 1);
		return newCellPrefix + srcName.substring(idx);
	}
	
	/**
	 * Copies the logic and implementation of a set of cells from one design to another.
	 * @param src The source design (with partial or full implementation)
	 * @param dest The destination design (with matching cell instance interfaces) 
	 * @param instNames Names of the cell instances to copy
	 */
	public static void copyImplementation(Design src, Design dest, String... instNames) {
		copyImplementation(src, dest, false, false, instNames);
	}

	/**
	 * Copies the logic and implementation of a set of cells from one design to another.
	 * @param src The source design (with partial or full implementation)
	 * @param dest The destination design (with matching cell instance interfaces) 
	 * @param lockPlacement Flag indicating if the destination implementation copy should have the 
	 * 	placement locked
	 * @param lockRouting Flag indicating if the destination implementation copy should have the 
	 * 	routing locked
	 * @param instNames Names of the cell instances to copy
	 */
	public static void copyImplementation(Design src, Design dest, boolean lockPlacement, 
			boolean lockRouting, String... instNames) {
		Map<String,String> map = new HashMap<>();
		for(String instName : instNames) {
			map.put(instName, instName);
		}
		copyImplementation(src, dest, lockPlacement, lockRouting, map);
	}
		
	/**
	 * Copies the site routing for all nets connected to the copied cell based on the original 
	 * cell.  This method will use destination netlist net names to be consistent with source-named
	 * net names as used in Vivado.
	 * @param copy The destination cell context to receive the site routing
	 * @param orig The original cell with the blueprint of site routing that should be copied
	 * @param srcToDestNames Map of source to destination cell instance name prefixes that should be
	 * copied. 
	 * @param prefixes Map of prefixes with '/' at the end (keys) that map to the same String 
	 * without the '/'
	 */
	private static void copySiteRouting(Cell copy, Cell orig, Map<String,String> srcToDestNames, 
			Map<String,String> prefixes) {
		Design dest = copy.getSiteInst().getDesign();
		EDIFNetlist destNetlist = dest.getNetlist();
		SiteInst dstSiteInst = copy.getSiteInst();
		SiteInst origSiteInst = orig.getSiteInst();
		// Ensure A6 has VCC if driven in original (dual LUT usage scenarios)
		if(orig.getBELName().contains("LUT")) {
			BEL lut6 = origSiteInst.getBEL(orig.getBELName().replace("5", "6"));
			BELPin a6 = lut6.getPin("A6");
			Net net = origSiteInst.getNetFromSiteWire(a6.getSiteWireName());
			if(net != null && net.getName().equals(Net.VCC_NET)) {
				dstSiteInst.routeIntraSiteNet(dest.getVccNet(), a6, a6);
			}
		}
		
		EDIFHierCellInst cellInst = destNetlist.getHierCellInstFromName(copy.getName());
		for(Entry<String,String> e : copy.getPinMappingsP2L().entrySet()) {
			EDIFPortInst portInst = cellInst.getInst().getPortInst(e.getValue());
			if(portInst == null) continue;
			EDIFNet edifNet = portInst.getNet();

			String netName = new EDIFHierNet(cellInst.getParent(), edifNet).getHierarchicalNetName();

			String siteWireName = orig.getSiteWireNameFromPhysicalPin(e.getKey());
			Net origNet = origSiteInst.getNetFromSiteWire(siteWireName);
			if(origNet == null) continue;
			Net net = null;
			if(origNet.isStaticNet()) {
				net = origNet;
			}else {
				String parentNetName = destNetlist.getParentNetName(netName);
				if(parentNetName == null) {
					parentNetName = netName;
				}
				net = dest.getNet(parentNetName);
				if(net == null) {
					net = dest.createNet(parentNetName, edifNet);
				}				
			}
			
			BELPin curr = copy.getBEL().getPin(e.getKey());
			dstSiteInst.routeIntraSiteNet(net, curr, curr);
			boolean routingForward = curr.isOutput();
			Queue<BELPin> q = new LinkedList<BELPin>();
			q.add(curr);
			while(!q.isEmpty()) {
				curr = q.poll();
				if(routingForward) {
					for(BELPin pin : curr.getSiteConns()) {
						if(pin == curr) continue;
						SitePIP sitePIP = origSiteInst.getUsedSitePIP(pin);
						if(sitePIP != null) {
							String currSiteWireName = sitePIP.getOutputPin().getSiteWireName();
							Net test = origSiteInst.getNetFromSiteWire(currSiteWireName);
							if(origNet.equals(test)) {
								dstSiteInst.addSitePIP(sitePIP);
								curr = sitePIP.getOutputPin();
								dstSiteInst.routeIntraSiteNet(net, curr, curr);
								q.add(curr);
							}
						}
					}
				}else {
					curr = curr.getSourcePin();
					if(curr.isSitePort()) continue;
					String belName = curr.getBELName();
					Cell tmpCell = origSiteInst.getCell(belName);
					if(tmpCell != null) {
						if(tmpCell.isRoutethru()) {
							String cellName = tmpCell.getName();
							String prefixMatch = StringTools.startsWithAny(cellName, prefixes.keySet());
							if(prefixMatch == null){
								throw new RuntimeException("ERROR: Unable to find appropriate "
									+ "translation name for cell: " + tmpCell);
							}
							String newCellName = getNewHierName(cellName, srcToDestNames, prefixes, prefixMatch);
							Cell rtCopy = tmpCell
									.copyCell(newCellName, tmpCell.getEDIFCellInst(), dstSiteInst);
							dstSiteInst.getCellMap().put(belName, rtCopy);
							for(String belPinName : rtCopy.getPinMappingsP2L().keySet()) {
								BELPin tmp = rtCopy.getBEL().getPin(belPinName);
								if(tmp.isInput()) {
									curr = tmp;
									break;
								}
							}
							if(rtCopy.getBELName().endsWith("6LUT") && isUltraScale(rtCopy)) {
							    // Check A6 if it has VCC assignment
							    BELPin a6 = rtCopy.getBEL().getPin("A6");
							    Net isVcc = origSiteInst.getNetFromSiteWire(a6.getSiteWireName());
							    if(isVcc != null && isVcc.getName().equals(Net.VCC_NET)) {
							        dstSiteInst.routeIntraSiteNet(
							                dstSiteInst.getDesign().getVccNet(), a6, a6);
							    }                               
							}
						} else {
							// We found the source
							break;
						}
					} else if(net.isStaticNet() && (belName.contains("LUT") ||
							curr.getBEL().isStaticSource())){
						// LUT used as a static source
						dstSiteInst.routeIntraSiteNet(net, curr, curr);
						break;
					} else {
						SitePIP sitePIP = origSiteInst.getUsedSitePIP(curr);
						if(sitePIP != null) {
							dstSiteInst.addSitePIP(sitePIP);
							curr = sitePIP.getInputPin();								
						} else {
							continue;
						}
					}
					dstSiteInst.routeIntraSiteNet(net, curr, curr);
					q.add(curr);
				}
			}
		}
	}
	
	private static boolean isUltraScale(Cell cell) {
	    SiteInst si = cell.getSiteInst();
	    if(si == null) return false;
	    Series s = si.getDesign().getDevice().getSeries();
	    return s == Series.UltraScale || s == Series.UltraScalePlus;
	}
	
	private static Set<PIP> unroutePin(SitePinInst pin, Net net){
		Node sink = pin.getConnectedNode();
		List<PIP> pips = net.getPIPs();
		Map<Node,ArrayList<PIP>> reverseConns = new HashMap<>();
		Map<Node,ArrayList<PIP>> reverseConnsStart = new HashMap<>();
		Map<Node,Integer> fanout = new HashMap<>();
		for(PIP pip : pips){
			Node endNode = pip.getEndNode();
			Node startNode = pip.getStartNode();
			
			ArrayList<PIP> rPips = reverseConns.get(endNode);
			if(rPips == null){
				rPips = new ArrayList<>();
				reverseConns.put(endNode, rPips);
			}
			rPips.add(pip);

			if (pip.isBidirectional()) {
				rPips = reverseConnsStart.get(startNode);
				if (rPips == null) {
					rPips = new ArrayList<>();
					reverseConnsStart.put(startNode, rPips);
				}
				rPips.add(pip);
			}

			Integer count = fanout.get(startNode);
			if(count == null){
				fanout.put(startNode, 1);
			}else{
				fanout.put(startNode, count+1);
			}
		}
		ArrayList<PIP> curr = reverseConns.get(sink);
		Integer fanoutCount = fanout.get(sink);
		fanoutCount = fanoutCount == null ? 0 : fanoutCount;
		boolean atReversedBidirectionalPip = false;
		if (curr == null) {
			// must be at a reversed bidirectional PIP
			curr = reverseConnsStart.get(sink);
			fanoutCount--;
			atReversedBidirectionalPip = true;
		}
		HashSet<PIP> toRemove = new HashSet<>();
		while(curr != null && curr.size() == 1 && fanoutCount < 2){
			PIP pip = curr.get(0);
			toRemove.add(pip);
			if (new Node(pip.getTile(), pip.getStartWireIndex()).equals(sink)) {
				// reached the source and there is another branch starting with a reversed
				// bidirectional PIP ... don't traverse it
				break;
			}
			sink = new Node(pip.getTile(), atReversedBidirectionalPip ? pip.getEndWireIndex() :
					pip.getStartWireIndex());
			atReversedBidirectionalPip = false;
			curr = reverseConns.get(sink);
			fanoutCount = fanout.get(sink);
			fanoutCount = fanoutCount == null ? 0 : fanoutCount;
			SitePin sitePin = sink.getSitePin();
			if (curr == null && !(sitePin != null || sink.getWireName().contains(Net.VCC_WIRE_NAME) ||
					sink.getWireName().contains(Net.GND_WIRE_NAME))) {
				// curr should only be null when we're at the source site, so we've hit a reversed bidirectional PIP
				// on our linear path
				curr = reverseConnsStart.get(sink);
				curr.remove(pip);
				fanoutCount--;
				atReversedBidirectionalPip = true;
			}
			if(sitePin != null && sitePin.isInput()){
				SiteInst si = net.getSource().getSiteInst().getDesign().getSiteInstFromSite(sitePin.getSite());
				if(si != null){
					if(net.equals(si.getNetFromSiteWire(sitePin.getPinName()))){
						fanoutCount = 2;
					}
				}
			}
		}
		if(curr == null && fanout.size() == 1 && !net.isStaticNet()){
			// We got all the way back to the source site. It is likely that 
			// the net is using dual exit points from the site as is common in
			// SLICEs -- we should unroute the sitenet
			SitePin sPin = sink.getSitePin();
			SiteInst si = net.getSource().getSiteInst();
			if(!si.unrouteIntraSiteNet(sPin.getBELPin(), sPin.getBELPin())){
				throw new RuntimeException("ERROR: Improperly routed net state while unrouting pin " +
						" of net " + net.getName());
			}
		}
		
		return toRemove;
	}
	
	public static void printSiteInstInfo(SiteInst siteInst, PrintStream ps) {
		ps.println("=====================================================================");
		ps.println(siteInst.getSiteName() + " :");
		for(BEL bel : siteInst.getSite().getBELs()) {
			Cell cell = siteInst.getCell(bel);
			ps.println("  BEL: " + bel.getName() + " : " + cell);
			for(BELPin pin : bel.getPins()) {
				String isPinFixed = cell != null && cell.isPinFixed(pin.getName()) ? " [*]" : "";
				String logPin = (cell != null ? cell.getLogicalPinMapping(pin.getName()) : "null");
				ps.println("    Pin: " + pin.getName() + " : " + logPin + isPinFixed);
			}
		}
		
		for(String siteWireName : siteInst.getSite().getSiteWireNames()) {
			ps.println("  SiteWire: " + siteWireName + " " + siteInst.getNetFromSiteWire(siteWireName));
		}
		
		for(SitePIP pip : siteInst.getSite().getSitePIPs()) {
			ps.println("  SitePIP: " + pip + " : " + siteInst.getSitePIPStatus(pip));
		}
	}

	public static void makePhysNetNamesConsistent(Design design) {
	    Map<EDIFHierNet, EDIFHierNet> netParentMap = design.getNetlist().getParentNetMap();
	    EDIFNetlist netlist = design.getNetlist();
	    for(Net net : new ArrayList<>(design.getNets())) {
	        if(net.isStaticNet()) continue;
	        EDIFHierNet hierNet = netlist.getHierNetFromName(net.getName());
	        if(hierNet == null) {
	            // Likely an encrypted cell
	            continue;
	        }
	        EDIFHierNet parentHierNet = netParentMap.get(hierNet);
	        if(parentHierNet == null) {
	            // System.out.println("WARNING: Couldn't find parent net for '" +
	            //         hierNet.getHierarchicalNetName() + "'");
	            continue;
	        }
	        if(!hierNet.equals(parentHierNet)) {
	            Net parentPhysNet = design.getNet(parentHierNet.getHierarchicalNetName());
	            if(parentPhysNet != null) {
	                // Merge both physical nets together
	                for(SiteInst si : net.getSiteInsts()) {
	                    List<String> siteWires = new ArrayList<>(si.getSiteWiresFromNet(net));
	                    for(String siteWire : siteWires) {
	                        BELPin[] pins = si.getSiteWirePins(siteWire);
	                        si.unrouteIntraSiteNet(pins[0], pins[0]);
	                        si.routeIntraSiteNet(parentPhysNet, pins[0], pins[0]);
	                    }
	                }
                    design.removeNet(net);
	            } else if(!net.rename(parentHierNet.getHierarchicalNetName())) {
	                System.out.println("WARNING: Failed to adjust physical net name " + net.getName());
	            }
	        }
	    }
	}

	public static void createPossiblePinsToStaticNets(Design design) {
		createA1A6ToStaticNets(design);
		createCeClkOfRoutethruFFToVCC(design);
		createCeSrRstPinsToVCC(design);
	}
	
	public static void createCeClkOfRoutethruFFToVCC(Design design) {
		Net vcc = design.getVccNet();
        Net gnd = design.getGndNet();
        for(SiteInst si : design.getSiteInsts()) {
            if(!Utils.isSLICE(si)) continue;
            for(BEL bel : si.getBELs()) {
                if(si.getCell(bel) != null) continue;
                BELPin q = bel.getPin("Q");
                if(q != null) {
                    Net netQ = si.getNetFromSiteWire(q.getSiteWireName());
                    if(netQ == null) continue;
                    BELPin dPin = bel.getPin("D");
                    if(dPin != null) {
                        Net netD = si.getNetFromSiteWire(dPin.getSiteWireName());
                        if(netQ == netD) {
                            //System.out.println(si.getSiteName() + "/" + bel + ": " + netQ);
                            // Need VCC at CE
                            BELPin ceInput = bel.getPin("CE");
                            String ceInputSitePinName = ceInput.getConnectedSitePinName();
                            SitePinInst ceSitePin = si.getSitePinInst(ceInputSitePinName);
                            if(ceSitePin == null) {
                                ceSitePin = vcc.createPin(ceInputSitePinName, si);
                            }
                            si.routeIntraSiteNet(vcc, ceSitePin.getBELPin(), ceInput);
                            // ...and GND at CLK
                            BELPin clkInput = bel.getPin("CLK");
                            BELPin clkInvOut = clkInput.getSourcePin();
                            si.routeIntraSiteNet(gnd, clkInvOut, clkInput);
                            BELPin clkInvIn = clkInvOut.getBEL().getPin(0);
                            String clkInputSitePinName = clkInvIn.getConnectedSitePinName();
                            SitePinInst clkInputSitePin = si.getSitePinInst(clkInputSitePinName);
                            if(clkInputSitePin == null) {
                                clkInputSitePin = vcc.createPin(clkInputSitePinName, si);
                            }
                            si.routeIntraSiteNet(vcc, clkInputSitePin.getBELPin(), clkInvIn);
                        }
                    }
                }
            }
        }
	}

	public static void createA1A6ToStaticNets(Design design) {
		for(SiteInst si : design.getSiteInsts()) {
			for(Cell cell : si.getCells()) {
				// SKIPPING <LOCKED> LUTs to resolve site pin conflicts between GND and VCC
				// Without skipping <LOCKED>, some A6 pins of SRL16E LUTs (5LUT and 6LUT used) will be handled twice in createMissingStaticSitePins().
				// In the second processing, those A6 pins are somehow added to VCC while they should stay in GND.
				if(cell.getName().contains("LOCKED")) continue;// Are there better ways to identify this problem?
				
				BEL bel = cell.getBEL();
				if(bel == null || !bel.getName().contains("LUT")) continue;
				if(bel.getName().contains("5LUT")) {
					bel = si.getBEL(bel.getName().replace("5", "6"));
				}
				for(String belPinName : lut6BELPins) {
					if(belPinName.equals("A1") && !"SRL16E".equals(cell.getType()) && !"SRLC32E".equals(cell.getType())) continue;
					BELPin belPin = bel.getPin(belPinName);
					if(belPin != null) {
						createMissingStaticSitePins(belPin, si, cell);
					}
				}
			}
		}
	}

	public static void createCeSrRstPinsToVCC(Design design) {
		for(Cell cell : design.getCells()) {
			if(isUnisimFlipFlopType(cell.getType())) {
				BEL bel = cell.getBEL();
				Pair<String, String> sitePinNames = belSitePinNameMapping.get(bel.getBELType());
				String[] pins = new String[] {"CE", "SR"};
				for(String pin : pins) {
					BELPin belPin = cell.getBEL().getPin(pin);
					SiteInst si = cell.getSiteInst();
					Net net = si.getNetFromSiteWire(belPin.getSiteWireName());
					if(net == null) {
						String sitePinName;
						if(pin.equals("CE")){ // CKEN
							sitePinName = sitePinNames.getFirst();
						}else { //SRST
							sitePinName = sitePinNames.getSecond();
						}
						net = design.getVccNet();
						if(!si.getSitePinInstNames().contains(sitePinName)) net.createPin(sitePinName, si);
					}
				}
			}else if(cell.getType().equals("RAMB36E2") && cell.getAllPhysicalPinMappings("RSTREGB") == null) {
				//cell.getEDIFCellInst().getProperty("DOB_REG")): integer(0)
				String siteWire = cell.getSiteWireNameFromLogicalPin("RSTREGB");
				Net net = cell.getSiteInst().getNetFromSiteWire(siteWire);
				if(net == null) {
					net = design.getVccNet();
					SiteInst si = cell.getSiteInst();
					if(!si.getSitePinInstNames().contains("RSTREGBU")) net.createPin("RSTREGBU", si);
					if(!si.getSitePinInstNames().contains("RSTREGBL")) net.createPin("RSTREGBL", si);
				}
		    }else if(cell.getType().equals("RAMB18E2") && cell.getAllPhysicalPinMappings("RSTREGB") == null) {
		    	SiteInst si = cell.getSiteInst();
		    	// type RAMB180: L_O, type RAMB181: U_O
		    	// TODO Type should be consistent with getPrimarySiteTypeEnum()?
		    	// System.out.println(cell.getAllPhysicalPinMappings("RSTREGB") + ", " + si + ", " + cell.getSiteWireNameFromLogicalPin("RSTREGB") + ", " + si.getPrimarySiteTypeEnum());
		    	// [RSTREGB], SiteInst(name="RAMB18_X5Y64", type="RAMB180", site="RAMB18_X5Y64"), OPTINV_RSTREGB_L_O, RAMBFIFO18
		    	// [RSTREGB], SiteInst(name="RAMB18_X5Y31", type="RAMB181", site="RAMB18_X5Y31"), OPTINV_RSTREGB_U_O, RAMB181
		    	// null, SiteInst(name="RAMB18_X6Y43", type="RAMB181", site="RAMB18_X6Y43"), null, RAMB181
		    	// null, SiteInst(name="RAMB18_X5Y22", type="RAMB180", site="RAMB18_X5Y22"), null, RAMBFIFO18
		    	// The following workaround solves the RAMB18 RSTREGB pin issue
		    	String siteWire = cell.getBEL().getPin("RSTREGB").getSiteWireName();
		    	Net net = si.getNetFromSiteWire(siteWire);
		    	if(net == null) {
		    		net = design.getVccNet();
		    		String pinName = null;
		    		if(siteWire.endsWith("L_O")) {
		    			pinName = "RSTREGBL";
		    		}else {
		    			pinName = "RSTREGBU";
		    		}
		    		if(si.getSitePinInstNames().isEmpty() || !si.getSitePinInstNames().contains(pinName)) {
		    			net.createPin(pinName, si);
		    		}
		    	}
		    }
		}
	}

	public static void createMissingStaticSitePins(BELPin belPin, SiteInst si, Cell cell) {
        // SiteWire and SitePin Name are the same for LUT inputs
	    String siteWireName = belPin.getSiteWireName();
        // VCC returned based on the site wire, site pins are not stored in dcp
		Net net = si.getNetFromSiteWire(siteWireName);
		if(net == null) {
		    net = si.getDesign().getVccNet();
		}
        if(net.isStaticNet()) {
            // SRL16Es that have been transformed from SRLC32E require GND on their A6 pin
            if(cell.getType().equals("SRL16E") && siteWireName.endsWith("6")) {
                EDIFPropertyValue val = cell.getProperty("XILINX_LEGACY_PRIM");
                if(val != null && val.getValue().equals("SRLC32E")) {
                    net = si.getDesign().getGndNet();
                }
            }
            String belName = belPin.getBELName();
            if (belName.endsWith("LUT")) {
            	if (belName.charAt(1) == '6') {
            		// Anything placed on a LUT6 does not require A6 to be tied to VCC
            		return;
            	}
<<<<<<< HEAD
            	String lut6Name = belName.replace('5', '6');
            	// Thus it can only be a LUT5
            	if (belName.charAt(1) != '5') {
=======
            	// Thus it can only be a LUT5
            	if (belName.charAt(1) != '5') {
            		String lut6Name = belName.replace('5', '6');
>>>>>>> 23ca4a0c
            		throw new RuntimeException("Expected " + lut6Name + " instead of " + belName);
            	}
            }
            SitePinInst pin = si.getSitePinInst(siteWireName);
            if(pin == null) {
                net.createPin(siteWireName, si);
            } else if(!pin.getNet().equals(net)){
                pin.getNet().removePin(pin);
                net.addPin(pin);
            }
        }
	}

	//NOTE: SRL16E (reference name SRL16E, EDIFCell in RW) uses A2-A5, so we need to connect A1 & A6 to VCC,
	//however, when SitePinInsts (e.g. A3) are already in GND, adding those again will cause problems to A1
	static String[] lut6BELPins = new String[] {"A1", "A6"};
	static HashSet<String> unisimFlipFlopTypes;
	static {
        unisimFlipFlopTypes = new HashSet<>();
        unisimFlipFlopTypes.add("FDSE");//S CE, logical cell
        unisimFlipFlopTypes.add("FDPE");//PRE CE
        unisimFlipFlopTypes.add("FDRE");//R and CE
        unisimFlipFlopTypes.add("FDCE");//CLR CE
	}

	private static boolean isUnisimFlipFlopType(String cellType) {
        return unisimFlipFlopTypes.contains(cellType);
    }

	static Map<String, Pair<String, String>> belSitePinNameMapping;
	static{
		belSitePinNameMapping = new HashMap<>();

		belSitePinNameMapping.put("AFF", new Pair<>("CKEN1", "SRST1"));
		belSitePinNameMapping.put("BFF", new Pair<>("CKEN1", "SRST1"));
		belSitePinNameMapping.put("CFF", new Pair<>("CKEN1", "SRST1"));
		belSitePinNameMapping.put("DFF", new Pair<>("CKEN1", "SRST1"));
		belSitePinNameMapping.put("AFF2", new Pair<>("CKEN2", "SRST1"));
		belSitePinNameMapping.put("BFF2", new Pair<>("CKEN2", "SRST1"));
		belSitePinNameMapping.put("CFF2", new Pair<>("CKEN2", "SRST1"));
		belSitePinNameMapping.put("DFF2", new Pair<>("CKEN2", "SRST1"));

		belSitePinNameMapping.put("EFF", new Pair<>("CKEN3", "SRST2"));
		belSitePinNameMapping.put("FFF", new Pair<>("CKEN3", "SRST2"));
		belSitePinNameMapping.put("GFF", new Pair<>("CKEN3", "SRST2"));
		belSitePinNameMapping.put("HFF", new Pair<>("CKEN3", "SRST2"));
		belSitePinNameMapping.put("EFF2", new Pair<>("CKEN4", "SRST2"));
		belSitePinNameMapping.put("FFF2", new Pair<>("CKEN4", "SRST2"));
		belSitePinNameMapping.put("GFF2", new Pair<>("CKEN4", "SRST2"));
		belSitePinNameMapping.put("HFF2", new Pair<>("CKEN4", "SRST2"));
	}
	
	/**
	 * Finds the essential PIPs which connect the provided sink pin to its source.
	 * @param sinkPin A sink pin from a routed net.
	 * @return The list of PIPs that for the routing connection from the sink to the source.
	 */
    public static List<PIP> getConnectionPIPs(SitePinInst sinkPin) {
        if(sinkPin.isOutPin() || sinkPin.getNet() == null) return Collections.emptyList();
        Map<Node, PIP> reverseNodeToPIPMap = new HashMap<>(); 
        for(PIP p : sinkPin.getNet().getPIPs()) {
            reverseNodeToPIPMap.put(p.getEndNode(), p);
        }
        
        Node sinkNode = sinkPin.getConnectedNode();
        Node srcNode = sinkPin.getNet().getSource().getConnectedNode();
        Node curr = sinkNode;
        
        List<PIP> path = new ArrayList<>();
        while(!curr.equals(srcNode)) {
            PIP pip = reverseNodeToPIPMap.get(curr);
            path.add(pip);
            curr = pip.getStartNode();
        }
        
        return path;
    }

	/**
	 * Create a Job running Vivado to create a readable version of
	 * the EDIF inside the checkpoint to a separate file.
	 * @param checkpoint the input checkpoint
	 * @param edif the output EDIF
	 * @return the created Job
	 */
	public static Job generateReadableEDIFJob(Path checkpoint, Path edif) {
		try {

			final Job job = new LocalJob();
			job.setCommand(FileTools.getVivadoPath() + " -mode batch -source readable.tcl");

			final Path runDir = Files.createTempDirectory(edif.toAbsolutePath().getParent(),edif.getFileName()+"_readable_edif_");
			job.setRunDir(runDir.toString());

			Files.write(runDir.resolve("readable.tcl"), Arrays.asList(
					"open_checkpoint " + checkpoint.toAbsolutePath(),
					"write_edif " + edif.toAbsolutePath()
			));


			return job;
		} catch (IOException e) {
			throw new RuntimeException(e);
		}
	}

	/**
	 * Gets the corresponding EDIF directory created when auto generating EDIF from Vivado.
	 * @param dcpFile The source DCP file path
	 * @return The directory where auto generated .edf and .edn files go.
	 */
	public static Path getDefaultReadableEDIFDir(Path dcpFile) {
	    return Paths.get(dcpFile.toString() + ".edf");
	}
	
	/**
	 * Gets the corresponding MD5 file path for a DCP that has had its EDIF file auto-generated
	 * @param dcpFile The Path to the DCP source
	 * @param edfDir The directory containing the auto-generated edf and md5 file
	 * @return The path to the MD5 file
	 */
	public static Path getDCPAutoGenMD5FilePath(Path dcpFile, Path edfDir) {
	    return edfDir.resolve(dcpFile.getFileName().toString() + ".md5");
	}
	
	/**
	 * Gets the path to the auto-generated EDIF file for the provided DCP and EDIF directory.
	 * @param dcpFile The Path to the DCP source 
	 * @param edfDir The directory where the auto-generated EDIF is stored 
	 * @return The path to the auto-generated EDIF file
	 */
	public static Path getEDFAutoGenFilePath(Path dcpFile, Path edfDir) {
	    return edfDir.resolve(FileTools.replaceExtension(dcpFile.getFileName(), ".edf"));
	}
	
	/**
	 * Use Vivado to create a readable version of the EDIF file inside a design checkpoint. If no
	 * edf file name is provided (edfFileName=null), it will manage over-written DCPs with an md5 
	 * hash so that edf can stay in sync with a DCP.  
	 * @param dcp the checkpoint
	 * @param edfFileName filename to use or null if we should select a filename
	 * @return the readable output edif filename
	 */
	public static Path generateReadableEDIF(Path dcp, Path edfFileName) {
	    String currMD5 = null;
	    Path existingMD5File = null;
		if (edfFileName == null) {
		    // We'll manage the creation and location of the edf file, DCP will be checked with 
		    // an MD5 hash so that if it changes, we re-update the edf file
		    currMD5 = Installer.calculateMD5OfFile(dcp);
		    Path edfDir = getDefaultReadableEDIFDir(dcp);
            existingMD5File = getDCPAutoGenMD5FilePath(dcp, edfDir);
            edfFileName = getEDFAutoGenFilePath(dcp, edfDir);
            if(!Files.exists(edfDir)) {
                FileTools.makeDirs(edfDir.toString());
            } 
        
            // Check if a previously auto-generated edf is still usable
            String existingMD5 = FileTools.getStoredMD5FromFile(existingMD5File);
            if(Files.exists(edfFileName)) {
                if(currMD5.equals(existingMD5)) {
                    return edfFileName; 
                }else {
                    try {
                        Files.delete(edfFileName);
                    } catch (IOException e) {
                        throw new RuntimeException("ERROR: Couldn't auto-generate updated edf file"
                                + " as the file appears to be in use or no permission to do so.");
                    }
                }
            }
            
		}
		JobQueue queue = new JobQueue();
		Job job = generateReadableEDIFJob(dcp, edfFileName);
		queue.addJob(job);
		if (!queue.runAllToCompletion()) {
			throw new RuntimeException("Generating Readable EDIF job failed");
		}
		FileTools.deleteFolder(job.getRunDir());
		if(currMD5 != null && existingMD5File != null) {
	        FileTools.writeStringToTextFile(currMD5, existingMD5File.toString());		    
		}
		return edfFileName;
	}

	/**
	 * When importing designs that have been taken from an in-context implementation
	 * (write_checkpoint -cell), often Vivado will write out residual nets that do not necessarily
	 * exist in the module or are retaining GND/VCC routing from the parent context.  This method
	 * will resolve conflicts by examining the site routing leading from input ports to the sinks
	 * and update the site routing to the appropriate net as dictated in the new design.  GND and
	 * VCC will be replaced by the name of the source net being driven by the input ports.
	 * @param design The design of interest.
	 */
    public static void resolveSiteRoutingFromInContextPorts(Design design) {
        EDIFNetlist netlist = design.getNetlist();
        for(EDIFNet net : design.getTopEDIFCell().getNets()) {
            EDIFHierNet parentNet = netlist.getHierNetFromName(net.getName());
            Set<EDIFHierNet> aliases = null;
            for(EDIFPortInst portInst : net.getSourcePortInsts(true)) {
                // Identify top level inport ports
                if(portInst.isTopLevelPort() && portInst.isInput()) {
                    List<EDIFHierPortInst> portInsts = netlist.getSinksFromNet(parentNet);
                    // Iterate over all sinks of the physical net to identify potential site routing
                    // issues
                    for(EDIFHierPortInst sink : portInsts){
                        Cell c = design.getCell(sink.getFullHierarchicalInstName());
                        if(c == null || !c.isPlaced()) continue;
                        SiteInst i = c.getSiteInst();
                        String logicalPinName = sink.getPortInst().getName();
                        List<String> siteWires = new ArrayList<>();
                        // Using this method just to get site wires along the path
                        c.getSitePinFromLogicalPin(logicalPinName, siteWires);
                        for(String siteWire : siteWires) {
                            Net existingSiteRoutedNet = i.getNetFromSiteWire(siteWire);
                            if(existingSiteRoutedNet == null) continue;
                            EDIFHierNet currNet = netlist.getHierNetFromName(existingSiteRoutedNet.getName());
                            if(aliases == null) {
                                aliases = new HashSet<>(netlist.getNetAliases(parentNet));
                            }
                            if(aliases.contains(currNet)) continue;
                            String updateNetName = parentNet.getHierarchicalNetName();
                            Net updateNet = design.getNet(updateNetName);
                            if(updateNet == null) {
                                updateNet = design.createNet(updateNetName, parentNet.getNet());
                            }
                            BELPin belPin = i.getSiteWirePins(siteWire)[0];
                            i.unrouteIntraSiteNet(belPin, belPin);
                            if(i.getSiteWiresFromNet(existingSiteRoutedNet).size() == 0) {
                                existingSiteRoutedNet.getSiteInsts().remove(i);
                            }
                            i.routeIntraSiteNet(updateNet, belPin, belPin);
                        }
                    }
                }
            }
        }
    }

	/**
	 * Create a {@link ModuleImplsInst}, i.e. a Module instance with flexible implementation. If an edif cell inst
	 * of the given name already exists in the design hierarchy, it will be used for the module. Otherwise, a new
	 * EDIF Cell Inst will be created.
	 * @param design the design
	 * @param name name of the module instance
	 * @param module the module to use
	 * @return the newly created instance
	 */
	public static ModuleImplsInst createModuleImplsInst(Design design, String name, ModuleImpls module) {
		EDIFCellInst cell = design.createOrFindEDIFCellInst(name, module.getNetlist().getTopCell());
		return new ModuleImplsInst(name, cell, module);
	}

	/**
	 * Find the physical net corresponding to a {@link ModuleImplsInst}'s port
	 * @param port the port to find the net for
	 * @param instanceMap map from {@link ModuleImplsInst} to the corresponding real {@link ModuleInst}
	 * @return the physical net. This can only be null if the port has no pins
	 */
	private static Net findPortNet(ImplsInstancePort port, Map<ModuleImplsInst, ModuleInst> instanceMap) {
		if (port instanceof ImplsInstancePort.SitePinInstPort) {
			SitePinInst spi = ((ImplsInstancePort.SitePinInstPort) port).getSitePinInst();
			Net net = spi.getNet();
			if (net == null) {
				throw new IllegalStateException("No net on SPI "+spi);
			}
			return net;
		} else if (port instanceof ImplsInstancePort.InstPort) {
			ImplsInstancePort.InstPort instPort = (ImplsInstancePort.InstPort) port;
			final Module module = instPort.getInstance().getCurrentModuleImplementation();
			Port modPort = module.getPort(instPort.getPort());
			ModuleInst moduleInst = instanceMap.get(instPort.getInstance());
			Net net = moduleInst.getCorrespondingNet(modPort);
			if (net == null && !modPort.getSitePinInsts().isEmpty()) {
				throw new IllegalStateException("No net on module port "+moduleInst+"."+modPort.getName()+" but we have pins");
			}

			if (!modPort.getPassThruPortNames().isEmpty() && port.isOutputPort()) {
				final List<String> inPorts = modPort.getPassThruPortNames().stream().filter(p -> !module.getPort(p).isOutPort())
						.collect(Collectors.toList());
				if (inPorts.size()>1) {
					throw new IllegalStateException("Multiple inputs connected to "+instPort.getInstance().getName()+"."+instPort.getName()+": "+inPorts);
				} else if (inPorts.size() == 1) {
					final ImplsInstancePort otherPort = instPort.getInstance().getPort(inPorts.get(0));
					final ImplsInstancePort source = otherPort.getPath().findSource();
					return findPortNet(source, instanceMap);
				} //Else we only have multiple outs sourced by the same Pin internally, nothing to do
			}

			return net;
		} else {
			throw new IllegalStateException("unknown subtype!");
		}
	}

	/**
	 * In a design containing {@link ModuleImplsInst}s, convert them into {@link ModuleInst}s so that the design
	 * can be exported to a checkpoint
	 * @param design the design
	 * @param instances the instances to be converted
	 * @param paths nets connecting the instances as returned by {@link BlockPlacer2Impls#getPaths()}
	 */
	public static void createModuleInstsFromModuleImplsInsts(Design design, Collection<ModuleImplsInst> instances, Collection<ImplsPath> paths) {
		Map<ModuleImplsInst, ModuleInst> instanceMap = new HashMap<>();
		for (ModuleImplsInst implsInst : instances) {
			ModuleInst modInst = design.createModuleInst(implsInst.getName(), implsInst.getCurrentModuleImplementation());
			boolean success = modInst.place(implsInst.getPlacement().placement);
			if (!success) {
				throw new IllegalStateException("could not place module "+modInst.getName()+" at "+implsInst.getPlacement().placement);
			}
			instanceMap.put(implsInst, modInst);
		}
		for (ImplsPath path : paths) {
			Net net = null;
			for (ImplsInstancePort port : path) {
				Net portNet = findPortNet(port, instanceMap);
				if (portNet == null) {
					continue;
				}
				if (net == null) {
					net = portNet;
				} else if (port.isOutputPort()) {
					design.movePinsToNewNetDeleteOldNet(net, portNet, false);
					net = portNet;
				} else {
					design.movePinsToNewNetDeleteOldNet(portNet, net, false);
				}
			}
		}
	}

}<|MERGE_RESOLUTION|>--- conflicted
+++ resolved
@@ -2831,15 +2831,9 @@
             		// Anything placed on a LUT6 does not require A6 to be tied to VCC
             		return;
             	}
-<<<<<<< HEAD
-            	String lut6Name = belName.replace('5', '6');
-            	// Thus it can only be a LUT5
-            	if (belName.charAt(1) != '5') {
-=======
             	// Thus it can only be a LUT5
             	if (belName.charAt(1) != '5') {
             		String lut6Name = belName.replace('5', '6');
->>>>>>> 23ca4a0c
             		throw new RuntimeException("Expected " + lut6Name + " instead of " + belName);
             	}
             }
