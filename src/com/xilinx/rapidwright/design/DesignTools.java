--- conflicted
+++ resolved
@@ -3483,17 +3483,6 @@
         vcc.addPin(sitePin, updateSiteRouting);
     }
 
-<<<<<<< HEAD
-    static HashSet<String> unisimFlipFlopTypes;
-    static {
-        unisimFlipFlopTypes = new HashSet<>();
-        unisimFlipFlopTypes.add("FDSE");//S CE, logical cell
-        unisimFlipFlopTypes.add("FDPE");//PRE CE
-        unisimFlipFlopTypes.add("FDRE");//R and CE
-        unisimFlipFlopTypes.add("FDCE");//CLR CE
-        unisimFlipFlopTypes.add("LDCE");
-        unisimFlipFlopTypes.add("LPCE");
-=======
     // Used by createCeSrRstPinsToVCC()
     static Set<String> flipFlopAndLatchTypesNeedingCeSrToVcc;
     static {
@@ -3504,7 +3493,6 @@
         flipFlopAndLatchTypesNeedingCeSrToVcc.add("FDCE");//CLR CE
         flipFlopAndLatchTypesNeedingCeSrToVcc.add("LDCE");
         flipFlopAndLatchTypesNeedingCeSrToVcc.add("LDPE");
->>>>>>> 080a9050
     }
 
     private static boolean isFlipFlopOrLatchNeedingCeSrToVcc(String cellType) {
