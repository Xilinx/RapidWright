/*
 * Copyright (c) 2017-2022, Xilinx, Inc.
 * Copyright (c) 2022-2023, Advanced Micro Devices, Inc.
 * All rights reserved.
 *
 * Author: Chris Lavin, Xilinx Research Labs.
 *
 * This file is part of RapidWright.
 *
 * Licensed under the Apache License, Version 2.0 (the "License");
 * you may not use this file except in compliance with the License.
 * You may obtain a copy of the License at
 *
 *     http://www.apache.org/licenses/LICENSE-2.0
 *
 * Unless required by applicable law or agreed to in writing, software
 * distributed under the License is distributed on an "AS IS" BASIS,
 * WITHOUT WARRANTIES OR CONDITIONS OF ANY KIND, either express or implied.
 * See the License for the specific language governing permissions and
 * limitations under the License.
 *
 */

package com.xilinx.rapidwright.design;

import java.io.BufferedWriter;
import java.io.FileOutputStream;
import java.io.FileWriter;
import java.io.IOException;
import java.io.PrintStream;
import java.math.BigInteger;
import java.nio.file.Files;
import java.nio.file.Path;
import java.nio.file.Paths;
import java.util.ArrayDeque;
import java.util.ArrayList;
import java.util.Arrays;
import java.util.Collection;
import java.util.Collections;
import java.util.Comparator;
import java.util.EnumMap;
import java.util.EnumSet;
import java.util.HashMap;
import java.util.HashSet;
import java.util.LinkedList;
import java.util.List;
import java.util.Map;
import java.util.Map.Entry;
import java.util.Objects;
import java.util.PriorityQueue;
import java.util.Queue;
import java.util.Set;
import java.util.stream.Collectors;

import com.xilinx.rapidwright.design.blocks.PBlock;
import com.xilinx.rapidwright.design.blocks.UtilizationType;
import com.xilinx.rapidwright.design.tools.LUTTools;
import com.xilinx.rapidwright.device.BEL;
import com.xilinx.rapidwright.device.BELClass;
import com.xilinx.rapidwright.device.BELPin;
import com.xilinx.rapidwright.device.Node;
import com.xilinx.rapidwright.device.PIP;
import com.xilinx.rapidwright.device.Series;
import com.xilinx.rapidwright.device.Site;
import com.xilinx.rapidwright.device.SitePIP;
import com.xilinx.rapidwright.device.SitePin;
import com.xilinx.rapidwright.device.SiteTypeEnum;
import com.xilinx.rapidwright.device.Tile;
import com.xilinx.rapidwright.device.Wire;
import com.xilinx.rapidwright.edif.EDIFCell;
import com.xilinx.rapidwright.edif.EDIFCellInst;
import com.xilinx.rapidwright.edif.EDIFHierCellInst;
import com.xilinx.rapidwright.edif.EDIFHierNet;
import com.xilinx.rapidwright.edif.EDIFHierPortInst;
import com.xilinx.rapidwright.edif.EDIFLibrary;
import com.xilinx.rapidwright.edif.EDIFNet;
import com.xilinx.rapidwright.edif.EDIFNetlist;
import com.xilinx.rapidwright.edif.EDIFPort;
import com.xilinx.rapidwright.edif.EDIFPortInst;
import com.xilinx.rapidwright.edif.EDIFPropertyValue;
import com.xilinx.rapidwright.edif.EDIFTools;
import com.xilinx.rapidwright.placer.blockplacer.BlockPlacer2Impls;
import com.xilinx.rapidwright.placer.blockplacer.ImplsInstancePort;
import com.xilinx.rapidwright.placer.blockplacer.ImplsPath;
import com.xilinx.rapidwright.router.RouteNode;
import com.xilinx.rapidwright.tests.CodePerfTracker;
import com.xilinx.rapidwright.util.FileTools;
import com.xilinx.rapidwright.util.Installer;
import com.xilinx.rapidwright.util.Job;
import com.xilinx.rapidwright.util.JobQueue;
import com.xilinx.rapidwright.util.LocalJob;
import com.xilinx.rapidwright.util.MessageGenerator;
import com.xilinx.rapidwright.util.Pair;
import com.xilinx.rapidwright.util.StringTools;
import com.xilinx.rapidwright.util.Utils;

/**
 * A collection of methods to operate on {@link Design} objects.
 *
 * Created on: Dec 7, 2015
 */
public class DesignTools {

    private static int uniqueBlackBoxCount = 0;

    // Map from site_pin to list of bels
    // TODO: derive from architecture.
    private static HashMap<String, List<String>> sitePin2Bels = new HashMap<String, List<String>>()
    {{
        put("A_O",  Arrays.asList("A5LUT", "A6LUT"));
        put("AMUX", Arrays.asList("A5LUT", "A6LUT"));
        put("B_O",  Arrays.asList("B5LUT", "B6LUT"));
        put("BMUX", Arrays.asList("B5LUT", "B6LUT"));
        put("C_O",  Arrays.asList("C5LUT", "C6LUT"));
        put("CMUX", Arrays.asList("C5LUT", "C6LUT"));
        put("D_O",  Arrays.asList("D5LUT", "D6LUT"));
        put("DMUX", Arrays.asList("D5LUT", "D6LUT"));
        put("E_O",  Arrays.asList("E5LUT", "E6LUT"));
        put("EMUX", Arrays.asList("E5LUT", "E6LUT"));
        put("F_O",  Arrays.asList("F5LUT", "F6LUT"));
        put("FMUX", Arrays.asList("F5LUT", "F6LUT"));
        put("G_O",  Arrays.asList("G5LUT", "G6LUT"));
        put("GMUX", Arrays.asList("G5LUT", "G6LUT"));
        put("H_O",  Arrays.asList("H5LUT", "H6LUT"));
        put("HMUX", Arrays.asList("H5LUT", "H6LUT"));
    }};

    /**
     * Tries to identify the clock pin source for the given user signal output by
     * tracing back to a FF within a SLICE.  TODO - This method is not very robust.
     * @param netSource The site pin output from which to start the clock search
     * @return The source clock pin for the clock net or null if unable to determine one.
     */
    public static SitePinInst identifyClockSource(SitePinInst netSource) {
        if (!netSource.isOutPin()) return null;
        BELPin p = netSource.getBELPin();
        if (p == null) return null;
        BELPin src = p.getSiteConns().get(0);
        if (src.getBELName().contains("FF")) {
            BELPin clk = src.getBEL().getPin("CLK");
            Net n = netSource.getSiteInst().getNetFromSiteWire(clk.getSiteWireName());
            if (n == null) return null;
            return n.getSource();
        }
        return null;
    }

    public static Net getClockDomain(Design d, String edifNet) {
        // TODO - WIP
        String tokens[] = edifNet.split("/");
        EDIFCellInst curr = d.getNetlist().getTopCellInst();
        for (int i=0; i < tokens.length; i++) {
            if (i == tokens.length-1) {
                for (EDIFPortInst port : curr.getPortInsts()) {
                    System.out.println(port.getPort().getName());
                    if (port.getNet().getName().equals(tokens[i])) {

                    }
                }
            } else {
                curr = curr.getCellType().getCellInst(tokens[i]);
            }

        }

        return null;
    }

    /**
     * Tries to determine the driving cell within the site from the output site pin.
     * @param netSource The output site pin from which to start searching
     * @return The corresponding driving cell, or null if none could be found.
     */
    public static Cell getDrivingCell(SitePinInst netSource) {
        BELPin src = getDrivingBELPin(netSource);
        Cell c = netSource.getSiteInst().getCell(src.getBELName());
        return c;
    }

    /**
     * Gets the originating driving element pin that corresponds to the given site pin.
     * @param netSource The source pin
     * @return The corresponding element pin or null if none could be found.
     */
    public static BELPin getDrivingBELPin(SitePinInst netSource) {
        if (!netSource.isOutPin()) return null;
        return getDrivingBELPin(netSource.getBELPin());
    }

    /**
     * Gets the driving element pin of either a site port output or an element input pin.
     * @param elementPin The element pin of interest.  Cannot be a element output pin.
     * @return The source element pin within the site for the given element pin.
     */
    public static BELPin getDrivingBELPin(BELPin elementPin) {
        if (elementPin == null) return null;
        if (elementPin.isOutput() && elementPin.getBEL().getBELClass() != BELClass.PORT) return null;
        return elementPin.getSiteConns().get(0);
    }

    /**
     * Gets the driven element pins of either a site port input or an element output pin.
     * @param elementPin The element pin of interest. Cannot be an element input pin.
     * @return A list of sink element pins within the site for the given element pin.
     */
    public static ArrayList<BELPin> getDrivenBELPins(BELPin elementPin) {
        if (elementPin == null) return null;
        if (elementPin.isInput() && elementPin.getBEL().getBELClass() == BELClass.PORT) return null;
        return elementPin.getSiteConns();
    }

    /**
     * Uses SitePIP information in the site instance to determine the driving input of the RBEL element
     * output pin.  There should only be one input that can affect the output and this method
     * returns that input pin.
     * @param outputPin The output pin on the RBEL element of interest.
     * @param inst The corresponding site instance where the pin resides.
     * @return The driving input element pin on the RBEL, or null if none could be found.
     */
    public static BELPin getCorrespondingRBELInputPin(BELPin outputPin, SiteInst inst) {
        BEL element = outputPin.getBEL();
        if (element.getHighestInputIndex() == 0) {
            return element.getPin(0);
        }
        SitePIP pip = inst.getUsedSitePIP(outputPin);
        if (pip == null) return null;
        return pip.getInputPin();
    }

    /**
     * Returns the element's output pin corresponding that is being driven by the provided input pin.
     * @param inputPin The input pin of interest
     * @param inst The site instance corresponding to the element of interest
     * @return The element's output pin that is driven by the provided input pin.
     */
    public static BELPin getCorrespondingRBELOutputPin(BELPin inputPin, SiteInst inst) {
        int idx = inputPin.getBEL().getHighestInputIndex() + 1;
        if (inputPin.getBEL().getPins().length > idx + 1) {
            throw new RuntimeException("ERROR: False assumption, this routing BEL has more than one output: " +
                    inputPin.getBELName());
        }
        return inputPin.getBEL().getPin(idx);
    }

    /*
     * TODO - Work in progress
     */
    public static ArrayList<BELPin> getCorrespondingBELInputPins(BELPin outputPin, SiteInst inst) {
        ArrayList<BELPin> inputs = new ArrayList<BELPin>();
        BEL element = outputPin.getBEL();
        // Check if element only has one input
        if (element.getHighestInputIndex() == 0) {
            inputs.add(element.getPin(0));
            return inputs;
        }

        Cell cell = inst.getCell(element.getName());
        /*if (!element.getName().equals("BUFCE")) {
            for (Entry<String,Property> entry : cell.getEdifCellInst().getPropertyList().entrySet()) {
                System.out.println(entry.getKey() + ": " + entry.getValue().getName());
            }// TODO
        }*/
        switch(element.getName()) {
            case "BUFCE":{
                inputs.add(element.getPin("I"));
                break;
            }

            case "A5LUT":
            case "B5LUT":
            case "C5LUT":
            case "D5LUT":
            case "E5LUT":
            case "F5LUT":
            case "G5LUT":
            case "H5LUT":
            case "A6LUT":
            case "B6LUT":
            case "C6LUT":
            case "D6LUT":
            case "E6LUT":
            case "F6LUT":
            case "G6LUT":
            case "H6LUT":
            case "CARRY8":{
                for (int i=0; i <= element.getHighestInputIndex(); i++) {
                    BELPin pin = element.getPin(i);
                    String siteWireName = pin.getSiteWireName();
                    Net net = inst.getNetFromSiteWire(siteWireName);
                    if (net == null) continue;
                    if (net.isStaticNet()) continue;
                    if (!cell.getPinMappingsP2L().containsKey(pin.getName())) continue;
                    inputs.add(pin);
                }
                break;
            }
            default:{
                throw new RuntimeException("ERROR: Problem tracing through " + element.getName() + " in " + inst.getName());
            }

        }


        return inputs;
    }

    /**
     * TODO - Work in progress
     * @param inputPin
     * @param inst
     * @return
     */
    public static ArrayList<BELPin> getCorrespondingBELOutputPins(BELPin inputPin, SiteInst inst) {
        ArrayList<BELPin> outputs = new ArrayList<BELPin>();
        BEL element = inputPin.getBEL();

        Cell cell = inst.getCell(element.getName());
        if (cell == null) {
            return outputs;
        }
        for (int i=element.getHighestInputIndex()+1; i < element.getPins().length; i++) {
            BELPin pin = element.getPin(i);
            String siteWireName = pin.getSiteWireName();
            Net net = inst.getNetFromSiteWire(siteWireName);
            if (net == null) continue;
            if (net.isStaticNet()) continue;
            if (net.getName().equals(Net.USED_NET)) continue;
            if (!cell.getPinMappingsP2L().containsKey(pin.getName())) continue;
            outputs.add(pin);
        }

        return outputs;
    }

    private static HashSet<String> stopElements;
    private static HashSet<String> lutElements;
    private static HashSet<String> regElements;
    static {
        stopElements = new HashSet<String>();
        // CONFIG
        stopElements.add("BSCAN1");
        stopElements.add("BSCAN2");
        stopElements.add("BSCAN3");
        stopElements.add("BSCAN4");
        stopElements.add("DCIRESET");
        stopElements.add("DNAPORT");
        stopElements.add("EFUSE_USR");
        stopElements.add("FRAME_ECC");
        stopElements.add("ICAP_BOT");
        stopElements.add("ICAP_TOP");
        stopElements.add("MASTER_JTAG");
        stopElements.add("STARTUP");
        stopElements.add("USR_ACCESS");

        // BRAM
        stopElements.add("RAMBFIFO36E2");

        // IOB
        stopElements.add("IBUFCTRL");
        stopElements.add("INBUF");
        stopElements.add("OUTBUF");
        stopElements.add("PADOUT");

        // MMCM
        stopElements.add("MMCME3_ADV");

        // DSP
        stopElements.add("DSP_PREADD_DATA");
        stopElements.add("DSP_A_B_DATA");
        stopElements.add("DSP_C_DATA");
        stopElements.add("DSP_OUTPUT");

        lutElements = new HashSet<String>();
        regElements = new HashSet<String>();

        for (String letter : Arrays.asList("A", "B", "C", "D", "E", "F", "G", "H")) {
            regElements.add(letter +"FF");
            regElements.add(letter +"FF2");
            for (String size : Arrays.asList("5", "6")) {
                lutElements.add(letter + size + "LUT");
            }
        }
    }

    public static boolean isBELALut(String elementName) {
        return lutElements.contains(elementName);
    }

    public static boolean isBELAReg(String elementName) {
        return regElements.contains(elementName);
    }

    public static boolean isPinStateBEL(BELPin pin) {
        BEL element = pin.getBEL();
        if (stopElements.contains(element.getName())) return true;

        // TODO - This only finds flops that exist in SLICEs. Need IOs/BRAM/DSP/etc
        return element.getName().contains("FF");
    }

    public static int invertBit(int i, int col) {
        long tmpRow = (long)i;
        long tmpCol = 1 << col;
        tmpRow = tmpRow ^ tmpCol;
        return (int)tmpRow;
    }

    public static long getCurrVal(long lutValue, int i) {
        long out = 0;
        long tmpVal = 1 << i;
        out = lutValue & tmpVal;
        return out;
    }

    public static long moveValToNewRow(long lutValue, int i, int newRow) {
        long out = 0;
        int moveIndex = Math.abs(i-newRow);
        if (i > newRow) {
            out = lutValue >> moveIndex;
        } else {
            out = lutValue << moveIndex;
        }
        return out;
    }

    public static int getInvertCol(String logicalPinName) {
        int result = -1;
        switch (logicalPinName) {
            case "0" : result = 0;
            case "1" : result = 1;
            case "2" : result = 2;
            case "3" : result = 3;
            case "4" : result = 4;
            case "5" : result = 5;
        }
        return result;
    }

    public static String invertLutInput (Cell lut, String physicalPinName) {
        String lutValue = lut.getEDIFCellInst().getProperty("INIT").getValue();
        //String lutValue = "4'hE";
        String numLutRowsStr = lutValue.substring(0, lutValue.indexOf("'"));
        String hexValueStr = lutValue.substring(lutValue.indexOf("h")+1, lutValue.length());
        //long oldVal = Long.parseLong(hexValueStr);
        long oldVal = new BigInteger(hexValueStr, 16).longValue();
        int numLutRows = Integer.parseInt(numLutRowsStr);
        int numInput = (int)(Math.log(numLutRows)/Math.log(2));
        String logicalPinName = lut.getPinMappingsP2L().get(physicalPinName);
        int invertCol = getInvertCol(logicalPinName.substring(logicalPinName.length()-1));
        if (invertCol == -1) {
            System.err.println("Inverted Column is -1 is Function DesignTools.invertLutInput");
        }
        long outHex = 0;

        for (int i = 0; i < 1<<numInput; i++) {
            int newRow = invertBit(i, invertCol);
            System.out.println("old_Row = " + i + " new_Row = " + newRow);
            long currVal = getCurrVal(oldVal, i);
            currVal = moveValToNewRow(currVal, i, newRow);
            outHex |= currVal;
        }
        String hexOutput = numLutRowsStr + "'h";
        hexOutput = hexOutput + Long.toHexString(outHex);
        System.out.println("output INIT = "+ hexOutput);
        //System.out.println("output = " + outHex);
        return hexOutput;
    }

    /**
     * Determines if all the pins connected to this net connect to only LUTs
     * @return True if all pins connect only to LUTs, false otherwise.
     */
    public static boolean areAllPinsConnectedToALUT(Net n) {
        for (SitePinInst p : n.getPins()) {
            Set<Cell> connectedCells = getConnectedCells(p);
            if (connectedCells == null || connectedCells.size() == 0) return false;
            for (Cell lut : connectedCells) {
                if (!lut.getType().contains("LUT")) {
                    return false;
                }
            }
        }
        return true;
    }

    public static void optimizeLUT1Inverters(Design design) {
        ArrayList<Cell> lut1Cells = new ArrayList<Cell>();
        for (Cell c : design.getCells()) {
            if (c.getType().equals("LUT1")) {
                lut1Cells.add(c);
            }
        }

        for (Cell c : lut1Cells) {

            // 1. Determine if this LUT can be merged into its source or sink
            String lutInputSiteWire = c.getSiteWireNameFromLogicalPin("I0");
            Net inputNet = c.getSiteInst().getNetFromSiteWire(lutInputSiteWire);
            String lutOutputSiteWire = c.getSiteWireNameFromLogicalPin("O");
            Net outputNet = c.getSiteInst().getNetFromSiteWire(lutOutputSiteWire);

            if (inputNet == null || outputNet == null || inputNet.getPins().size() == 0 || outputNet.getPins().size() == 0) continue;

            SitePinInst lut1InputPin = null;
            for (SitePinInst p : inputNet.getPins()) {
                if (p.isOutPin()) continue;
                if (p.getName().equals(lutInputSiteWire)) {
                    lut1InputPin = p;
                    break;
                }
            }
            //invertLutInput(c, lutInputSiteWire);
            boolean pushInverterForward = true;
            if (areAllPinsConnectedToALUT(outputNet)) {
                pushInverterForward = true;
            } else if (areAllPinsConnectedToALUT(inputNet)) {
                // We can push the inverter backwards
                // TODO - I don't think this will happen for now.
                pushInverterForward = false;
            } else {
                // We can't do it
                continue;
            }

            // 2. Modify LUT equation of neighboring LUT TODO TODO TODO
            if (pushInverterForward) {

            } else {

            }

            // 3. Remove LUT1 from logical netlist
            EDIFPortInst toRemove = null;
            for (EDIFPortInst portInst : inputNet.getLogicalNet().getPortInsts()) {
                if (portInst.getCellInst().equals(c.getEDIFCellInst())) {
                    toRemove = portInst;
                    break;
                }
            }
            if (toRemove != null) inputNet.getLogicalNet().removePortInst(toRemove);
            for (EDIFPortInst portInst : outputNet.getLogicalNet().getPortInsts()) {
                if (portInst.getCellInst() != null && portInst.getCellInst().equals(c.getEDIFCellInst())) continue;
                inputNet.getLogicalNet().addPortInst(portInst);
            }
            outputNet.getLogicalNet().getParentCell().removeNet(outputNet.getLogicalNet());
            c.getEDIFCellInst().getParentCell().removeCellInst(c.getEDIFCellInst());

            // 4. Remove the LUT1, reconnect nets
            design.removeCell(c);
            inputNet.removePin(lut1InputPin);
            outputNet.removeSource();
            design.movePinsToNewNetDeleteOldNet(outputNet, inputNet, false);

            // 5. Detach module instance if it exists
            c.getSiteInst().detachFromModule();
        }


    }

    /**
     * Creates a new pin on a site connected to the cell pin and also adds it to the
     * provided net. Updates both logical and physical netlist representations. Note: If the
     * site pin being added is an output it will displace any existing output source on
     *  the given net.
     * @param cell The placed source or sink BEL instance from which to trace to a site pin.
     * Must have a direct connection to a site pin.
     * @param cellPinName Name of the logical pin name on the cell.
     * @param net The net to add the pin to.
     * @return The newly created pin that has been added to net
     */
    public static SitePinInst createPinAndAddToNet(Cell cell, String cellPinName, Net net) {
        // Cell must be placed
        if (cell.getSiteInst() == null || cell.getSiteInst().isPlaced() == null) {
            throw new RuntimeException("ERROR: Cannot create pin for cell " + cell.getName() + " that is unplaced.");
        }
        // Get the cell pin
        BELPin cellPin = cell.getBEL().getPin(cell.getPhysicalPinMapping(cellPinName));
        if (cellPin == null) {
            throw new RuntimeException("ERROR: Couldn't find " + cellPinName + " on element " + cell.getBELName() + ".");
        }
        // Get the connected site pin from cell pin
        String sitePinName = cellPin.getConnectedSitePinName();
        if (sitePinName == null) {
            sitePinName = cell.getCorrespondingSitePinName(cellPinName);
        }
        if (sitePinName == null) {
            throw new RuntimeException("ERROR: Couldn't find corresponding site pin for element pin " + cellPin + ".");
        }
        if (!cell.getSiteInst().getSite().hasPin(sitePinName)) {
            throw new RuntimeException("ERROR: Site pin mismatch.");
        }
        // Create the pin
        SitePinInst sitePin = new SitePinInst(cellPin.isOutput(), sitePinName, cell.getSiteInst());
        if (sitePin.isOutPin()) {
            SitePinInst oldSource = net.replaceSource(sitePin);
            if (oldSource != null)
                oldSource.detachSiteInst();
        } else {
            net.addPin(sitePin);
        }

        EDIFNetlist e = cell.getSiteInst().getDesign().getNetlist();
        EDIFNet logicalNet = net.getLogicalNet() == null ? e.getTopCell().getNet(net.getName()) : net.getLogicalNet();
        if (logicalNet == null) {
            throw new RuntimeException("ERROR: Unable to determine logical net for physical net: " + net.getName());
        }

        // Remove logical sources
        if (sitePin.isOutPin()) {
            boolean includeTopPorts = true;
            Collection<EDIFPortInst> sources = logicalNet.getSourcePortInsts(includeTopPorts);
            for (EDIFPortInst epr : sources) {
                logicalNet.removePortInst(epr);
            }
        }

        if (cell.getEDIFCellInst() == null) {
            throw new RuntimeException("ERROR: Couldn't identify logical cell from cell " + cell.getName());
        }
        EDIFCellInst eCellInst = cell.getEDIFCellInst();
        EDIFPort ePort = eCellInst.getPort(cellPinName);

        EDIFPortInst newPortInst = new EDIFPortInst(ePort, logicalNet, eCellInst);
        logicalNet.addPortInst(newPortInst);

        return sitePin;
    }

    public static Map<UtilizationType, Integer> calculateUtilization(Design d, PBlock pblock) {
        Set<Site> sites = pblock.getAllSites(null);
        List<SiteInst> siteInsts = d.getSiteInsts().stream().filter(s -> sites.contains(s.getSite()))
                .collect(Collectors.toList());
        return calculateUtilization(siteInsts);
    }

    public static Map<UtilizationType, Integer> calculateUtilization(Design d) {
        return calculateUtilization(d.getSiteInsts());
    }

    public static Map<UtilizationType, Integer> calculateUtilization(Collection<SiteInst> siteInsts) {
        Map<UtilizationType, Integer> map = new HashMap<UtilizationType, Integer>();

        for (UtilizationType ut : UtilizationType.values()) {
            map.put(ut, 0);
        }

        for (SiteInst si : siteInsts) {
            SiteTypeEnum s = si.getSite().getSiteTypeEnum();
            if (Utils.isSLICE(si)) {
                incrementUtilType(map, UtilizationType.CLBS);
                if (s == SiteTypeEnum.SLICEL) {
                    incrementUtilType(map, UtilizationType.CLBLS);
                } else if (s == SiteTypeEnum.SLICEM) {
                    incrementUtilType(map, UtilizationType.CLBMS);
                }
            } else if (Utils.isDSP(si)) {
                incrementUtilType(map, UtilizationType.DSPS);
            } else if (Utils.isBRAM(si)) {
                if (s == SiteTypeEnum.RAMBFIFO36) {
                    incrementUtilType(map, UtilizationType.RAMB36S_FIFOS);
                } else if (s == SiteTypeEnum.RAMB181 || s == SiteTypeEnum.RAMBFIFO18) {
                    incrementUtilType(map, UtilizationType.RAMB18S);
                }
            } else if (Utils.isURAM(si)) {
                incrementUtilType(map, UtilizationType.URAMS);
            }
            for (Cell c : si.getCells()) {
                /*
                CLB_LUTS("CLB LUTs"),
                LUTS_AS_LOGIC("LUTs as Logic"),
                LUTS_AS_MEMORY("LUTs as Memory"),
                CLB_REGS("CLB Regs"),
                REGS_AS_FFS("Regs as FF"),
                REGS_AS_LATCHES("Regs as Latch"),
                CARRY8S("CARRY8s"),
                F7_MUXES("F7 Muxes"),
                F8_MUXES("F8 Muxes"),
                F9_MUXES("F9 Muxes"),
                CLBS("CLBs"),
                CLBLS("CLBLs"),
                CLBMS("CLBMs"),
                LUT_FF_PAIRS("Lut/FF Pairs"),
                RAMB36S_FIFOS("RAMB36s/FIFOs"),
                RAMB18S("RAMB18s"),
                DSPS("DSPs");
                */

                if (isBELAReg(c.getBELName())) {
                    incrementUtilType(map, UtilizationType.CLB_REGS);
                    incrementUtilType(map, UtilizationType.REGS_AS_FFS);
                } else if (c.getBELName().contains("CARRY")) {
                    incrementUtilType(map, UtilizationType.CARRY8S);
                }

            }
            for (char letter : LUTTools.lutLetters) {
                Cell c5 = si.getCell(letter +"5LUT");
                Cell c6 = si.getCell(letter +"6LUT");
                if (c5 != null && c5.isRoutethru()) {
                    c5 = null;
                } else if (c6 != null && c6.isRoutethru()) {
                    c6 = null;
                }
                if (c5 != null || c6 != null) {
                    incrementUtilType(map, UtilizationType.CLB_LUTS);

                    if (isCellLutMemory(c5) || isCellLutMemory(c6)) {
                        incrementUtilType(map, UtilizationType.LUTS_AS_MEMORY);
                    } else {
                        incrementUtilType(map, UtilizationType.LUTS_AS_LOGIC);
                    }
                }
            }
        }



        return map;
    }

    private static boolean isCellLutMemory(Cell c) {
        if (c == null) return false;
        if (c.getType().contains("SRL") || c.getType().contains("RAM")) return true;
        return false;
    }

    private static void incrementUtilType(Map<UtilizationType, Integer> map, UtilizationType ut) {
        Integer val = map.get(ut);
        val++;
        map.put(ut, val);
    }

    /**
     * Creates a verilog wrapper file for this design by examining the
     * top level netlist.
     * @param fileName Name of the desired verilog file.
     */
    public static void writeVerilogStub(Design design, String fileName) {
        FileOutputStream fos = null;
        try {
            fos = new FileOutputStream(fileName);
            RTLStubGenerator.createVerilogStub(design, fos);
            fos.close();
        } catch (IOException e) {
            MessageGenerator.briefError("ERROR: Failed to write verilog stub " + fileName);
            e.printStackTrace();
        }
    }

    /**
     * Creates two CSV files based on this design, one for instances and one
     * for nets.
     * @param fileName
     */
    public static void toCSV(String fileName, Design design) {
        String nl = System.getProperty("line.separator");
        try {
            BufferedWriter bw = new BufferedWriter(new FileWriter(fileName + ".instances.csv"));
            bw.write("\"Name\",\"Type\",\"Site\",\"Tile\",\"#Pins\"" + nl);

            for (SiteInst i : design.getSiteInsts()) {
                bw.write("\"" + i.getName() + "\",\"" +
                                i.getSiteTypeEnum() + "\",\"" +
                                i.getSiteName() + "\",\"" +
                                i.getTile()+ "\",\"" +
                                i.getSitePinInstMap().size()+ "\"" + nl);
            }
            bw.close();
        } catch (IOException e) {
            e.printStackTrace();
        }

        try {
            BufferedWriter bw = new BufferedWriter(new FileWriter(fileName + ".nets.csv"));
            bw.write("\"Name\",\"Type\",\"Fanout\"" + nl);

            for (Net n : design.getNets()) {
                bw.write("\"" + n.getName() + "\",\"" +
                                n.getType() + "\",\"" +
                                n.getFanOut()+ "\"" + nl);
            }
            bw.close();
        } catch (IOException e) {
            e.printStackTrace();
        }
    }

    /**
     * Demonstrates a rudimentary path expansion for finding a routing path in the
     * interconnect.
     * @param start Desired start node
     * @param end Desired end node
     * @return A list of PIPs that configure a path from start to end nodes, or null if a path could not be found.
     */
    public static List<PIP> findRoutingPath(Node start, Node end) {
        return findRoutingPath(new RouteNode(start), new RouteNode(end));
    }

    /**
     * Demonstrates a rudimentary path expansion for finding a routing path in the
     * interconnect.
     * @param start Desired start node
     * @param end Desired end node
     * @return A list of PIPs that configure a path from start to end nodes, or null if a path could not be found.
     */
    public static List<PIP> findRoutingPath(RouteNode start, RouteNode end) {
        PriorityQueue<RouteNode> q = new PriorityQueue<RouteNode>(16, new Comparator<RouteNode>() {
            public int compare(RouteNode i, RouteNode j) {return i.getCost() - j.getCost();}});
        q.add(start);
        HashSet<Wire> visited = new HashSet<>();
        visited.add(new Wire(start.getTile(), start.getWire()));

        while (!q.isEmpty()) {
            RouteNode curr = q.remove();
            if (curr.equals(end)) {
                return curr.getPIPsBackToSource();
            }
            if (visited.size() > 100000) return null;
            for (Wire w : curr.getConnections()) {
                if (visited.contains(w)) continue;
                visited.add(w);
                RouteNode rn = new RouteNode(w,curr);
                rn.setCost((rn.getManhattanDistance(end) << 1) + rn.getLevel());
                q.add(rn);
            }
        }
        return null;
    }

    /**
     * Examines a site wire in a populated site inst for all the connected BELPins for
     * cells occupying those BELs.  It attempts to lookup the net attached to the cell pin
     * in order to find the hierarchical parent net name of the net and returns its name.
     * @param inst The site instance where the site wire in question resides.
     * @param siteWire The site wire index in the site where the site inst resides.
     * @return The hierarchical parent net name using the site wire or null if none could be found.
     */
    public static String resolveNetNameFromSiteWire(SiteInst inst, int siteWire) {
        String parentNetName = null;
        EDIFNetlist netlist = inst.getDesign().getNetlist();
        Map<String,String> parentNetMap = netlist != null ? netlist.getParentNetMapNames() : Collections.emptyMap();
        BELPin[] pins = inst.getSite().getBELPins(siteWire);
        for (BELPin pin : pins) {
            if (pin.isSitePort()) continue;
            Cell c = inst.getCell(pin.getBELName());
            if (c == null || c.getEDIFCellInst() == null) {
                Net currNet = inst.getNetFromSiteWire(pin.getSiteWireName());
                if (currNet == null) {
                    continue;
                } else {
                    return parentNetMap.getOrDefault(currNet.getName(), currNet.getName());
                }
            }
            String logPinName = c.getLogicalPinMapping(pin.getName());
            EDIFPortInst portInst = c.getEDIFCellInst().getPortInst(logPinName);
            if (portInst == null) continue;
            EDIFNet net =  portInst.getNet();
            String netName = c.getParentHierarchicalInstName() + EDIFTools.EDIF_HIER_SEP + net.getName();
            parentNetName = parentNetMap.getOrDefault(netName, netName);
        }
        return parentNetName;
    }

    private static String createInformativeCellInterfaceMismatchMessage(String hierCellInstName,
                                                    EDIFCell target, EDIFCell src) {
        Map<String, EDIFPort> cellPorts = new HashMap<>(target.getPortMap());
        StringBuilder sb = new StringBuilder();
        for (EDIFPort p : src.getPorts()) {
            EDIFPort otherPort = cellPorts.remove(p.getBusName(true));
            if (otherPort == null) {
                otherPort = cellPorts.remove(p.getName());
                if (otherPort == null) {
                    sb.append("\n  port " + p.getName() + " doesn't exist on " + src);
                }
            }

            if (!Objects.equals(p.getWidth(), p.getWidth()) ||
               !Objects.equals(p.getDirection(), p.getDirection())) {
                sb.append("\n  port " + p.getName() + " mismatch in direction/width");
            }
        }
        for (String portName : cellPorts.keySet()) {
            sb.append("\n  port " + portName + " is missing on " + src);
        }

        return "\nERROR: The destination instance " + hierCellInstName +
                " has a different port signature than " + src.getName() + ":" + sb.toString();
    }

    /**
     * NOTE: This method is not fully tested.
     * Populates a black box in a netlist with the provided design. This method
     * most closely resembles the Vivado command {@code read_checkpoint -cell <cell name> <DCP Name>}
     * @param design The top level design
     * @param hierarchicalCellName Name of the black box in the design netlist.
     * @param cell The 'guts' to be inserted into the black box
     */
    public static void populateBlackBox(Design design, String hierarchicalCellName, Design cell) {
        EDIFNetlist netlist = design.getNetlist();

        // Populate Logical Netlist into cell
        EDIFCellInst inst = netlist.getCellInstFromHierName(hierarchicalCellName);
        if (!inst.isBlackBox()) {
            System.err.println("ERROR: The cell instance " + hierarchicalCellName + " is not a black box.");
            return;
        }
        if (!inst.getCellType().hasCompatibleInterface(cell.getTopEDIFCell())) {
            throw new RuntimeException(createInformativeCellInterfaceMismatchMessage(
                    hierarchicalCellName, inst.getCellType(), cell.getTopEDIFCell()));
        }

        inst.getCellType().getLibrary().removeCell(inst.getCellType());
        netlist.migrateCellAndSubCells(cell.getTopEDIFCell(), true);
        inst.setCellType(cell.getTopEDIFCell());
        netlist.removeUnusedCellsFromAllWorkLibraries();

        // Add placement information
        // We need to prefix all cell and net names with the hierarchicalCellName as a prefix
        for (SiteInst si : cell.getSiteInsts()) {
            for (Cell c : new ArrayList<Cell>(si.getCells())) {
                c.updateName(hierarchicalCellName + "/" + c.getName());
                if (!c.isRoutethru())
                    design.addCell(c);
                else {
                    for (Entry<String, AltPinMapping> p : c.getAltPinMappings().entrySet()) {
                        p.getValue().setAltCellName(hierarchicalCellName + "/" + p.getValue().getAltCellName());
                    }
                }
            }
            design.addSiteInst(si);
        }

        // Add routing information
        for (Net net : new ArrayList<>(cell.getNets())) {
            if (net.getName().equals(Net.USED_NET)) continue;
            if (net.isStaticNet()) {
                Net staticNet = design.getStaticNet(net.getType());
                staticNet.addPins((ArrayList<SitePinInst>)net.getPins());
                HashSet<PIP> uniquePIPs = new HashSet<PIP>(net.getPIPs());
                uniquePIPs.addAll(staticNet.getPIPs());
                staticNet.setPIPs(uniquePIPs);
            } else {
                net.updateName(hierarchicalCellName + "/" + net.getName());
                design.addNet(net);
            }
        }

        // Rectify boundary nets
        netlist.resetParentNetMap();

        postBlackBoxCleanup(hierarchicalCellName, design);

        List<String> encryptedCells = cell.getNetlist().getEncryptedCells();
        if (encryptedCells != null && encryptedCells.size() > 0) {
            design.getNetlist().addEncryptedCells(encryptedCells);
        }
    }

    /**
     * Attempts to rename boundary nets around the previous blackbox to follow naming convention
     * (net is named after source).
     * @param hierCellName The hierarchical cell instance that was previously a black box
     * @param design The current design.
     */
    public static void postBlackBoxCleanup(String hierCellName, Design design) {
        EDIFNetlist netlist = design.getNetlist();
        EDIFHierCellInst inst = netlist.getHierCellInstFromName(hierCellName);
        final EDIFHierCellInst parentInst = inst.getParent();

        // for each port on the black box,
        //   iterate over all the nets and regularize on the proper net name for the physical
        //   net.  Put all physical pins on the correct physical net once the black box has been
        //   updated.
        for (EDIFPortInst portInst : inst.getInst().getPortInsts()) {
            EDIFNet net = portInst.getNet();
            EDIFHierNet netName = new EDIFHierNet(parentInst, net);
            EDIFHierNet parentNetName = netlist.getParentNet(netName);
            Net parentNet = design.getNet(parentNetName.getHierarchicalNetName());
            if (parentNet == null) {
                parentNet = new Net(parentNetName);
            }
            for (EDIFHierNet netAlias : netlist.getNetAliases(netName)) {
                if (parentNet.getName().equals(netAlias.getHierarchicalNetName())) continue;
                Net alias = design.getNet(netAlias.getHierarchicalNetName());
                if (alias != null) {
                    // Move this non-parent net physical information to the parent
                    for (SiteInst si : alias.getSiteInsts()) {
                        List<String> siteWires = si.getSiteWiresFromNet(alias);
                        if (siteWires != null) {
                            for (String siteWire : new ArrayList<>(siteWires)) {
                                BELPin belPin = si.getSite().getBELPins(siteWire)[0];
                                si.unrouteIntraSiteNet(belPin, belPin);
                                si.routeIntraSiteNet(parentNet, belPin, belPin);
                            }
                        }
                    }
                    for (SitePinInst pin : new ArrayList<SitePinInst>(alias.getPins())) {
                        alias.removePin(pin);
                        parentNet.addPin(pin);
                    }
                    alias.unroute();
                }
            }
            parentNet.unroute();
        }
    }

    /**
     * Creates a map from Node to a list of PIPs for a given list of PIPs
     * (likely from the routing of a net).
     * @param route The list of PIPs to create the map from.
     * @return The map of all involved nodes to their respectively connected PIPs.
     */
    public static Map<Node, ArrayList<PIP>> getNodePIPMap(List<PIP> route) {
        Map<Node,ArrayList<PIP>> conns = new HashMap<>();
        // Create a map from nodes to PIPs
        for (PIP pip : route) {
            for (int wireIndex : new int[]{pip.getStartWireIndex(), pip.getEndWireIndex()}) {
                Node curr = Node.getNode(pip.getTile(), wireIndex);
                ArrayList<PIP> pips = conns.get(curr);
                if (pips == null) {
                    pips = new ArrayList<>();
                    conns.put(curr, pips);
                }
                pips.add(pip);
            }
        }
        return conns;
    }

    /**
     * Examines the routing of a net and will remove all parts of the routing
     * that connect to the provided node.  This is most useful when attempting to
     * unroute parts of a static (VCC/GND) net that have multiple sources.
     * @param net The net with potential disjoint routing trees
     * @param node Node belonging to the routing tree to remove.
     * @return True if PIPs were removed, false otherwise
     */
    public static boolean removeConnectedRouting(Net net, Node node) {
        HashSet<PIP> toRemove = new HashSet<>();
        Map<Node,ArrayList<PIP>> conns = getNodePIPMap(net.getPIPs());

        // Traverse the connected set of PIPs starting from the node
        Queue<Node> q = new LinkedList<>();
        q.add(node);
        while (!q.isEmpty()) {
            Node curr = q.poll();
            ArrayList<PIP> pips = conns.get(curr);
            if (pips == null) continue;
            for (PIP p : pips) {
                // Be careful to detect a cycle
                if (!toRemove.contains(p)) {
                    toRemove.add(p);
                    Node startNode = p.getStartNode();
                    q.add(curr.equals(startNode) ? startNode : p.getEndNode());
                }
            }
        }

        if (toRemove.size() == 0) return false;

        // Update net with new PIPs
        ArrayList<PIP> keep = new ArrayList<>();
        for (PIP p : net.getPIPs()) {
            if (toRemove.contains(p)) continue;
            keep.add(p);
        }
        net.setPIPs(keep);

        return true;
    }

    /**
     * Unroutes pins from a specific net by only removing the routing (PIPs) that are essential
     * for those pins.  This allows the net to remain routed in the context of other pins not
     * being removed.  This enables a batch approach which is much more efficient than removing
     * pins individually.
     * @param net The current net to modify routing and to which all pins will have their routing
     * removed. If any pin passed in is not of this net, it is skipped and no effect is taken.
     * @param pins Pins that belong to the provided net that should have their selective routing
     * removed.
     * Source pins are handled by {@link #unrouteSourcePin(SitePinInst)}.
     */
    public static void unroutePins(Net net, Collection<SitePinInst> pins) {
        List<SitePinInst> sinkPins = new ArrayList<>(pins.size());
        pins.forEach((spi) -> {
            if (spi.isOutPin()) {
                // TODO - This can lead to a slow down in VCC and GND nets as it is not batched
                DesignTools.unrouteSourcePin(spi);
            } else {
                sinkPins.add(spi);
            }
        });
        removePIPsFromNet(net,getTrimmablePIPsFromPins(net, sinkPins));
        for (SitePinInst pin : sinkPins) {
            pin.setRouted(false);
        }
    }

    private static void removePIPsFromNet(Net net, Set<PIP> pipsToRemove) {
        if (pipsToRemove.size() > 0) {
            List<PIP> updatedPIPs = new ArrayList<>();
            for (PIP pip : net.getPIPs()) {
                if (!pipsToRemove.contains(pip)) updatedPIPs.add(pip);
            }
            net.setPIPs(updatedPIPs);
        }
    }

    /**
     * Unroutes a SitePinInst of a net.  This is desirable when a net has multiple SitePinInst
     * source pins (multiple outputs of a Site) and only a particular branch is desired to be
     * unrouted.  If the entire net is to be unrouted, a more efficient method is {@link Net#unroute()}.
     * @param src The source pin of the net from which to remove the routing
     * @return The set of PIPs that were unrouted from the net.
     */
    public static Set<PIP> unrouteSourcePin(SitePinInst src) {
        if (!src.isOutPin() || src.getNet() == null) return Collections.emptySet();
        Node srcNode = src.getConnectedNode();
        Set<PIP> pipsToRemove = new HashSet<>();

        Map<Node, List<PIP>> pipMap = new HashMap<>();
        for (PIP pip : src.getNet().getPIPs()) {
            Node node = pip.isReversed() ? pip.getEndNode() : pip.getStartNode();
            pipMap.computeIfAbsent(node, k -> new ArrayList<>()).add(pip);
        }

        Map<Node,SitePinInst> sinkNodes = new HashMap<>();
        for (SitePinInst sinkPin : src.getNet().getSinkPins()) {
            sinkNodes.put(sinkPin.getConnectedNode(), sinkPin);
        }

        Queue<Node> q = new LinkedList<>();
        q.add(srcNode);
        while (!q.isEmpty()) {
            Node curr = q.poll();
            List<PIP> pips = pipMap.get(curr);
            if (pips != null) {
                for (PIP p : pips) {
                    Node endNode = p.isReversed() ? p.getStartNode() : p.getEndNode();
                    q.add(endNode);
                    pipsToRemove.add(p);
                    SitePinInst sink = sinkNodes.get(endNode);
                    if (sink != null) {
                        sink.setRouted(false);
                    }
                }
            }
        }

        src.setRouted(false);
        removePIPsFromNet(src.getNet(), pipsToRemove);
        return pipsToRemove;
    }

    /**
     * For the given set of pins, if they were removed, determine which PIPs could be trimmed as
     * they no longer route to any specific sink.  This method only works for sink pins.
     * See {@link #unrouteSourcePin(SitePinInst)} for handling source pin unroutes.
     * @param net The current net
     * @param pins The set of pins to remove.
     * @return The set of redundant (trimmable) PIPs that cane safely be removed when removing the
     * set of provided pins from the net.
     */
    public static Set<PIP> getTrimmablePIPsFromPins(Net net, Collection<SitePinInst> pins) {
        // Map listing the PIPs that drive a Node
        Map<Node,ArrayList<PIP>> reverseConns = new HashMap<>();
        Map<Node,Integer> fanout = new HashMap<>();
        Set<Node> nodeSinkPins = new HashSet<>();
        for (SitePinInst sinkPin : net.getSinkPins()) {
            nodeSinkPins.add(sinkPin.getConnectedNode());
        }
        for (PIP pip : net.getPIPs()) {
            Node endNode = pip.isReversed() ? pip.getStartNode() : pip.getEndNode();
            Node startNode = pip.isReversed() ? pip.getEndNode() : pip.getStartNode();

            ArrayList<PIP> rPips = reverseConns.computeIfAbsent(endNode, (n) -> new ArrayList<>());
            rPips.add(pip);

            fanout.merge(startNode, 1, Integer::sum);

            if (nodeSinkPins.contains(endNode)) {
                fanout.merge(endNode, 1, Integer::sum);
            }
        }

        HashSet<PIP> toRemove = new HashSet<>();
        ArrayList<Node> updateFanout = new ArrayList<>();

        for (SitePinInst p : pins) {
            if (p.getSiteInst() == null || p.getSite() == null) continue;
            if (p.getNet() != net) continue;
            Node sink = p.getConnectedNode();
            Integer fanoutCount = fanout.get(sink);
            if (fanoutCount == null) {
                // Pin is not routed
            } else {
                assert(fanoutCount >= 1);
                updateFanout.add(sink);

                if (fanoutCount > 1) {
                    // This node is also used to connect another downstream pin, no more
                    // analysis necessary
                } else {
                    ArrayList<PIP> curr = reverseConns.get(sink);
                    while (curr != null && curr.size() == 1 && fanoutCount < 2) {
                        PIP pip = curr.get(0);
                        toRemove.add(pip);
                        updateFanout.add(pip.isReversed() ? pip.getEndNode() : pip.getStartNode());
                        sink = new Node(pip.getTile(), pip.isReversed() ? pip.getEndWireIndex() :
                                pip.getStartWireIndex());
                        curr = reverseConns.get(sink);
                        fanoutCount = fanout.getOrDefault(sink, 0);
                    }
                    if (curr == null && !net.isStaticNet()) {
                        if (fanoutCount == 1 && net.getAlternateSource() != null && net.getSource() != null) {
                            // check if this is a dual-output net and if we just removed one of the outputs
                            // if so, remove the logical driver flag
                            for (PIP pip : net.getPIPs()) {
                                if (pip.isLogicalDriver()) {
                                    pip.setIsLogicalDriver(false);
                                    break;
                                }
                            }
                        }

                        if (fanout.size() == 1) {
                            // We got all the way back to the source site. It is likely that
                            // the net is using dual exit points from the site as is common in
                            // SLICEs -- we should unroute the sitenet
                            SitePin sPin = sink.getSitePin();
                            if (net.getSource() != null) {
                                SiteInst si = net.getSource().getSiteInst();
                                BELPin belPin = sPin.getBELPin();
                                si.unrouteIntraSiteNet(belPin, belPin);
                            }
                        }
                    }
                }
            }
            for (Node startNode : updateFanout) {
                fanout.compute(startNode, (k,v) -> {
                        if (v == null) throw new RuntimeException();
                        assert(v > 0);
                        return (--v == 0) ? null : v;
                });
            }
            updateFanout.clear();
        }
        return toRemove;
    }

    private static void fullyUnplaceCellHelper(Cell cell, Map<Net, Set<SitePinInst>> deferRemovals) {
        SiteInst siteInst = cell.getSiteInst();
        BEL bel = cell.getBEL();
        // If cell was using shared control signals (CLK, CE, RST), check to see if this was
        // the last cell used and then remove the site routing, site pin, and partial routing if
        // it exists
        for (BELPin pin : bel.getPins()) {
            Net net = siteInst.getNetFromSiteWire(pin.getSiteWireName());
            if (net == null) {
                // Under certain circumstances, site routing is not explicit for VCC/GND
                // Unfortunately, Vivado does not label the SR pin as SET or RESET
                if (bel.isFF() && (pin.isEnable() || pin.getName().equals("SR"))) {
                    String sitePinName = getSitePinSource(pin);
                    SitePinInst spi = siteInst.getSitePinInst(sitePinName);
                    if (spi == null || !spi.getNet().isStaticNet()) continue;
                    boolean otherUsers = false;
                    for (BELPin otherPin : siteInst.getSiteWirePins(pin.getSiteWireName())) {
                        if (otherPin == pin || otherPin.isOutput()) continue;
                        if (siteInst.getCell(otherPin.getBEL()) != null) {
                            otherUsers = true;
                            break;
                        }
                    }
                    if (!otherUsers) {
                        handlePinRemovals(spi, deferRemovals);
                    }
                }
                continue;
            }
            boolean otherUser = false;
            Queue<String> siteWires = new LinkedList<>();
            Set<String> visited = new HashSet<>();
            siteWires.add(pin.getSiteWireName());
            while (!siteWires.isEmpty()) {
                String siteWire = siteWires.poll();
                visited.add(siteWire);
                for (BELPin otherPin : siteInst.getSiteWirePins(siteWire)) {
                    if (otherPin == pin) continue;
                    if (otherPin.getBEL().getBELClass() == BELClass.RBEL) {
                        SitePIP pip = siteInst.getUsedSitePIP(otherPin);
                        if (pip != null) {
                            String nextSiteWire = pip.getInputPin() == otherPin ?
                                    pip.getOutputPin().getSiteWireName() : pip.getInputPin().getSiteWireName();
                            if (!visited.contains(nextSiteWire)) {
                                siteWires.add(nextSiteWire);
                            }
                        }
                        continue;
                    }
                    Cell otherCell = siteInst.getCell(otherPin.getBEL());
                    if (otherCell == null) continue;
                    if (otherCell.isRoutethru()) {
                        // This will be handled outside of the loop in SiteInst.unrouteIntraSiteNet()
                        continue;
                    }
                    String logicalPinName = otherCell.getLogicalPinMapping(otherPin.getName());
                    if (logicalPinName == null) continue;
                    otherUser = true;
                    break;
                }
            }
            if (otherUser == false) {
                // Unroute site routing back to pin and remove site pin
                String sitePinName = getRoutedSitePinFromPhysicalPin(cell, net, pin.getName());
                if (sitePinName != null) {
                    BELPin sitePortBelPin = siteInst.getSite().getBELPin(sitePinName);
                    assert(sitePortBelPin.isSitePort());
                    boolean outputSitePin = sitePortBelPin.isInput(); // Input BELPin means output SitePin
                    if (outputSitePin) {
                        siteInst.unrouteIntraSiteNet(pin, sitePortBelPin);
                    } else {
                        siteInst.unrouteIntraSiteNet(sitePortBelPin, pin);
                    }
                    SitePinInst spi = siteInst.getSitePinInst(sitePinName);
                    // It's possible site wire could be set (e.g. reserved using GLOBAL_USEDNET)
                    // but no inter-site routing (thus no SPI) associated
                    if (spi != null) {
                        handlePinRemovals(spi, deferRemovals);

                        if (outputSitePin) {
                            assert(spi.isOutPin());
                            SitePinInst altSpi = net.getAlternateSource();
                            if (altSpi != null) {
                                if (spi == altSpi) {
                                    altSpi = net.getSource();
                                    assert(spi != altSpi);
                                }
                                siteInst.unrouteIntraSiteNet(pin, altSpi.getBELPin());
                                handlePinRemovals(altSpi, deferRemovals);
                            }
                        }
                    }
                }
            }
        }

        if (bel.isLUT() && bel.getName().endsWith("5LUT")) {
            String lut6 = bel.getName().replace('5', '6');
            if (siteInst.getCell(lut6) == null) {
                SitePinInst vccSpi = siteInst.getSitePinInst(lut6.substring(0,2));
                assert(vccSpi.getNet().getType() == NetType.VCC);
                siteInst.unrouteIntraSiteNet(vccSpi.getBELPin(), siteInst.getBELPin(lut6, "A6"));
                handlePinRemovals(vccSpi, deferRemovals);
            }
        }

        // Check and remove routethrus that exist that point to removed cell
        List<BEL> belsToRemove = null;
        for (Cell otherCell : siteInst.getCells()) {
            if (otherCell.hasAltPinMappings() && otherCell.getName().equals(cell.getName())) {
                if (belsToRemove == null) belsToRemove = new ArrayList<>();
                belsToRemove.add(otherCell.getBEL());
            }
        }
        if (belsToRemove != null) {
            for (BEL b : belsToRemove) {
                siteInst.removeCell(b);
            }
        }
    }

    /**
     * This method will fully unplace (but not remove) a physical cell from a design.
     * In the case where the unplaced cell is the last user of a shared control signal (CLK, CE, SR)
     * then that pin will also be removed and unrouted immediately if deferRemovals is null, otherwise
     * it is added to this map.
     * @param cell The cell to unplace
     * @param deferRemovals An optional map that, if passed in non-null will be populated with
     * site pins marked for removal.  The map allows for persistent tracking if this method is called
     * many times as the process is expensive without batching.
     */
    public static void fullyUnplaceCell(Cell cell, Map<Net, Set<SitePinInst>> deferRemovals) {
        fullyUnplaceCellHelper(cell, deferRemovals);
        cell.unplace();
    }

    /**
     * This method will completely remove a placed cell (both logical and physical) from a design.
     * In the case where the removed cell is the last user of a shared control signal (CLK, CE, SR)
     * then that pin will also be removed and unrouted immediately if deferRemovals is null, otherwise
     * it is added to this map.
     * @param design The design where the cell is instantiated
     * @param cell The cell to remove
     * @param deferRemovals An optional map that, if passed in non-null will be populated with
     * site pins marked for removal.  The map allows for persistent tracking if this method is called
     * many times as the process is expensive without batching.
     */
    public static void fullyRemoveCell(Design design, Cell cell, Map<Net, Set<SitePinInst>> deferRemovals) {
        fullyUnplaceCellHelper(cell, deferRemovals);

        // Remove Physical Cell
        design.removeCell(cell);

        // Remove Logical Cell
        for (EDIFPortInst portInst : cell.getEDIFCellInst().getPortInsts()) {
            EDIFNet en = portInst.getNet();
            if (en != null) {
                en.removePortInst(portInst);
            }
        }
        cell.getParentCell().removeCellInst(cell.getEDIFCellInst());
    }

    private static void handlePinRemovals(SitePinInst spi, Map<Net,Set<SitePinInst>> deferRemovals) {
        boolean preserveOtherRoutes = true;
        if (deferRemovals != null) {
            Set<SitePinInst> pins = deferRemovals.computeIfAbsent(spi.getNet(), p -> new HashSet<>());
            pins.add(spi);
        } else {
            spi.getNet().removePin(spi, preserveOtherRoutes);
        }
    }

    /**
     * Given an unroute site wire path, find the site pin name that would drive the given BELPin.
     * @param pin The BELpin to search from
     * @return Name of the site pin that would drive the given BELPin or null if it could not be
     * determined.
     */
    public static String getSitePinSource(BELPin pin) {
        String currSitePinName = pin.getConnectedSitePinName();
        outer: while (currSitePinName == null) {
            boolean changedPin = false;
            for (BELPin p : pin.getSiteConns()) {
                if (p.getBEL().getBELClass() == BELClass.RBEL) {
                    for (SitePIP pip : p.getSitePIPs()) {
                        pin = p.equals(pip.getInputPin()) ? pip.getOutputPin() : pip.getInputPin();
                        changedPin = true;
                        String isSitePin = pin.getConnectedSitePinName();
                        if (isSitePin == null) continue;
                        break outer;
                    }
                }
            }
            if (!changedPin) {
                return null;
            }
        }
        currSitePinName = pin.getConnectedSitePinName();
        return currSitePinName;
    }

    /**
     * Remove a batch of site pins from nets for efficiency purposes.  Used in conjunction with
     * {@link #fullyRemoveCell(Design, Cell, Map)}.
     * @param deferredRemovals Mapping between nets and the site pins to be removed
     * @param preserveOtherRoutes Flag indicating if when pins are removed, if other routes on the
     * net should be preserved.
     */
    public static void batchRemoveSitePins(Map<Net, Set<SitePinInst>> deferredRemovals,
                                            boolean preserveOtherRoutes) {
        for (Entry<Net, Set<SitePinInst>> e : deferredRemovals.entrySet()) {
            Net net = e.getKey();
            SitePinInst srcPin = net.getSource();
            Set<SitePinInst> removals = e.getValue();
            if (preserveOtherRoutes) {
                DesignTools.unroutePins(net, removals);
            } else {
                net.unroute();
            }
            List<SitePinInst> pins = new ArrayList<>();
            for (SitePinInst pin : net.getPins()) {
                if (removals.contains(pin)) {
                    if (pin.isOutPin() && pin.equals(srcPin)) {
                        net.setSource(null);
                    }
                    assert(pin.getNet() == net);
                    pin.setNet(null);
                    pin.detachSiteInst();
                    continue;
                }
                pins.add(pin);
            }
            net.setPins(pins);
        }
    }

    /**
     * Turns the cell named hierarchicalCellName into a blackbox and removes any
     * associated placement and routing information associated with that instance. In Vivado,
     * this can be accomplished by running: (1) {@code update_design -cells <name> -black_box} or (2)
     * by deleting all of the cells and nets insides of a cell instance.  Method (2) is
     * more likely to have complications.
     * @param d The current design
     * @param hierarchicalCellName The name of the hierarchical cell to become a black box.
     */
    public static void makeBlackBox(Design d, String hierarchicalCellName) {
        final EDIFHierCellInst inst = d.getNetlist().getHierCellInstFromName(hierarchicalCellName);
        if (inst == null) {
            throw new IllegalStateException("Did not find cell to make into a blackbox: "+hierarchicalCellName);
        }
        makeBlackBox(d, inst);
    }

    /**
     * Unroutes the site routing connected to the provided cell's logical pin.
     * Preserves other parts of the net if used by other sinks in the site if an
     * input. For the unrouting to be successful, this method depends on the site
     * routing to be consistent.
     * 
     * @param cell           The cell of the pin
     * @param logicalPinName The logical pin name source or sink to have routing
     *                       removed.
     * @returns A list of site pins (if any) that should also be removed from inter-site routing to complete the unroute.
     */
    public static List<SitePinInst> unrouteCellPinSiteRouting(Cell cell, String logicalPinName) {
        String physPinName = cell.getPhysicalPinMapping(logicalPinName);
        if (physPinName == null) {
            physPinName = cell.getDefaultPinMapping(logicalPinName);
        }
        if (physPinName == null) {
            // Assume not routed
            return Collections.emptyList();
        }
        BELPin belPin = cell.getBEL().getPin(physPinName);
        SiteInst siteInst = cell.getSiteInst();
        Net net = siteInst.getNetFromSiteWire(belPin.getSiteWireName());
        if (net == null)
            return Collections.emptyList();

        List<String> sitePinNames = new ArrayList<>();
        List<BELPin> internalTerminals = new ArrayList<>();
        List<BELPin> internalSinks = new ArrayList<>();
        Set<BELPin> visited = new HashSet<>();
        Queue<BELPin> queue = new LinkedList<>();
        queue.add(belPin);

        while (!queue.isEmpty()) {
            BELPin currPin = queue.poll();
            visited.add(currPin);
            BELPin unrouteSegment = null;
            for (BELPin pin : siteInst.getSiteWirePins(currPin.getSiteWireIndex())) {
                if (currPin == pin || visited.contains(pin)) {
                    visited.add(pin);
                    continue;
                }
                // Check if it is a site pin, cell pin, sitepip or routethru
                switch (pin.getBEL().getBELClass()) {
                    case PORT: {
                        // We found a site pin, add it to solution set
                        sitePinNames.add(pin.getName());
                        break;
                    }
                    case BEL: {
                        // Check if this is another cell being driven by the net, or a route thru
                        Cell otherCell = siteInst.getCell(pin.getBEL());
                        if (otherCell != null) {
                            if (otherCell.isRoutethru()) {
                                BELPin otherPin = null;
                                if (pin.isOutput()) {
                                    assert(otherCell.getPinMappingsP2L().size() == 1);
                                    String otherPinName = otherCell.getPinMappingsP2L().keySet().iterator().next();
                                    otherPin = pin.getBEL().getPin(otherPinName);
                                } else {
                                    otherPin = LUTTools.getLUTOutputPin(pin.getBEL());
                                }
                                if (otherPin != null) {
                                    Net otherNet = siteInst.getNetFromSiteWire(otherPin.getSiteWireName());
                                    if (otherNet != null && net.getName().equals(otherNet.getName())) {
                                        queue.add(otherPin);
                                        // Check if the routethru pin is used by companion LUT
                                        if (otherPin.isInput()) {
                                            String otherBELName = LUTTools.getCompanionLUTName(otherPin.getBEL());
                                            Cell companionCell = siteInst.getCell(otherBELName);
                                            if (companionCell != null
                                                    && companionCell.getLogicalPinMapping(otherPin.getName()) != null) {
                                                // We need to remove the routethru if there are no other sinks
                                                // downstream
                                                if (internalSinks.size() == 0) {
                                                    siteInst.removeCell(otherCell.getBEL());
                                                    siteInst.unrouteIntraSiteNet(pin, pin);
                                                }
                                            }

                                        }
                                    } else {
                                        // site routing terminates here or is invalid
                                    }                                    
                                }
                                
                            } else if (otherCell != cell && otherCell.getLogicalPinMapping(pin.getName()) != null) {
                                // Don't search farther, we don't need to unroute anything else
                                if (pin.isInput() && belPin.isInput()) {
                                    internalSinks.add(pin);
                                } else {
                                    internalTerminals.add(pin);
                                }

                            }
                        }
                        break;
                    }
                    case RBEL: {
                        // We found a routing BEL, follow its sitepip
                        SitePIP sitePIP = siteInst.getUsedSitePIP(pin);
                        if (sitePIP != null) {
                            BELPin otherPin = pin.isInput() ? sitePIP.getOutputPin() : sitePIP.getInputPin();
                            Net otherNet = siteInst.getNetFromSiteWire(otherPin.getSiteWireName());
                            if (otherNet != null && net.getName().equals(otherNet.getName())) {
                                queue.add(otherPin);
                                unrouteSegment = otherPin;
                            } else {
                                // site routing terminates here or is invalid
                            }
                        }
                        break;
                    }
                }
                visited.add(pin);
            }
            if (unrouteSegment != null && unrouteSegment.isInput() && internalSinks.size() == 0) {
                // Unroute this branch of the sitePIP
                Net otherNet = siteInst.getNetFromSiteWire(unrouteSegment.getSiteWireName());
                siteInst.unrouteIntraSiteNet(unrouteSegment, belPin);
                siteInst.routeIntraSiteNet(otherNet, unrouteSegment, unrouteSegment);
            }
        }

        List<SitePinInst> sitePinsToRemove = new ArrayList<>();

        // This net is routed internally to the site
        for (BELPin internalTerminal : internalTerminals) {
            if (internalTerminal.isOutput() && internalSinks.size() > 0) {
                continue;
            }
            if (belPin.isOutput()) {
                siteInst.unrouteIntraSiteNet(belPin, internalTerminal);
            } else {
                siteInst.unrouteIntraSiteNet(internalTerminal, belPin);
            }
        }
        if (internalSinks.size() == 0) {
            for (String sitePinName : sitePinNames) {
                SitePinInst pin = siteInst.getSitePinInst(sitePinName);
                if (pin != null) {
                    sitePinsToRemove.add(pin);
                    if (belPin.isInput()) {
                        siteInst.unrouteIntraSiteNet(pin.getBELPin(), belPin);
                    } else {
                        siteInst.unrouteIntraSiteNet(belPin, pin.getBELPin());
                    }
                } else {
                    // Vivado leaves dual output *MUX partially routed, unroute the site for this MUX pin
                    // Could also be a cell with no loads
                    siteInst.unrouteIntraSiteNet(belPin, siteInst.getBELPin(sitePinName, sitePinName));
                }
            }
            if (internalTerminals.size() == 0 && sitePinNames.size() == 0) {
                // internal site route with no loads
                siteInst.unrouteIntraSiteNet(belPin, belPin);
            }
        }
        return sitePinsToRemove;
    }

    /**
     * Turns the cell named hierarchicalCell into a blackbox and removes any
     * associated placement and routing information associated with that instance.
     * In Vivado, this can be accomplished by running: (1)
     * {@code update_design -cells <name> -black_box} or (2) by deleting all of the
     * cells and nets insides of a cell instance. Method (2) is more likely to have
     * complications. This also unroutes both GND and VCC nets to avoid
     * implementation issues by Vivado in subsequent place and route runs.
     * 
     * @param d                The current design
     * @param hierarchicalCell The hierarchical cell to become a black box.
     */
    public static void makeBlackBox(Design d, EDIFHierCellInst hierarchicalCell) {
        CodePerfTracker t = CodePerfTracker.SILENT;// new CodePerfTracker("makeBlackBox", true);
        t.start("Init");
        EDIFCellInst futureBlackBox = hierarchicalCell.getInst();
        if (futureBlackBox == null)
            throw new RuntimeException(
                    "ERROR: Couldn't find cell " + hierarchicalCell + " in source design " + d.getName());

        if (hierarchicalCell.getCellType() == d.getTopEDIFCell()) {
            d.unplaceDesign();
            d.getTopEDIFCell().makePrimitive();
            d.getTopEDIFCell().addProperty(EDIFCellInst.BLACK_BOX_PROP, true);
            return;
        }

        Set<SiteInst> touched = new HashSet<>();
        Map<String, String> boundaryNets = new HashMap<>();

        Map<Net, Set<SitePinInst>> pinsToRemove = new HashMap<>();

        t.stop().start("Find border nets");
        // Find all the nets that connect to the cell (keep them)
        for (EDIFPortInst portInst : futureBlackBox.getPortInsts()) {
            EDIFNet net = portInst.getNet();
            EDIFHierCellInst hierParentName = hierarchicalCell.getParent();
            EDIFHierNet hierNetName = new EDIFHierNet(hierParentName, net);
            EDIFHierNet parentNetName = d.getNetlist().getParentNet(hierNetName);
            boundaryNets.put(parentNetName.getHierarchicalNetName(),
                    portInst.isOutput() ? hierNetName.getHierarchicalNetName() : null);

            // Remove parts of routed GND/VCC nets exiting the black box
            if (portInst.isInput())
                continue;
            NetType netType = NetType.getNetTypeFromNetName(parentNetName.getHierarchicalNetName());
            if (netType.isStaticNetType()) {
                // Black box is supplying VCC/GND, we must unroute connected tree
                EDIFHierNet hierNet = new EDIFHierNet(hierParentName, net);
                List<EDIFHierPortInst> sinks = d.getNetlist().getSinksFromNet(hierNet);
                // extract site wire and site pins and nodes to unroute
                for (EDIFHierPortInst sink : sinks) {
                    Cell c = d.getCell(sink.getFullHierarchicalInstName());
                    if (c == null || !c.isPlaced())
                        continue;
                    String logicalPinName = sink.getPortInst().getName();
                    // Remove all physical nets first
                    List<SitePinInst> removePins = unrouteCellPinSiteRouting(c, logicalPinName);
                    for (SitePinInst pin : removePins) {
                        pinsToRemove.computeIfAbsent(pin.getNet(), $ -> new HashSet<>()).add(pin);
                    }
                }
            }
        }

        t.stop().start("Remove p&r");

        List<EDIFHierCellInst> allLeafs = d.getNetlist().getAllLeafDescendants(hierarchicalCell);

        // Remove all placement and routing information related to the cell to be
        // blackboxed
        for (EDIFHierCellInst i : allLeafs) {
            // Get the physical cell, make sure we can unplace/unroute it first
            Cell c = d.getCell(i.getFullHierarchicalInstName());
            if (c == null) {
                continue;
            }
            BEL bel = c.getBEL();
            SiteInst si = c.getSiteInst();

            // Check for VCC on A6 and remove if needed
            if (c.getBEL().isLUT() && c.getBELName().endsWith("5LUT")) {
                SitePinInst vcc = c.getSiteInst().getSitePinInst(c.getBELName().charAt(0) + "6");
                if (vcc != null && vcc.getNet().getName().equals(Net.VCC_NET)) {
                    boolean hasOtherSink = false;
                    for (BELPin otherSink : si.getSiteWirePins(vcc.getBELPin().getSiteWireIndex())) {
                        if (otherSink.isOutput())
                            continue;
                        Cell otherCell = si.getCell(otherSink.getBEL());
                        if (otherCell != null && otherCell.getLogicalPinMapping(otherSink.getName()) != null) {
                            hasOtherSink = true;
                            break;
                        }
                    }
                    if (!hasOtherSink) {
                        pinsToRemove.computeIfAbsent(vcc.getNet(), $ -> new HashSet<>()).add(vcc);
                    }
                }
            }

            // Remove all physical nets first
            for (String logPin : c.getPinMappingsP2L().values()) {
                List<SitePinInst> removePins = unrouteCellPinSiteRouting(c, logPin);
                for (SitePinInst pin : removePins) {
                    pinsToRemove.computeIfAbsent(pin.getNet(), $ -> new HashSet<>()).add(pin);
                }
            }
            touched.add(c.getSiteInst());

            c.unplace();
            d.removeCell(c.getName());
            si.removeCell(bel);
        }

        t.stop().start("cleanup t-prims");

        // Clean up any cells from Transformed Prims
        String keepPrefix = hierarchicalCell.getFullHierarchicalInstName() + EDIFTools.EDIF_HIER_SEP;
        for (SiteInst si : d.getSiteInsts()) {
            for (Cell c : si.getCells()) {
                if (c.getName().startsWith(keepPrefix)) {
                    touched.add(si);
                }
            }
        }

        t.stop().start("new net names");

        // Update black box output nets with new net names (those with sinks inside the
        // black box)
        Map<Net, String> netsToUpdate = new HashMap<>();
        for (Net n : d.getNets()) {
            String newName = boundaryNets.get(n.getName());
            if (newName != null) {
                netsToUpdate.put(n, newName);
            }
        }

        // Rename nets if source was removed
        Set<String> netsToKeep = new HashSet<>();
        for (Entry<Net, String> e : netsToUpdate.entrySet()) {
            EDIFHierNet newSource = d.getNetlist().getHierNetFromName(e.getValue());
            Net updatedNet = DesignTools.updateNetName(d, e.getKey(), newSource.getNet(), e.getValue());
            if (updatedNet != null) {
                netsToKeep.add(updatedNet.getName());
            }
        }

        t.stop().start("cleanup siteinsts");

        // Keep track of site instances to remove, but keep those supplying static
        // sources
        List<SiteInst> siteInstsToRemove = new ArrayList<>();
        for (SiteInst siteInst : touched) {
            if (siteInst.getCells().size() == 0) {
                siteInstsToRemove.add(siteInst);
            }
        }

        batchRemoveSitePins(pinsToRemove, true);

        for (SiteInst siteInst : siteInstsToRemove) {
            d.removeSiteInst(siteInst);
        }

        // Remove any stray stubs on any remaining nets
        for (Net net : pinsToRemove.keySet()) {
            if (net.getFanOut() == 0 && net.hasPIPs()) {
                net.unroute();
            }
        }

        t.stop().start("create bbox");

        // Make EDIFCell blackbox
        EDIFCell blackBox = new EDIFCell(futureBlackBox.getCellType().getLibrary(),
                "black_box" + uniqueBlackBoxCount++);
        for (EDIFPort port : futureBlackBox.getCellType().getPorts()) {
            blackBox.addPort(port);
        }
        futureBlackBox.setCellType(blackBox);
        futureBlackBox.addProperty(EDIFCellInst.BLACK_BOX_PROP, true);

        unrouteGNDNetAndLUTSources(d);
        d.getVccNet().unroute();

        t.stop().printSummary();
    }

    /**
     * Helper method for makeBlackBox(). When cutting out nets that used to be
     * source'd from something inside a black box, the net names need to be updated.
     * 
     * @param d         The current design
     * @param currNet   Current net that requires a name change
     * @param newSource The source net (probably a pin on the black box)
     * @param newName   New name for the net
     * @return A reference to the newly updated/renamed net.
     */
    private static Net updateNetName(Design d, Net currNet, EDIFNet newSource, String newName) {
        List<PIP> pips = currNet.getPIPs();
        List<SitePinInst> pins = currNet.getPins();

        d.removeNet(currNet);

        Net newNet = d.createNet(newName);
        newNet.setPIPs(pips);
        for (SitePinInst pin : pins) {
            newNet.addPin(pin);
        }

        return newNet;
    }

    /**
     * Gets or creates the corresponding SiteInst from the prototype orig from a module.
     * @param design The current design from which to get the corresponding site instance.
     * @param orig The original site instance (from the module)
     * @param newAnchor The new anchor location of the module.
     * @param module The Module to use as the template.
     * @return The corresponding SiteInst from design if it exists,
     * or a newly created one in the translated location. If the new location
     * cannot be determined or is invalid, null is returned.
     */
    public static SiteInst getCorrespondingSiteInst(Design design, SiteInst orig, Site newAnchor, Module module) {
        Tile newTile = Module.getCorrespondingTile(orig.getTile(), newAnchor.getTile(), module.getAnchor().getTile());
        Site newSite = newTile.getSites()[orig.getSite().getSiteIndexInTile()];
        SiteInst newSiteInst = design.getSiteInstFromSite(newSite);
        if (newSiteInst == null) {
            newSiteInst = design.createSiteInst(newSite.getName(), orig.getSiteTypeEnum(), newSite);
        }
        return newSiteInst;
    }

    /**
     * Given a design with multiple identical cell instances, place
     * each of those instances using the stamp module template
     * at the anchored site locations provided in instPlacements.
     * @param design The top level design with identical multiple cell instances.
     * @param stamp The prototype stamp (or stencil) to use for replicated placement and routing.
     * This must match identically with the named instances in instPlacements
     * @param instPlacements Desired locations for placements
     * @return True if the procedure completed successfully, false otherwise.
     */
    public static boolean stampPlacement(Design design, Module stamp, Map<String,Site> instPlacements) {
        for (Entry<String,Site> e : instPlacements.entrySet()) {
            String instName = e.getKey();
            String prefix = instName + "/";
            Site newAnchor = e.getValue();
            Site anchor = stamp.getAnchor();

            // Create New Nets
            for (Net n : stamp.getNets()) {
                Net newNet = null;
                if (n.isStaticNet()) {
                    newNet = n.getName().equals(Net.GND_NET) ? design.getGndNet() : design.getVccNet();
                } else {
                    String newNetName = prefix + n.getName();
                    EDIFHierNet newEDIFNet = design.getNetlist().getHierNetFromName(newNetName);
                    newNet = design.createNet(newEDIFNet);
                }

                for (SitePinInst p : n.getPins()) {
                    SiteInst newSiteInst = getCorrespondingSiteInst(design, p.getSiteInst(), newAnchor, stamp);
                    if (newSiteInst == null)
                        return false;
                    SitePinInst newPin = new SitePinInst(p.isOutPin(), p.getName(), newSiteInst);
                    newNet.addPin(newPin);
                }

                for (PIP p : n.getPIPs()) {
                    Tile newTile = Module.getCorrespondingTile(p.getTile(), newAnchor.getTile(), anchor.getTile());
                    if (newTile == null) {
                        return false;
                    }
                    PIP newPIP = new PIP(newTile, p.getStartWireIndex(), p.getEndWireIndex());
                    newNet.addPIP(newPIP);
                }
            }

            // Create SiteInst & New Cells
            for (SiteInst si : stamp.getSiteInsts()) {
                SiteInst newSiteInst = getCorrespondingSiteInst(design, si, newAnchor, stamp);
                if (newSiteInst == null)
                    return false;
                for (Cell c : si.getCells()) {
                    String newCellName = prefix + c.getName();
                    EDIFHierCellInst cellInst = design.getNetlist().getHierCellInstFromName(newCellName);
                    if (cellInst == null && c.getEDIFCellInst() != null) {
                        System.out.println("WARNING: Stamped cell not found: " + newCellName);
                        continue;
                    }

                    Cell newCell = c.copyCell(newCellName, cellInst);
                    design.placeCell(newCell, newSiteInst.getSite(), c.getBEL(), c.getPinMappingsP2L());
                }

                for (SitePIP sitePIP : si.getUsedSitePIPs()) {
                    newSiteInst.addSitePIP(sitePIP);
                }

                for (Entry<String, Net> e2 : si.getSiteWireToNetMap().entrySet()) {
                    String siteWire = e2.getKey();
                    String netName = e2.getValue().getName();
                    Net newNet = null;
                    if (e2.getValue().isStaticNet()) {
                        newNet = netName.equals(Net.GND_NET) ? design.getGndNet() : design.getVccNet();
                    } else if (netName.equals(Net.USED_NET)) {
                        newNet = design.getNet(Net.USED_NET);
                        if (newNet == null) {
                            newNet = new Net(Net.USED_NET);
                        }
                    } else {
                        newNet = design.getNet(prefix + netName);
                    }

                    BELPin[] belPins = newSiteInst.getSite().getBELPins(siteWire);
                    newSiteInst.routeIntraSiteNet(newNet, belPins[0], belPins[0]);
                }
            }
        }
        return true;
    }

    /**
     * Looks in the site instance for cells connected to this site pin.
     * @param pin The pint to examine for connected cells
     * @return List of connected cells to this pin
     */
    public static Set<Cell> getConnectedCells(SitePinInst pin) {
        HashSet<Cell> cells = new HashSet<Cell>();
        SiteInst si = pin.getSiteInst();
        if (si == null) return cells;
        for (BELPin p : pin.getBELPin().getSiteConns()) {
            if (p.getBEL().getBELClass() == BELClass.RBEL) {
                SitePIP pip = si.getUsedSitePIP(p.getBELName());
                if (pip == null) continue;
                if (p.isOutput()) {
                    p = pip.getInputPin().getSiteConns().get(0);
                    Cell c = si.getCell(p.getBELName());
                    if (c != null) cells.add(c);
                } else {
                    for (BELPin snk : pip.getOutputPin().getSiteConns()) {
                        Cell c = si.getCell(snk.getBELName());
                        if (c != null) cells.add(c);
                    }
                }
            } else {
                Cell c = si.getCell(p.getBELName());
                if (c != null && c.getLogicalPinMapping(p.getName()) != null) {
                    cells.add(c);
                }
            }
        }
        return cells;
    }

    /**
     * Quick and dumb placement of a cell.  Does not attempt
     * any optimization and will not change the placement
     * of other cells.  Currently it will only place a cell in an empty site.
     * If the cell is already placed, it will leave it as is.
     * TODO - implement basic optimizations
     * @param c The cell to place
     * @return True if the cell is successfully placed, false otherwise.
     */
    public static boolean placeCell(Cell c, Design design) {
        if (c.isPlaced()) {
            // Don't move cell if already placed
            return true;
        }
        Map<SiteTypeEnum, Set<String>> compatTypes = c.getCompatiblePlacements();

        for (Entry<SiteTypeEnum, Set<String>> e : compatTypes.entrySet()) {
            for (Site s : design.getDevice().getAllSitesOfType(e.getKey())) {
                SiteInst i = design.getSiteInstFromSite(s);
                if (i == null) {
                    for (String bel : e.getValue()) {
                        boolean success = design.placeCell(c, s, s.getBEL(bel));
                        if (success) return true;
                    }
                }
            }
        }
        return false;
    }


    /**
     * Creates any and all missing SitePinInsts for this net.  This is common as a placed
     * DCP will not have SitePinInsts annotated and this information is generally necessary
     * for routing to take place.
     * @param design The current design of this net.
     * @return The list of pins that were created or an empty list if none were created.
     */
    public static List<SitePinInst> createMissingSitePinInsts(Design design, Net net) {
        EDIFNetlist n = design.getNetlist();
        List<EDIFHierPortInst> physPins = n.getPhysicalPins(net);
        if (physPins == null) {
            // Perhaps net is not a parent net name
            final EDIFHierNet hierNet = n.getHierNetFromName(net.getName());
            if (hierNet != null) {
                final EDIFHierNet parentHierNet = n.getParentNet(hierNet);
                if (!hierNet.equals(parentHierNet)) {
                    physPins = n.getPhysicalPins(parentHierNet);
                    if (physPins != null) {
                        System.out.println("WARNING: Physical net '" + net.getName() +
                                "' is not the parent net but is treated as such." );
                    }
                }
            }
        }
        List<SitePinInst> newPins = new ArrayList<>();
        if (physPins == null) {
            // Likely net inside encrypted IP, let's see if we can infer anything from existing
            // physical description
            for (SiteInst siteInst : new ArrayList<>(net.getSiteInsts())) {
                for (String siteWire : new ArrayList<>(siteInst.getSiteWiresFromNet(net))) {
                    for (BELPin pin : siteInst.getSiteWirePins(siteWire)) {
                        if (pin.isSitePort()) {
                            SitePinInst currPin = siteInst.getSitePinInst(pin.getName());
                            if (currPin == null) {
                                currPin = net.createPin(pin.getName(), siteInst);
                                newPins.add(currPin);
                            }
                        }
                    }
                }
            }

            return newPins;
        }

        for (EDIFHierPortInst p :  physPins) {
            Cell c = design.getCell(p.getFullHierarchicalInstName());
            if (c == null || c.getBEL() == null) continue;
            String logicalPinName = p.getPortInst().getName();
            Set<String> physPinMappings = c.getAllPhysicalPinMappings(logicalPinName);
            // BRAMs can have two (or more) physical pin mappings for a logical pin
            if (physPinMappings != null) {
                SiteInst si = c.getSiteInst();
                for (String physPin : physPinMappings) {
                    String sitePinName = getRoutedSitePinFromPhysicalPin(c, net, physPin);
                    if (sitePinName == null) continue;
                    SitePinInst newPin = si.getSitePinInst(sitePinName);
                    if (newPin != null) continue;
                    int wireIndex = si.getSite().getTileWireIndexFromPinName(sitePinName);
                    if (Node.getNode(si.getTile(), wireIndex) == null) {
                        // It's possible that the discovered site pin (e.g. as for some IOB tiles)
                        // is not actually connected to the global routing fabric; skip those
                        continue;
                    }
                    newPin = net.createPin(sitePinName, si);
                    if (newPin != null) newPins.add(newPin);
                }
            }
        }
        return newPins;
    }

    /**
     * Gets the site pin that is currently routed to the specified cell pin.  If
     * the site instance is not routed, it will return null.
     * Side Effect: It will set alternative source site pins on the net if present.
     * @param cell The cell with the pin of interest.
     * @param net The physical net to which this pin belongs
     * @param logicalPinName The logical pin name of the cell to query.
     * @return The name of the site pin on the cell's site to which the pin is routed.
     */
    public static String getRoutedSitePin(Cell cell, Net net, String logicalPinName) {
        String belPinName = cell.getPhysicalPinMapping(logicalPinName);
        return getRoutedSitePinFromPhysicalPin(cell, net, belPinName);
    }

    /**
     * Gets the site pin that is currently routed to the specified cell pin.  If
     * the site instance is not routed, it will return null.
     * Side Effect: It will set alternative source site pins on the net if present.
     * @param cell The cell with the pin of interest.
     * @param net The physical net to which this pin belongs
     * @param belPinName The physical pin name of the cell
     * @return The name of the site pin on the cell's site to which the pin is routed.
     */
    public static String getRoutedSitePinFromPhysicalPin(Cell cell, Net net, String belPinName) {
        SiteInst inst = cell.getSiteInst();
        if (belPinName == null) return null;
        Set<String> siteWires = new HashSet<>(inst.getSiteWiresFromNet(net));
        String toReturn = null;
        Queue<BELPin> queue = new LinkedList<>();
        queue.add(cell.getBEL().getPin(belPinName));
        while (!queue.isEmpty()) {
            BELPin curr = queue.remove();
            String siteWireName = curr.getSiteWireName();
            if (!siteWires.contains(siteWireName)) {
                // Allow dedicated paths to pass without site routing
                if (siteWireName.equals("CIN") || siteWireName.equals("COUT")) {
                    return siteWireName;
                }
                return null;
            }
            if (curr.isInput()) {
                BELPin source = curr.getSourcePin();
                if (source == null) return null;
                if (source.isSitePort()) {
                    return source.getName();
                } else if (source.getBEL().getBELClass() == BELClass.RBEL) {
                    SitePIP sitePIP = inst.getUsedSitePIP(source.getBELName());
                    if (sitePIP == null) return null;
                    queue.add(sitePIP.getInputPin());
                } else if (source.getBEL().isLUT() || source.getBEL().getBELType().endsWith("MUX")) {
                    Cell possibleRouteThru = inst.getCell(source.getBEL());
                    if (possibleRouteThru != null && possibleRouteThru.isRoutethru()) {
                        String routeThru = possibleRouteThru.getPinMappingsP2L().keySet().iterator().next();
                        queue.add(source.getBEL().getPin(routeThru));
                    }
                } else {
                    return null;
                }
            } else { // output
                for (BELPin sink : curr.getSiteConns()) {
                    if (!siteWires.contains(sink.getSiteWireName())) continue;
                    if (sink.isSitePort()) {
                        // Check if there is a dual output scenario
                        if (toReturn != null) {
                            SitePinInst source = net.getSource();
                            String toCreate;
                            if (source != null && source.getName().equals(sink.getName())) {
                                toCreate = toReturn;
                                toReturn = sink.getName();
                            } else {
                                toCreate = sink.getName();
                            }
                            if (inst.getSitePinInst(toCreate) == null)
                                net.createPin(toCreate, inst);
                            // We'll return the first one we found, store the 2nd in the alternate
                            // reference on the net
                            return toReturn;
                        } else {
                            toReturn = sink.getName();
                        }
                    } else if (sink.getBEL().getBELClass() == BELClass.RBEL) {
                        // Check if the SitePIP is being used
                        SitePIP sitePIP = inst.getUsedSitePIP(sink.getBELName());
                        if (sitePIP == null) continue;
                        // Don't proceed if its configured for a different pin
                        if (!sitePIP.getInputPinName().equals(sink.getName())) continue;
                        // Make this the new source to search from and keep looking...
                        queue.add(sitePIP.getOutputPin());
                    } else if (sink.getBELName().contains("FF")) {
                        // FF pass thru option (not a site PIP)
                        siteWireName = sink.getBEL().getPin("Q").getSiteWireName();
                        if (siteWires.contains(siteWireName)) {
                            return siteWireName;
                        }
                    }
                }
            }
        }
        return toReturn;
    }

    /**
     * Creates all missing SitePinInsts in a design. See also {@link #createMissingSitePinInsts(Design, Net)}
     * @param design The current design
     */
    public static void createMissingSitePinInsts(Design design) {
        for (Net net : design.getNets()) {
            createMissingSitePinInsts(design,net);
        }
    }

    private static HashSet<String> muxPins;

    static {
        muxPins = new HashSet<String>();
        for (char c = 'A' ; c <= 'H' ; c++) {
            muxPins.add(c + "MUX");
        }
    }

    /**
     * In Series7 and UltraScale architectures, there are dual output site pin scenarios where an
     * optional additional output can be used to drive out of the SLICE using the OUTMUX routing
     * BEL.  When unrouting a design, some site routing can be left "dangling".  This method will
     * remove those unnecessary sitePIPs and site routing for the *MUX output.  It will also remove
     * the output source pin if it is the *MUX output.
     * @param design The design from which to remove the unnecessary site routing
     */
    public static void unrouteDualOutputSitePinRouting(Design design) {
        boolean isSeries7 = design.getDevice().getSeries() == Series.Series7;
        for (SiteInst siteInst : design.getSiteInsts()) {
            if (Utils.isSLICE(siteInst)) {
                ArrayList<String> toRemove = null;
                for (Entry<String, Net> e : siteInst.getSiteWireToNetMap().entrySet()) {
                    if (muxPins.contains(e.getKey())) {
                        // MUX output is used, is the same net also driving the direct output?
                        String directPin = e.getKey().charAt(0) + (isSeries7 ? "" : "_O");
                        Net net = siteInst.getNetFromSiteWire(directPin);
                        if (e.getValue().equals(net)) {
                            if (toRemove == null) {
                                toRemove = new ArrayList<String>();
                            }
                            toRemove.add(e.getKey());
                        }
                    }
                }
                if (toRemove == null) continue;
                for (String name : toRemove) {
                    Net net = siteInst.getNetFromSiteWire(name);
                    BELPin belPin = siteInst.getBEL(name).getPin(name);
                    BELPin muxOutput = belPin.getSourcePin();
                    SitePIP sitePIP = siteInst.getUsedSitePIP(muxOutput.getBELName());
                    BELPin srcPin = sitePIP.getInputPin().getSourcePin();
                    boolean success = siteInst.unrouteIntraSiteNet(srcPin, belPin);
                    if (!success) throw new RuntimeException("ERROR: Failed to unroute dual output "
                            + "net/pin scenario: " + net + " on pin " + name);
                    siteInst.routeIntraSiteNet(net, srcPin, srcPin);
                    if (net.getSource() != null && net.getSource().getName().equals(belPin.getName())) {
                        net.removePin(net.getSource());
                    }
                }
            }
        }
    }

    /**
     * Finds a legal/available alternative output site pin for the given net.  The most common case
     * is the SLICE.  It depends on the existing output pin of the net to be routed within the site
     * and checks if site routing resource are available to use the alternative output site pin.
     * @param net The net of interest.
     * @return A new potential site pin inst that could be added/routed to.
     */
    public static SitePinInst getLegalAlternativeOutputPin(Net net) {
        SitePinInst alt = net.getAlternateSource();
        if (alt != null) return alt;
        SitePinInst src = net.getSource();
        if (src == null) return null;
        SiteInst siteInst = src.getSiteInst();
        // Currently only support SLICE scenarios
        if (!Utils.isSLICE(siteInst)) return null;

        // Series 7: AMUX <-> A, BMUX <-> B, CMUX <-> C, DMUX <-> D
        // UltraScale/+: AMUX <-> A_O, BMUX <-> B_O, ... HMUX <-> H_O
        Queue<BELPin> q = new LinkedList<>();
        BELPin srcPin = src.getBELPin();

        // Find the logical source
        BELPin logicalSource = getLogicalBELPinDriver(src);
        if (logicalSource == null) return null;
        q.add(logicalSource);

        // Fan out from logical source to all site pins
        BELPin alternateExit = null;
        while (!q.isEmpty()) {
            BELPin currOutPin = q.poll();
            Net currNet = siteInst.getNetFromSiteWire(currOutPin.getSiteWireName());
            // Skip any resources used by another net
            if (currNet != null && !currNet.equals(net)) continue;
            for (BELPin pin : currOutPin.getSiteConns()) {
                if (pin.getBEL().getBELClass() == BELClass.RBEL) {
                    SitePIP pip = src.getSiteInst().getSitePIP(pin);
                    q.add(pip.getOutputPin());
                } else if (pin.isSitePort() && !pin.equals(srcPin)) {
                    Net currNet2 = siteInst.getNetFromSiteWire(pin.getSiteWireName());
                    if (currNet2 == null || currNet2.equals(net)) {
                        alternateExit = pin;
                    }
                }
            }
        }
        if (alternateExit != null) {
            // Create the pin in such a way as it is not put in the SiteInst map
            SitePinInst sitePinInst = new SitePinInst();
            sitePinInst.setSiteInst(src.getSiteInst());
            sitePinInst.setPinName(alternateExit.getName());
            sitePinInst.setIsOutputPin(true);
            return sitePinInst;
        }
        return null;
    }

    /**
     * Looks backwards from a SitePinInst output pin and finds the corresponding BELPin of the
     * driver.
     * @param sitePinInst The output site pin instance from which to find the logical driver.
     * @return The logical driver's BELPin of the provided sitePinInst.
     */
    public static BELPin getLogicalBELPinDriver(SitePinInst sitePinInst) {
        if (!sitePinInst.isOutPin()) return null;
        SiteInst siteInst = sitePinInst.getSiteInst();
        for (BELPin pin : sitePinInst.getBELPin().getSiteConns()) {
            if (pin.isInput()) continue;
            if (pin.getBEL().getBELClass() == BELClass.RBEL) {
                SitePIP p = siteInst.getUsedSitePIP(pin.getBELName());
                if (p == null) continue;
                for (BELPin pin2 : p.getInputPin().getSiteConns()) {
                    if (pin2.isOutput()) {
                        return pin2;
                    }
                }
            }
            return pin;
        }
        // Looks like the approach above failed (site may not be routed), try logical path
        Net net = sitePinInst.getNet();
        if (net == null) return null;
        Design design = siteInst.getDesign();
        EDIFNetlist netlist = design.getNetlist();
        EDIFHierNet hierNet = netlist.getHierNetFromName(net.getName());
        if (hierNet == null) return null;
        List<EDIFPortInst> portInsts = hierNet.getNet().getSourcePortInsts(false);
        for (EDIFPortInst portInst : portInsts) {
            Cell c = design.getCell(hierNet.getHierarchicalInstName(portInst));
            if (c != null) {
                return c.getBELPin(portInst);
            }
        }
        return null;
    }

    /**
     * Routes (within the site) the alternate site output pin for SLICE dual-output scenarios.
     * @param net The current net of interest to be routed
     * @param sitePinInst The alternate site output pin to be routed
     * @return True if the routing was successful, false otherwise
     */
    public static boolean routeAlternativeOutputSitePin(Net net, SitePinInst sitePinInst) {
        if (sitePinInst == null) return false;
        net.setAlternateSource(sitePinInst);
        sitePinInst.setNet(net);

        BELPin driver = getLogicalBELPinDriver(net.getSource());
        BELPin belPinPort = sitePinInst.getBELPin();

        return sitePinInst.getSiteInst().routeIntraSiteNet(net, driver, belPinPort);
    }

    /**
     * Un-routes (within the site) the alternate source pin on the provided net.  This is in
     * reference to dual-output site pin scenarios for SLICEs.
     * @param net The relevant net that has the populated alternative site pin.
     * @return True if the alternate source was unrouted successfully, false otherwise.
     */
    public static boolean unrouteAlternativeOutputSitePin(Net net) {
        SitePinInst altPin = net.getAlternateSource();
        if (altPin == null) return false;
        SiteInst siteInst = altPin.getSiteInst();

        BELPin driver = getLogicalBELPinDriver(net.getSource());
        BELPin belPinPort = altPin.getBELPin();

        boolean result = siteInst.unrouteIntraSiteNet(driver, belPinPort);
        // Re-route the driver site wire
        siteInst.routeIntraSiteNet(net, driver, driver);

        return result;
    }
    /**
     * Given a SitePinInst, this method will find any return hierarchical logical cell pins within
     * the site directly connected to the site pin.
     * @param sitePin The site pin to query.
     * @return A list of hierarchical port instances that connect to the site pin.
     */
    public static List<EDIFHierPortInst> getPortInstsFromSitePinInst(SitePinInst sitePin) {
        SiteInst siteInst = sitePin.getSiteInst();
        BELPin[] belPins = siteInst.getSiteWirePins(sitePin.getName());
        List<EDIFHierPortInst> portInsts = new ArrayList<>();
        Queue<BELPin> queue = new LinkedList<>();
        queue.addAll(Arrays.asList(belPins));
        while (!queue.isEmpty()) {
            BELPin belPin = queue.remove();
            if (belPin.isOutput() == sitePin.isOutPin()) {
                BEL bel = belPin.getBEL();
                if (bel.getBELClass() == BELClass.RBEL) {
                    // Routing BEL, lets look ahead/behind it
                    SitePIP sitePIP = siteInst.getUsedSitePIP(belPin);
                    if (sitePIP != null) {
                        BELPin otherPin = belPin.isOutput() ? sitePIP.getInputPin() : sitePIP.getOutputPin();
                        for (BELPin belPin2 : otherPin.getSiteConns()) {
                            if (belPin2.equals(otherPin)) continue;
                            EDIFHierPortInst portInst = getPortInstFromBELPin(siteInst, belPin2);
                            if (portInst != null) portInsts.add(portInst);
                        }
                    }
                } else {
                    Cell lut = bel.isLUT() ? siteInst.getCell(bel) : null;
                    if (lut != null && lut.isRoutethru() && lut.getLogicalPinMapping(belPin.getName()) != null) {
                        BELPin opin = bel.getPin("O" + bel.getName().charAt(1));
                        belPins = siteInst.getSiteWirePins(opin.getSiteWireName());
                        queue.addAll(Arrays.asList(belPins));
                    } else {
                        EDIFHierPortInst portInst = getPortInstFromBELPin(siteInst, belPin);
                        if (portInst != null) portInsts.add(portInst);
                    }
                }
            }
        }
        return portInsts;
    }

    private static EDIFHierPortInst getPortInstFromBELPin(SiteInst siteInst, BELPin belPin) {
        Cell targetCell = siteInst.getCell(belPin.getBEL());
        if (targetCell == null) {
            // Is it routing through a FF? (Series 7 / UltraScale)
            if (belPin.getName().equals("Q")) {
                Net net = siteInst.getNetFromSiteWire(belPin.getSiteWireName());
                BELPin d = belPin.getBEL().getPin("D");
                Net otherNet = siteInst.getNetFromSiteWire(d.getSiteWireName());
                if (net == otherNet) {
                    BELPin muxOut = d.getSourcePin();
                    SitePIP pip = siteInst.getUsedSitePIP(muxOut);
                    if (pip != null) {
                        BELPin src = pip.getInputPin().getSourcePin();
                        return getPortInstFromBELPin(siteInst, src);
                    }
                }
            }

            return null;
        }
        String logPinName = targetCell.getLogicalPinMapping(belPin.getName());
        if (logPinName == null) return null;
        EDIFPortInst portInst = targetCell.getEDIFCellInst().getPortInst(logPinName);
        final EDIFNetlist netlist = targetCell.getSiteInst().getDesign().getNetlist();
        EDIFHierPortInst hierPortInst =
                new EDIFHierPortInst(netlist.getHierCellInstFromName(targetCell.getParentHierarchicalInstName()), portInst);
        return hierPortInst;
    }

    /**
     * Creates a map that contains pin names for keys that map to the Unisim Verilog parameter that
     * can invert a pins value.
     * @param series The series of interest.
     * @param unisim The unisim of interest.
     * @return A map of invertible pins that are that are mapped to their respective parameter name
     * that controls inversion.
     */
    public static Map<String,String> getInvertiblePinMap(Series series, Unisim unisim) {
        Map<String,String> invertPinMap = new HashMap<String, String>();
        for (Entry<String, VivadoProp> e : Design.getDefaultCellProperties(series, unisim.name()).entrySet()) {
            String propName = e.getKey();
            if (propName.startsWith("IS_") && propName.endsWith("_INVERTED")) {
                String pinName = propName.substring(propName.indexOf('_')+1, propName.lastIndexOf('_'));
                invertPinMap.put(pinName, propName);
            }
        }
        return invertPinMap;
    }

    /**
     * Copies the logic and implementation of a set of cells from one design to another.  This will
     * replace the destination logical cell instances with those of the source design.
     * @param src The source design (with partial or full implementation)
     * @param dest The destination design (with matching cell instance interfaces).
     * @param lockPlacement Flag indicating if the destination implementation copy should have the
     *     placement locked
     * @param lockRouting Flag indicating if the destination implementation copy should have the
     *     routing locked
     * @param srcToDestInstNames A map of source (key) to destination (value) pairs of cell
     * instances from which to copy the implementation. If targeting the top instance, use an
     * empty String ("") as the destination instance name.
     */
    public static void copyImplementation(Design src, Design dest, boolean lockPlacement,
                                          boolean lockRouting, Map<String,String> srcToDestInstNames) {
        copyImplementation(src, dest, false, false, lockPlacement, lockRouting, srcToDestInstNames);
    }

    /**
     * Copies the logic and implementation of a set of cells from one design to another with additional flags to control copying nets.
     * @param src The source design (with partial or full implementation)
     * @param dest The destination design (with matching cell instance interfaces)
     * @param copyStaticNets Flag indicating if static nets should be copied
     * @param copyOnlyInternalNets Flag indicating if only nets with every terminal inside the cell should be copied
     * @param lockPlacement Flag indicating if the destination implementation copy should have the
     *     placement locked
     * @param lockRouting Flag indicating if the destination implementation copy should have the
     *     routing locked
     * @param srcToDestInstNames A map of source (key) to destination (value) pairs of cell
     * instances from which to copy the implementation
     */
    public static void copyImplementation(Design src, Design dest, boolean copyStaticNets, boolean copyOnlyInternalNets, boolean lockPlacement,
            boolean lockRouting, Map<String,String> srcToDestInstNames) {
        // Removing existing logic in target cells in destination design
        EDIFNetlist destNetlist = dest.getNetlist();
        for (Entry<String,String> e : srcToDestInstNames.entrySet()) {
            DesignTools.makeBlackBox(dest, e.getValue());
        }
        destNetlist.removeUnusedCellsFromAllWorkLibraries();

        // Populate black boxes with existing logical netlist cells
        HashSet<String> instsWithSeparator = new HashSet<>();
        for (Entry<String,String> e : srcToDestInstNames.entrySet()) {
            EDIFHierCellInst cellInst = e.getKey().length()==0 ? src.getNetlist().getTopHierCellInst()
                    : src.getNetlist().getHierCellInstFromName(e.getKey());
            if (e.getValue().length() == 0) {
                // If its the top cell, remove the top cell from destNetlist
                EDIFLibrary destLib = destNetlist.getLibrary(cellInst.getCellType().getLibrary().getName());
                if (destLib == null) {
                    destLib = destNetlist.getWorkLibrary();
                }
                EDIFCell existingCell = destLib.getCell(cellInst.getCellType().getName());
                if (existingCell != null) {
                    destLib.removeCell(existingCell);
                }
            }
            destNetlist.copyCellAndSubCells(cellInst.getCellType());
            EDIFHierCellInst bbInst = destNetlist.getHierCellInstFromName(e.getValue());
            EDIFCell destCell = destNetlist.getCell(cellInst.getCellType().getName());
            if (destNetlist.getTopCell() == bbInst.getCellType()) {
                destNetlist.getDesign().setTopCell(destCell);
            }
            bbInst.getInst().setCellType(destCell);
            instsWithSeparator.add(e.getKey() + EDIFTools.EDIF_HIER_SEP);
        }
        destNetlist.resetParentNetMap();

        Map<String,String> prefixes = new HashMap<>();
        for (String srcPrefix : srcToDestInstNames.keySet()) {
            if (srcPrefix.length()==0) {
                prefixes.put(srcPrefix, srcPrefix);
            } else {
                    prefixes.put(srcPrefix + "/", srcPrefix);
            }
        }

        // Identify cells to copy placement
        Set<SiteInst> siteInstsOfCells = new HashSet<>();
        for (Cell cell : src.getCells()) {
            String cellName = cell.getName();

            String prefixMatch = null;
            if ((prefixMatch = StringTools.startsWithAny(cellName, prefixes.keySet())) != null) {
                SiteInst dstSiteInst = dest.getSiteInstFromSite(cell.getSite());
                SiteInst srcSiteInst = cell.getSiteInst();
                siteInstsOfCells.add(srcSiteInst);
                if (dstSiteInst == null) {
                    dstSiteInst = dest.createSiteInst(srcSiteInst.getName(),
                                    srcSiteInst.getSiteTypeEnum(), srcSiteInst.getSite());
                }
                String newCellName = getNewHierName(cellName, srcToDestInstNames, prefixes, prefixMatch);
                Cell copy = cell.copyCell(newCellName, cell.getEDIFHierCellInst(), dstSiteInst);
                dstSiteInst.addCell(copy);
                copy.setBELFixed(lockPlacement);
                copy.setSiteFixed(lockPlacement);

                // Preserve site routing from cell pins to site pins
                copySiteRouting(copy, cell, srcToDestInstNames, prefixes);
            }
        }

        List<Net> staticNets = new ArrayList();

        // Identify nets to copy routing
        for (Net net : src.getNets()) {
            if (net.isStaticNet()) {
                staticNets.add(net);
                continue;
            }

            List<EDIFHierPortInst> pins = src.getNetlist().getPhysicalPins(net);
            if (pins == null) continue;
            // Identify the kinds of routes to preserve:
            //  - Has the source in the preservation zone
            //  - Has at least one sink inside preservation zone
            boolean srcInside = false;
            List<EDIFHierPortInst> outside = new ArrayList<EDIFHierPortInst>();
            for (EDIFHierPortInst portInst : pins) {
                String portInstName = portInst.getFullHierarchicalInstName();
                String prefixMatch = StringTools.startsWithAny(portInstName, prefixes.keySet());
                if (portInst.isOutput() && prefixMatch != null) {
                    srcInside = true;
                }
                if (prefixMatch == null) {
                    outside.add(portInst);
                }
            }
            // Don't keep routing if source is not in preservation zone
            if (!srcInside) continue;
            if (copyOnlyInternalNets && outside.size() > 0) {
                continue;
            }
            if ((outside.size() + 1) >= pins.size()) continue;

            Set<SitePinInst> pinsToRemove = new HashSet<>();
            // Net is partially inside, preserve only portions inside
            for (EDIFHierPortInst removeMe : outside) {
                pinsToRemove.addAll(removeMe.getAllRoutedSitePinInsts(src));
            }
            Set<PIP> pipsToRemove = getTrimmablePIPsFromPins(net, pinsToRemove);

            String newNetName = net.getName();
            String prefixMatch = null;
            if ((prefixMatch = StringTools.startsWithAny(net.getName(), prefixes.keySet())) != null) {
                newNetName = getNewHierName(newNetName, srcToDestInstNames, prefixes, prefixMatch);
            }
            Net copiedNet = dest.createNet(newNetName);
            for (PIP p : net.getPIPs()) {
                if (pipsToRemove.contains(p)) continue;
                copiedNet.addPIP(p);
                if (lockRouting) {
                    p.setIsPIPFixed(true);
                }
            }
            for (SitePinInst spi : net.getPins()) {
                if (pinsToRemove.contains(spi)) continue;
                SiteInst siteInst = dest.getSiteInstFromSite(spi.getSite());
                if (siteInst == null) {
                    dest.createSiteInst(spi.getSite());
                }
                copiedNet.createPin(spi.getName(), siteInst);
            }
        }

        if (copyStaticNets) {
            copyStaticNets(dest, staticNets, siteInstsOfCells);
        }
    }

    /**
     * Copy the route of static nets feeding the sinks within the given SiteInst.
     * The route of static nets connecting to every site pin of the given site instances will be copied.
     * @param dest The destination design
     * @param staticNets The list of static nets to copy
     * @param siteInstsOfCells The set of SiteInst containing the sinks of the static nets
     */
    private static void copyStaticNets(Design dest, List<Net> staticNets, Set<SiteInst> siteInstsOfCells) {
        // This method traces a route similar to that in getTrimmablePIPsFromPins. However, there is one subtle difference.
        // Let's consider a route from one GND source (S) to two sinks (T1 and T2) and the last common node/pip is X.
        // If only T1 is in a cell to be copied, the tracing code here will extract all pips from S to T1.
        // However, getTrimmablePIPsFromPins return only the pips from X to T1.

        // Map from a node to its driver PIP
        // Note: Some PIPs are bidirectional. But, every PIP allows the signal to flow in only one direction.
        // The direction of a bidirectional PIP is determined from the context, ie., its connecting directional PIPs.
        // To determine that context, go through directional PIPs first. This process does not support consecutive bidirectional PIPs.
        Map<Net,Map<Node,PIP>> netToUphillPIPMap = new HashMap<>();
        // netToPIPs to store PIPs extracted for static nets.
        Map<Net,Set<PIP>> netToPIPs = new HashMap<>();
        for (Net net : staticNets) {
            netToPIPs.put(net, new HashSet<>());
            Map<Node,PIP> nodeToDriverPIP = new HashMap<>();
            List<PIP> biPIPs = new ArrayList<>();
            for (PIP pip : net.getPIPs()) {
                if (pip.isBidirectional()) {
                    biPIPs.add(pip);
                } else {
                    nodeToDriverPIP.put(pip.getEndNode(), pip);
                }
            }
            for (PIP pip : biPIPs) {
                Node stNode = pip.getStartNode();
                if (nodeToDriverPIP.containsKey(stNode)) {
                    nodeToDriverPIP.put(pip.getEndNode(), pip);
                } else {
                    nodeToDriverPIP.put(stNode, pip);
                }
            }
            netToUphillPIPMap.put(net, nodeToDriverPIP);
        }

        Set<String> prohibitBels = new HashSet<>();

        for (SiteInst siteInst : siteInstsOfCells) {
            // Go through the set of pins being used on this site instance.
            for (SitePinInst sitePinInst : siteInst.getSitePinInsts()) {
                if (sitePinInst.isOutPin())
                    continue;

                Net net = sitePinInst.getNet();
                Map<Node,PIP> nodeToDriverPIP = netToUphillPIPMap.get(net);
                if (nodeToDriverPIP != null) {
                    Set<PIP> allPIPs = netToPIPs.get(net);
                    // This SitePinInst connects to a static net. Trace and collect all the PIPs to a source.
                    Node node = sitePinInst.getConnectedNode();
                    SitePin sitePin = node.getSitePin();
                    // Backtrack through routing nodes (no SitePin)
                    while ((sitePin == null) || sitePin.isInput()) {
                        PIP pip = nodeToDriverPIP.get(node);
                        allPIPs.add(pip);
                        if (pip.isBidirectional()) {
                            node = pip.getStartNode().equals(node) ? pip.getEndNode() : pip.getStartNode();
                        } else {
                            node = pip.getStartNode();
                        }
                        if (node.getWireName().contains(Net.VCC_WIRE_NAME))
                            break;

                        sitePin = node.getSitePin();
                    }
                    if ((sitePin != null) && !node.getWireName().contains(Net.VCC_WIRE_NAME))  { // GND source
                        String  pinName = sitePin.getPinName();
                        String  siteName = sitePin.getSite().getName();
                        List<String> bels = sitePin2Bels.get(pinName);
                        for (String bel : bels) {
                            prohibitBels.add(siteName + "/" + bel);
                        }
                    }
                    netToPIPs.put(net,allPIPs);
                }
            }
        }

        // When we copy the static nets, we must preserve their sources so that nothing should be placed on it.
        for (String bel : prohibitBels) {
            dest.addXDCConstraint(ConstraintGroup.LATE, "set_property PROHIBIT true [get_bels " + bel + "]");
        }


        for (Map.Entry<Net, Set<PIP>> entry : netToPIPs.entrySet()) {
            if ((entry == null) || (entry.getKey() == null) || (entry.getValue() == null))
                continue;

            Net net = dest.getStaticNet(entry.getKey().getType());
            for (PIP p : entry.getValue()) {
                net.addPIP(p);
            }
        }
    }

    private static String getNewHierName(String srcName, Map<String,String> srcToDestInstNames,
                                            Map<String,String> prefixes, String prefixMatch) {
        String newCellPrefix = srcToDestInstNames.get(prefixes.get(prefixMatch));
        int idx = prefixMatch.length() - (newCellPrefix.length() == 0 ? 0 : 1);
        if (idx == -1) {
            return newCellPrefix + "/" + srcName;
        }
        return newCellPrefix + srcName.substring(idx);
    }

    /**
     * Copies the logic and implementation of a set of cells from one design to another.
     * @param src The source design (with partial or full implementation)
     * @param dest The destination design (with matching cell instance interfaces)
     * @param instNames Names of the cell instances to copy
     */
    public static void copyImplementation(Design src, Design dest, String... instNames) {
        copyImplementation(src, dest, false, false, instNames);
    }

    /**
     * Copies the logic and implementation of a set of cells from one design to another.
     * @param src The source design (with partial or full implementation)
     * @param dest The destination design (with matching cell instance interfaces)
     * @param lockPlacement Flag indicating if the destination implementation copy should have the
     *     placement locked
     * @param lockRouting Flag indicating if the destination implementation copy should have the
     *     routing locked
     * @param instNames Names of the cell instances to copy
     */
    public static void copyImplementation(Design src, Design dest, boolean lockPlacement,
            boolean lockRouting, String... instNames) {
        Map<String,String> map = new HashMap<>();
        for (String instName : instNames) {
            map.put(instName, instName);
        }
        copyImplementation(src, dest, lockPlacement, lockRouting, map);
    }

    /**
     * Copies the site routing for all nets connected to the copied cell based on the original
     * cell.  This method will use destination netlist net names to be consistent with source-named
     * net names as used in Vivado.
     * @param copy The destination cell context to receive the site routing
     * @param orig The original cell with the blueprint of site routing that should be copied
     * @param srcToDestNames Map of source to destination cell instance name prefixes that should be
     * copied.
     * @param prefixes Map of prefixes with '/' at the end (keys) that map to the same String
     * without the '/'
     */
    private static void copySiteRouting(Cell copy, Cell orig, Map<String,String> srcToDestNames,
            Map<String,String> prefixes) {
        Design dest = copy.getSiteInst().getDesign();
        EDIFNetlist destNetlist = dest.getNetlist();
        SiteInst dstSiteInst = copy.getSiteInst();
        SiteInst origSiteInst = orig.getSiteInst();
        // Ensure A6 has VCC if driven in original (dual LUT usage scenarios)
        if (orig.getBELName().contains("LUT")) {
            BEL lut6 = origSiteInst.getBEL(orig.getBELName().replace("5", "6"));
            BELPin a6 = lut6.getPin("A6");
            Net net = origSiteInst.getNetFromSiteWire(a6.getSiteWireName());
            if (net != null && net.getName().equals(Net.VCC_NET)) {
                dstSiteInst.routeIntraSiteNet(dest.getVccNet(), a6, a6);
            }
        }

        EDIFHierCellInst cellInst = destNetlist.getHierCellInstFromName(copy.getName());
        for (Entry<String,String> e : copy.getPinMappingsP2L().entrySet()) {
            EDIFPortInst portInst = cellInst.getInst().getPortInst(e.getValue());
            if (portInst == null) continue;
            EDIFNet edifNet = portInst.getNet();

            String netName = new EDIFHierNet(cellInst.getParent(), edifNet).getHierarchicalNetName();

            String siteWireName = orig.getSiteWireNameFromPhysicalPin(e.getKey());
            Net origNet = origSiteInst.getNetFromSiteWire(siteWireName);
            if (origNet == null) continue;
            Net net = null;
            if (origNet.isStaticNet()) {
                net = origNet;
            } else {
                String parentNetName = destNetlist.getParentNetName(netName);
                if (parentNetName == null) {
                    parentNetName = netName;
                }
                net = dest.getNet(parentNetName);
                if (net == null) {
                    net = dest.createNet(parentNetName);
                }
            }

            BELPin curr = copy.getBEL().getPin(e.getKey());
            dstSiteInst.routeIntraSiteNet(net, curr, curr);
            boolean routingForward = curr.isOutput();
            Queue<BELPin> q = new LinkedList<BELPin>();
            q.add(curr);
            while (!q.isEmpty()) {
                curr = q.poll();
                if (routingForward) {
                    for (BELPin pin : curr.getSiteConns()) {
                        if (pin == curr) continue;
                        SitePIP sitePIP = origSiteInst.getUsedSitePIP(pin);
                        if (sitePIP != null) {
                            String currSiteWireName = sitePIP.getOutputPin().getSiteWireName();
                            Net test = origSiteInst.getNetFromSiteWire(currSiteWireName);
                            if (origNet.equals(test)) {
                                dstSiteInst.addSitePIP(sitePIP);
                                curr = sitePIP.getOutputPin();
                                dstSiteInst.routeIntraSiteNet(net, curr, curr);
                                q.add(curr);
                            }
                        }
                    }
                } else {
                    curr = curr.getSourcePin();
                    if (curr.isSitePort()) continue;
                    String belName = curr.getBELName();
                    Cell tmpCell = origSiteInst.getCell(belName);
                    if (tmpCell != null) {
                        if (tmpCell.isRoutethru()) {
                            String cellName = tmpCell.getName();
                            String prefixMatch = StringTools.startsWithAny(cellName, prefixes.keySet());
                            if (prefixMatch == null) {
                                throw new RuntimeException("ERROR: Unable to find appropriate "
                                    + "translation name for cell: " + tmpCell);
                            }
                            String newCellName = getNewHierName(cellName, srcToDestNames, prefixes, prefixMatch);
                            Cell rtCopy = tmpCell
                                    .copyCell(newCellName, tmpCell.getEDIFHierCellInst(), dstSiteInst);
                            dstSiteInst.getCellMap().put(belName, rtCopy);
                            for (String belPinName : rtCopy.getPinMappingsP2L().keySet()) {
                                BELPin tmp = rtCopy.getBEL().getPin(belPinName);
                                if (tmp.isInput()) {
                                    curr = tmp;
                                    break;
                                }
                            }
                            if (rtCopy.getBELName().endsWith("6LUT") && isUltraScale(rtCopy)) {
                                // Check A6 if it has VCC assignment
                                BELPin a6 = rtCopy.getBEL().getPin("A6");
                                Net isVcc = origSiteInst.getNetFromSiteWire(a6.getSiteWireName());
                                if (isVcc != null && isVcc.getName().equals(Net.VCC_NET)) {
                                    dstSiteInst.routeIntraSiteNet(
                                            dstSiteInst.getDesign().getVccNet(), a6, a6);
                                }
                            }
                        } else {
                            // We found the source
                            break;
                        }
                    } else if (net.isStaticNet() && (belName.contains("LUT") ||
                            curr.getBEL().isStaticSource())) {
                        // LUT used as a static source
                        dstSiteInst.routeIntraSiteNet(net, curr, curr);
                        break;
                    } else {
                        SitePIP sitePIP = origSiteInst.getUsedSitePIP(curr);
                        if (sitePIP != null) {
                            dstSiteInst.addSitePIP(sitePIP);
                            curr = sitePIP.getInputPin();
                        } else {
                            continue;
                        }
                    }
                    dstSiteInst.routeIntraSiteNet(net, curr, curr);
                    q.add(curr);
                }
            }
        }
    }

    private static boolean isUltraScale(Cell cell) {
        SiteInst si = cell.getSiteInst();
        if (si == null) return false;
        Series s = si.getDesign().getDevice().getSeries();
        return s == Series.UltraScale || s == Series.UltraScalePlus;
    }

    public static void printSiteInstInfo(SiteInst siteInst, PrintStream ps) {
        ps.println("=====================================================================");
        ps.println(siteInst.getSiteName() + " :");
        for (BEL bel : siteInst.getSite().getBELs()) {
            Cell cell = siteInst.getCell(bel);
            ps.println("  BEL: " + bel.getName() + " : " + cell);
            for (BELPin pin : bel.getPins()) {
                String isPinFixed = cell != null && cell.isPinFixed(pin.getName()) ? " [*]" : "";
                String logPin = (cell != null ? cell.getLogicalPinMapping(pin.getName()) : "null");
                ps.println("    Pin: " + pin.getName() + " : " + logPin + isPinFixed);
            }
        }

        for (String siteWireName : siteInst.getSite().getSiteWireNames()) {
            ps.println("  SiteWire: " + siteWireName + " " + siteInst.getNetFromSiteWire(siteWireName));
        }

        for (SitePIP pip : siteInst.getSite().getSitePIPs()) {
            ps.println("  SitePIP: " + pip + " : " + siteInst.getSitePIPStatus(pip));
        }
    }

    /**
     * Make all of a Design's physical Net objects consistent with its logical (EDIF) netlist.
     * Specifically, merge all sitewire and SitePinInst-s associated with physical Net-s that
     * are not the parent/canonical logical net into the parent Net, and delete all
     * non-parent Net-s.
     * @param design Design object to be modified in-place.
     */
    public static void makePhysNetNamesConsistent(Design design) {
        Map<EDIFHierNet, EDIFHierNet> netParentMap = design.getNetlist().getParentNetMap();
        EDIFNetlist netlist = design.getNetlist();
        for (Net net : new ArrayList<>(design.getNets())) {
            Net parentPhysNet = null;
            if (net.isStaticNet()) {
                if (net.getType() == NetType.GND) {
                    parentPhysNet = design.getGndNet();
                } else if (net.getType() == NetType.VCC) {
                    parentPhysNet = design.getVccNet();
                } else {
                    throw new RuntimeException();
                }
                if (parentPhysNet == net) {
                    continue;
                }
            } else {
                EDIFHierNet hierNet = netlist.getHierNetFromName(net.getName());
                if (hierNet == null) {
                    // Likely an encrypted cell
                    continue;
                }
                EDIFHierNet parentHierNet = netParentMap.get(hierNet);
                if (parentHierNet == null) {
                    // System.out.println("WARNING: Couldn't find parent net for '" +
                    //         hierNet.getHierarchicalNetName() + "'");
                    continue;
                }

                if (!hierNet.equals(parentHierNet)) {
                    String parentNetName = parentHierNet.getNet().getName();
                    // Assume that a net named <const1> or <const0> is always a VCC or GND net
                    if (parentNetName.equals(EDIFTools.LOGICAL_VCC_NET_NAME)) {
                        parentPhysNet = design.getVccNet();
                    } else if (parentNetName.equals(EDIFTools.LOGICAL_GND_NET_NAME)) {
                        parentPhysNet = design.getGndNet();
                    } else {
                        parentPhysNet = design.getNet(parentHierNet.getHierarchicalNetName());
                    }

                    if (parentPhysNet != null) {
                        // Fall through
                    } else if (!net.rename(parentHierNet.getHierarchicalNetName())) {
                        System.out.println("WARNING: Failed to adjust physical net name " + net.getName());
                    }
                }
            }

            if (parentPhysNet != null) {
                // Merge both physical nets together
                for (SiteInst si : new ArrayList<>(net.getSiteInsts())) {
                    List<String> siteWires = new ArrayList<>(si.getSiteWiresFromNet(net));
                    for (String siteWire : siteWires) {
                        BELPin[] pins = si.getSiteWirePins(siteWire);
                        si.unrouteIntraSiteNet(pins[0], pins[0]);
                        si.routeIntraSiteNet(parentPhysNet, pins[0], pins[0]);
                    }
                }
                design.movePinsToNewNetDeleteOldNet(net, parentPhysNet, true);
            }
        }
    }

    public static void createPossiblePinsToStaticNets(Design design) {
        createA1A6ToStaticNets(design);
        createCeClkOfRoutethruFFToVCC(design);
        createCeSrRstPinsToVCC(design);
    }

    public static void createCeClkOfRoutethruFFToVCC(Design design) {
        Net vcc = design.getVccNet();
        Net gnd = design.getGndNet();
        for (SiteInst si : design.getSiteInsts()) {
            if (!Utils.isSLICE(si)) continue;
            for (BEL bel : si.getBELs()) {
                if (si.getCell(bel) != null) continue;
                BELPin q = bel.getPin("Q");
                if (q != null) {
                    Net netQ = si.getNetFromSiteWire(q.getSiteWireName());
                    if (netQ == null) continue;
                    BELPin dPin = bel.getPin("D");
                    if (dPin != null) {
                        Net netD = si.getNetFromSiteWire(dPin.getSiteWireName());
                        if (netQ == netD) {
                            //System.out.println(si.getSiteName() + "/" + bel + ": " + netQ);
                            // Need VCC at CE
                            BELPin ceInput = bel.getPin("CE");
                            String ceInputSitePinName = ceInput.getConnectedSitePinName();
                            SitePinInst ceSitePin = si.getSitePinInst(ceInputSitePinName);
                            if (ceSitePin == null) {
                                ceSitePin = vcc.createPin(ceInputSitePinName, si);
                            }
                            si.routeIntraSiteNet(vcc, ceSitePin.getBELPin(), ceInput);
                            // ...and GND at CLK
                            BELPin clkInput = bel.getPin("CLK");
                            BELPin clkInvOut = clkInput.getSourcePin();
                            si.routeIntraSiteNet(gnd, clkInvOut, clkInput);
                            BELPin clkInvIn = clkInvOut.getBEL().getPin(0);
                            String clkInputSitePinName = clkInvIn.getConnectedSitePinName();
                            SitePinInst clkInputSitePin = si.getSitePinInst(clkInputSitePinName);
                            if (clkInputSitePin == null) {
                                clkInputSitePin = vcc.createPin(clkInputSitePinName, si);
                            }
                            si.routeIntraSiteNet(vcc, clkInputSitePin.getBELPin(), clkInvIn);
                        }
                    }
                }
            }
        }
    }

    public static void createA1A6ToStaticNets(Design design) {
        for (SiteInst si : design.getSiteInsts()) {
            for (Cell cell : si.getCells()) {
                // SKIPPING <LOCKED> LUTs to resolve site pin conflicts between GND and VCC
                // Without skipping <LOCKED>, some A6 pins of SRL16E LUTs (5LUT and 6LUT used) will be handled twice in createMissingStaticSitePins().
                // In the second processing, those A6 pins are somehow added to VCC while they should stay in GND.
                if (cell.getName().contains("LOCKED")) continue;// Are there better ways to identify this problem?

                BEL bel = cell.getBEL();
                if (bel == null || !bel.isLUT()) continue;
                if (bel.getName().contains("5LUT")) {
                    bel = si.getBEL(bel.getName().replace("5", "6"));
                }
                for (String belPinName : lut6BELPins) {
                    if (belPinName.equals("A1") && !"SRL16E".equals(cell.getType()) && !"SRLC32E".equals(cell.getType())) continue;
                    BELPin belPin = bel.getPin(belPinName);
                    if (belPin != null) {
                        createMissingStaticSitePins(belPin, si, cell);
                    }
                }
            }
        }
    }

    /**
     * Create and add any missing SitePinInst-s belonging to the VCC net.
     * This is indicated by the sitewire corresponding to CE and SR pins of SLICE FFs,
     * or to the RST pins on RAMBs, having no associated net.
     * @param design Design object to be modified in-place.
     */
    public static void createCeSrRstPinsToVCC(Design design) {
        Series series = design.getDevice().getSeries();
        if (series == Series.Series7) {
            // Nothing to be done for Series7 which don't have inverters
            return;
        }
        Net vcc = design.getVccNet();
        Net gndInvertibleToVcc = null;
        // On these series of devices, SR can be inverted from gnd to vcc
        if (EnumSet.of(Series.UltraScale, Series.UltraScalePlus).contains(series)) {
            gndInvertibleToVcc = design.getGndNet();
        }
        Map<String, Pair<String, String>> pinMapping = belTypeSitePinNameMapping.get(series);
        final String[] pins = new String[] {"CE", "SR"};
        for (Cell cell : design.getCells()) {
            if (isUnisimFlipFlopType(cell.getType())) {
                SiteInst si = cell.getSiteInst();
                if (!Utils.isSLICE(si)) {
                    continue;
                }
                BEL bel = cell.getBEL();
                Pair<String, String> sitePinNames = pinMapping.get(bel.getBELType());
                for (String pin : pins) {
                    BELPin belPin = cell.getBEL().getPin(pin);
                    Net net = si.getNetFromSiteWire(belPin.getSiteWireName());
                    if (net == null || (net == gndInvertibleToVcc && pin.equals("SR"))) {
                        String sitePinName;
                        if (pin.equals("CE")) { // CKEN
                            sitePinName = sitePinNames.getFirst();
                        } else { //SRST
                            sitePinName = sitePinNames.getSecond();
                        }
                        if (si.getSitePinInst(sitePinName) == null) {
                            vcc.createPin(sitePinName, si);
                        }
                    }
                }
            } else if (cell.getType().equals("RAMB36E2") && cell.getAllPhysicalPinMappings("RSTREGB") == null) {
                //cell.getEDIFCellInst().getProperty("DOB_REG")): integer(0)
                SiteInst si = cell.getSiteInst();
                String siteWire = cell.getSiteWireNameFromLogicalPin("RSTREGB");
                Net net = si.getNetFromSiteWire(siteWire);
                if (net == null) {
                    for (String pinName : Arrays.asList("RSTREGBU", "RSTREGBL")) {
                        if (si.getSitePinInst(pinName) == null) {
                            vcc.createPin(pinName, si);
                        }
                    }
                }
            } else if (cell.getType().equals("RAMB18E2") && cell.getAllPhysicalPinMappings("RSTREGB") == null) {
                SiteInst si = cell.getSiteInst();
                // type RAMB180: L_O, type RAMB181: U_O
                // TODO Type should be consistent with getPrimarySiteTypeEnum()?
                // System.out.println(cell.getAllPhysicalPinMappings("RSTREGB") + ", " + si + ", " + cell.getSiteWireNameFromLogicalPin("RSTREGB") + ", " + si.getPrimarySiteTypeEnum());
                // [RSTREGB], SiteInst(name="RAMB18_X5Y64", type="RAMB180", site="RAMB18_X5Y64"), OPTINV_RSTREGB_L_O, RAMBFIFO18
                // [RSTREGB], SiteInst(name="RAMB18_X5Y31", type="RAMB181", site="RAMB18_X5Y31"), OPTINV_RSTREGB_U_O, RAMB181
                // null, SiteInst(name="RAMB18_X6Y43", type="RAMB181", site="RAMB18_X6Y43"), null, RAMB181
                // null, SiteInst(name="RAMB18_X5Y22", type="RAMB180", site="RAMB18_X5Y22"), null, RAMBFIFO18
                // The following workaround solves the RAMB18 RSTREGB pin issue
                String siteWire = cell.getBEL().getPin("RSTREGB").getSiteWireName();
                Net net = si.getNetFromSiteWire(siteWire);
                if (net == null) {
                    String pinName;
                    if (siteWire.endsWith("L_O")) {
                        pinName = "RSTREGBL";
                    } else {
                        pinName = "RSTREGBU";
                    }
                    if (si.getSitePinInst(pinName) == null) {
                        vcc.createPin(pinName, si);
                    }
                }
            }
        }
    }

    public static void createMissingStaticSitePins(BELPin belPin, SiteInst si, Cell cell) {
        // SiteWire and SitePin Name are the same for LUT inputs
        String siteWireName = belPin.getSiteWireName();
        // VCC returned based on the site wire, site pins are not stored in dcp
        Net netOnSiteWire = si.getNetFromSiteWire(siteWireName);
        Net net = (netOnSiteWire != null) ? netOnSiteWire : si.getDesign().getVccNet();
        if (net.isStaticNet()) {
            // SRL16Es that have been transformed from SRLC32E require GND on their A6 pin
            if (cell.getType().equals("SRL16E") && siteWireName.endsWith("6")) {
                EDIFPropertyValue val = cell.getProperty("XILINX_LEGACY_PRIM");
                if (val != null && val.getValue().equals("SRLC32E")) {
                    net = si.getDesign().getGndNet();
                }
            }
            String belName = belPin.getBELName();
            if (LUTTools.isCellALUT(cell) &&
                    // No net originally present on input sitewire
                    netOnSiteWire != net &&
                    // No cell placed in the 5LUT spot
                    si.getCell(belName.replace('6', '5')) == null &&
                    // No net present on output sitewire
                    si.getNetFromSiteWire(belName.charAt(0) + "5LUT_O5") == null) {
                // LUT input siteWire has no net attached, nor does the LUT output sitewire: no need for site pin
                return;
            }
            SitePinInst pin = si.getSitePinInst(siteWireName);
            if (pin == null) {
                net.createPin(siteWireName, si);
            } else if (!pin.getNet().equals(net)) {
                pin.getNet().removePin(pin);
                net.addPin(pin);
            }
        }
    }

    //NOTE: SRL16E (reference name SRL16E, EDIFCell in RW) uses A2-A5, so we need to connect A1 & A6 to VCC,
    //however, when SitePinInsts (e.g. A3) are already in GND, adding those again will cause problems to A1
    static String[] lut6BELPins = new String[] {"A1", "A6"};
    static HashSet<String> unisimFlipFlopTypes;
    static {
        unisimFlipFlopTypes = new HashSet<>();
        unisimFlipFlopTypes.add("FDSE");//S CE, logical cell
        unisimFlipFlopTypes.add("FDPE");//PRE CE
        unisimFlipFlopTypes.add("FDRE");//R and CE
        unisimFlipFlopTypes.add("FDCE");//CLR CE
    }

    private static boolean isUnisimFlipFlopType(String cellType) {
        return unisimFlipFlopTypes.contains(cellType);
    }

    static public final Map<Series, Map<String, Pair<String, String>>> belTypeSitePinNameMapping;
    static{
        belTypeSitePinNameMapping = new EnumMap(Series.class);
        Pair<String,String> p;

        {
            Map<String, Pair<String, String>> ultraScalePlus = new HashMap<>();
            belTypeSitePinNameMapping.put(Series.UltraScalePlus, ultraScalePlus);

            p = new Pair<>("CKEN1", "SRST1");
            ultraScalePlus.put("AFF", p);
            ultraScalePlus.put("BFF", p);
            ultraScalePlus.put("CFF", p);
            ultraScalePlus.put("DFF", p);
            p = new Pair<>("CKEN2", "SRST1");
            ultraScalePlus.put("AFF2", p);
            ultraScalePlus.put("BFF2", p);
            ultraScalePlus.put("CFF2", p);
            ultraScalePlus.put("DFF2", p);

            p = new Pair<>("CKEN3", "SRST2");
            ultraScalePlus.put("EFF", p);
            ultraScalePlus.put("FFF", p);
            ultraScalePlus.put("GFF", p);
            ultraScalePlus.put("HFF", p);
            p = new Pair<>("CKEN4", "SRST2");
            ultraScalePlus.put("EFF2", p);
            ultraScalePlus.put("FFF2", p);
            ultraScalePlus.put("GFF2", p);
            ultraScalePlus.put("HFF2", p);
        }
        {
            Map<String, Pair<String, String>> ultraScale = new HashMap<>();
            belTypeSitePinNameMapping.put(Series.UltraScale, ultraScale);

            p = new Pair<>("CKEN_B1", "SRST_B1");
            ultraScale.put("AFF", p);
            ultraScale.put("BFF", p);
            ultraScale.put("CFF", p);
            ultraScale.put("DFF", p);
            p = new Pair<>("CKEN_B2", "SRST_B1");
            ultraScale.put("AFF2", p);
            ultraScale.put("BFF2", p);
            ultraScale.put("CFF2", p);
            ultraScale.put("DFF2", p);

            p = new Pair<>("CKEN_B3", "SRST_B2");
            ultraScale.put("EFF", p);
            ultraScale.put("FFF", p);
            ultraScale.put("GFF", p);
            ultraScale.put("HFF", p);
            p = new Pair<>("CKEN_B4", "SRST_B2");
            ultraScale.put("EFF2", p);
            ultraScale.put("FFF2", p);
            ultraScale.put("GFF2", p);
            ultraScale.put("HFF2", p);
        }
    }

    /**
     * Finds the essential PIPs which connect the provided sink pin to its source.
     * @param sinkPin A sink pin from a routed net.
     * @return The list of PIPs that for the routing connection from the sink to the source.
     */
    public static List<PIP> getConnectionPIPs(SitePinInst sinkPin) {
        if (sinkPin.isOutPin() || sinkPin.getNet() == null) return Collections.emptyList();
        Map<Node, PIP> reverseNodeToPIPMap = new HashMap<>();
        for (PIP p : sinkPin.getNet().getPIPs()) {
            reverseNodeToPIPMap.put(p.getEndNode(), p);
        }

        Node sinkNode = sinkPin.getConnectedNode();
        Node srcNode = sinkPin.getNet().getSource().getConnectedNode();
        Node curr = sinkNode;

        List<PIP> path = new ArrayList<>();
        while (!curr.equals(srcNode)) {
            PIP pip = reverseNodeToPIPMap.get(curr);
            path.add(pip);
            curr = pip.getStartNode();
        }

        return path;
    }

    /**
     * Create a Job running Vivado to create a readable version of
     * the EDIF inside the checkpoint to a separate file.
     * @param checkpoint the input checkpoint
     * @param edif the output EDIF
     * @return the created Job
     */
    public static Job generateReadableEDIFJob(Path checkpoint, Path edif) {
        try {

            final Job job = new LocalJob();
            job.setCommand(FileTools.getVivadoPath() + " -mode batch -source readable.tcl");

            final Path runDir = Files.createTempDirectory(edif.toAbsolutePath().getParent(),edif.getFileName()+"_readable_edif_");
            job.setRunDir(runDir.toString());

            Files.write(runDir.resolve("readable.tcl"), Arrays.asList(
                    "open_checkpoint " + checkpoint.toAbsolutePath(),
                    "write_edif " + edif.toAbsolutePath()
            ));


            return job;
        } catch (IOException e) {
            throw new RuntimeException(e);
        }
    }

    /**
     * Gets the corresponding EDIF directory created when auto generating EDIF from Vivado.
     * @param dcpFile The source DCP file path
     * @return The directory where auto generated .edf and .edn files go.
     */
    public static Path getDefaultReadableEDIFDir(Path dcpFile) {
        return Paths.get(dcpFile.toString() + ".edf");
    }

    /**
     * Gets the corresponding MD5 file path for a DCP that has had its EDIF file auto-generated
     * @param dcpFile The Path to the DCP source
     * @param edfDir The directory containing the auto-generated edf and md5 file
     * @return The path to the MD5 file
     */
    public static Path getDCPAutoGenMD5FilePath(Path dcpFile, Path edfDir) {
        return edfDir.resolve(dcpFile.getFileName().toString() + ".md5");
    }

    /**
     * Gets the path to the auto-generated EDIF file for the provided DCP and EDIF directory.
     * @param dcpFile The Path to the DCP source
     * @param edfDir The directory where the auto-generated EDIF is stored
     * @return The path to the auto-generated EDIF file
     */
    public static Path getEDFAutoGenFilePath(Path dcpFile, Path edfDir) {
        return edfDir.resolve(FileTools.replaceExtension(dcpFile.getFileName(), ".edf"));
    }

    /**
     * Use Vivado to create a readable version of the EDIF file inside a design checkpoint. If no
     * edf file name is provided (edfFileName=null), it will manage over-written DCPs with an md5
     * hash so that edf can stay in sync with a DCP.
     * @param dcp the checkpoint
     * @param edfFileName filename to use or null if we should select a filename
     * @return the readable output edif filename
     */
    public static Path generateReadableEDIF(Path dcp, Path edfFileName) {
        String currMD5 = null;
        Path existingMD5File = null;
        if (edfFileName == null) {
            // We'll manage the creation and location of the edf file, DCP will be checked with
            // an MD5 hash so that if it changes, we re-update the edf file
            currMD5 = Installer.calculateMD5OfFile(dcp);
            Path edfDir = getDefaultReadableEDIFDir(dcp);
            existingMD5File = getDCPAutoGenMD5FilePath(dcp, edfDir);
            edfFileName = getEDFAutoGenFilePath(dcp, edfDir);
            if (!Files.exists(edfDir)) {
                FileTools.makeDirs(edfDir.toString());
            }

            // Check if a previously auto-generated edf is still usable
            String existingMD5 = FileTools.getStoredMD5FromFile(existingMD5File);
            if (Files.exists(edfFileName)) {
                if (currMD5.equals(existingMD5)) {
                    return edfFileName;
                } else {
                    try {
                        Files.delete(edfFileName);
                    } catch (IOException e) {
                        throw new RuntimeException("ERROR: Couldn't auto-generate updated edf file"
                                + " as the file appears to be in use or no permission to do so.");
                    }
                }
            }

        }
        JobQueue queue = new JobQueue();
        Job job = generateReadableEDIFJob(dcp, edfFileName);
        queue.addJob(job);
        if (!queue.runAllToCompletion()) {
            throw new RuntimeException("Generating Readable EDIF job failed");
        }
        FileTools.deleteFolder(job.getRunDir());
        if (currMD5 != null && existingMD5File != null) {
            FileTools.writeStringToTextFile(currMD5, existingMD5File.toString());
        }
        return edfFileName;
    }

    /**
     * When importing designs that have been taken from an in-context implementation
     * (write_checkpoint -cell), often Vivado will write out residual nets that do not necessarily
     * exist in the module or are retaining GND/VCC routing from the parent context.  This method
     * will resolve conflicts by examining the site routing leading from input ports to the sinks
     * and update the site routing to the appropriate net as dictated in the new design.  GND and
     * VCC will be replaced by the name of the source net being driven by the input ports.
     * @param design The design of interest.
     */
    public static void resolveSiteRoutingFromInContextPorts(Design design) {
        EDIFNetlist netlist = design.getNetlist();
        for (EDIFNet net : design.getTopEDIFCell().getNets()) {
            EDIFHierNet parentNet = netlist.getHierNetFromName(net.getName());
            Set<EDIFHierNet> aliases = null;
            for (EDIFPortInst portInst : net.getSourcePortInsts(true)) {
                // Identify top level inport ports
                if (portInst.isTopLevelPort() && portInst.isInput()) {
                    List<EDIFHierPortInst> portInsts = netlist.getSinksFromNet(parentNet);
                    // Iterate over all sinks of the physical net to identify potential site routing
                    // issues
                    for (EDIFHierPortInst sink : portInsts) {
                        Cell c = design.getCell(sink.getFullHierarchicalInstName());
                        if (c == null || !c.isPlaced()) continue;
                        SiteInst i = c.getSiteInst();
                        String logicalPinName = sink.getPortInst().getName();
                        List<String> siteWires = new ArrayList<>();
                        // Using this method just to get site wires along the path
                        c.getSitePinFromLogicalPin(logicalPinName, siteWires);
                        for (String siteWire : siteWires) {
                            Net existingSiteRoutedNet = i.getNetFromSiteWire(siteWire);
                            if (existingSiteRoutedNet == null) continue;
                            EDIFHierNet currNet = netlist.getHierNetFromName(existingSiteRoutedNet.getName());
                            if (aliases == null) {
                                aliases = new HashSet<>(netlist.getNetAliases(parentNet));
                            }
                            if (aliases.contains(currNet)) continue;
                            String updateNetName = parentNet.getHierarchicalNetName();
                            Net updateNet = design.getNet(updateNetName);
                            if (updateNet == null) {
                                updateNet = design.createNet(parentNet);
                            }
                            BELPin belPin = i.getSiteWirePins(siteWire)[0];
                            i.unrouteIntraSiteNet(belPin, belPin);
                            if (i.getSiteWiresFromNet(existingSiteRoutedNet).size() == 0) {
                                existingSiteRoutedNet.getSiteInsts().remove(i);
                            }
                            i.routeIntraSiteNet(updateNet, belPin, belPin);
                        }
                    }
                }
            }
        }
    }

    /**
     * Create a {@link ModuleImplsInst}, i.e. a Module instance with flexible implementation. If an edif cell inst
     * of the given name already exists in the design hierarchy, it will be used for the module. Otherwise, a new
     * EDIF Cell Inst will be created.
     * @param design the design
     * @param name name of the module instance
     * @param module the module to use
     * @return the newly created instance
     */
    public static ModuleImplsInst createModuleImplsInst(Design design, String name, ModuleImpls module) {
        EDIFCellInst cell = design.createOrFindEDIFCellInst(name, module.getNetlist().getTopCell());
        return new ModuleImplsInst(name, cell, module);
    }

    /**
     * Find the physical net corresponding to a {@link ModuleImplsInst}'s port
     * @param port the port to find the net for
     * @param instanceMap map from {@link ModuleImplsInst} to the corresponding real {@link ModuleInst}
     * @return the physical net. This can only be null if the port has no pins
     */
    private static Net findPortNet(ImplsInstancePort port, Map<ModuleImplsInst, ModuleInst> instanceMap) {
        if (port instanceof ImplsInstancePort.SitePinInstPort) {
            SitePinInst spi = ((ImplsInstancePort.SitePinInstPort) port).getSitePinInst();
            Net net = spi.getNet();
            if (net == null) {
                throw new IllegalStateException("No net on SPI "+spi);
            }
            return net;
        } else if (port instanceof ImplsInstancePort.InstPort) {
            ImplsInstancePort.InstPort instPort = (ImplsInstancePort.InstPort) port;
            final Module module = instPort.getInstance().getCurrentModuleImplementation();
            Port modPort = module.getPort(instPort.getPort());
            ModuleInst moduleInst = instanceMap.get(instPort.getInstance());
            Net net = moduleInst.getCorrespondingNet(modPort);
            if (net == null && !modPort.getSitePinInsts().isEmpty()) {
                throw new IllegalStateException("No net on module port "+moduleInst+"."+modPort.getName()+" but we have pins");
            }

            if (!modPort.getPassThruPortNames().isEmpty() && port.isOutputPort()) {
                final List<String> inPorts = modPort.getPassThruPortNames().stream().filter(p -> !module.getPort(p).isOutPort())
                        .collect(Collectors.toList());
                if (inPorts.size()>1) {
                    throw new IllegalStateException("Multiple inputs connected to "+instPort.getInstance().getName()+"."+instPort.getName()+": "+inPorts);
                } else if (inPorts.size() == 1) {
                    final ImplsInstancePort otherPort = instPort.getInstance().getPort(inPorts.get(0));
                    final ImplsInstancePort source = otherPort.getPath().findSource();
                    return findPortNet(source, instanceMap);
                } //Else we only have multiple outs sourced by the same Pin internally, nothing to do
            }

            return net;
        } else {
            throw new IllegalStateException("unknown subtype!");
        }
    }

    /**
     * In a design containing {@link ModuleImplsInst}s, convert them into {@link ModuleInst}s so that the design
     * can be exported to a checkpoint
     * @param design the design
     * @param instances the instances to be converted
     * @param paths nets connecting the instances as returned by {@link BlockPlacer2Impls#getPaths()}
     */
    public static void createModuleInstsFromModuleImplsInsts(Design design, Collection<ModuleImplsInst> instances, Collection<ImplsPath> paths) {
        Map<ModuleImplsInst, ModuleInst> instanceMap = new HashMap<>();
        for (ModuleImplsInst implsInst : instances) {
            ModuleInst modInst = design.createModuleInst(implsInst.getName(), implsInst.getCurrentModuleImplementation());
            boolean success = modInst.place(implsInst.getPlacement().placement);
            if (!success) {
                throw new IllegalStateException("could not place module "+modInst.getName()+" at "+implsInst.getPlacement().placement);
            }
            instanceMap.put(implsInst, modInst);
        }
        for (ImplsPath path : paths) {
            Net net = null;
            for (ImplsInstancePort port : path) {
                Net portNet = findPortNet(port, instanceMap);
                if (portNet == null) {
                    continue;
                }
                if (net == null) {
                    net = portNet;
                } else if (port.isOutputPort()) {
                    design.movePinsToNewNetDeleteOldNet(net, portNet, false);
                    net = portNet;
                } else {
                    design.movePinsToNewNetDeleteOldNet(portNet, net, false);
                }
            }
        }
    }

    /**
     * Determine if a Net is driven by a hierarchical port, created as part of an out-of-context
     * synthesis flow, for example.
     * @param net Net to examine.
     * @return True if driven by a hierport.
     */
    public static boolean isNetDrivenByHierPort(Net net) {
        if (net.getSource() != null) {
            // Net can only be driven by a hier port if it has no site pin driver
            return false;
        }

        if (net.isStaticNet()) {
            // Static nets cannot be driven by a hier port
            return false;
        }

        EDIFNet en = net.getLogicalNet();
        if (en == null) {
            // No corresponding logical net (e.g. present inside an encrypted cell)
            return false;
        }

        List<EDIFPortInst> sourcePorts = en.getSourcePortInsts(true);
        if (sourcePorts.isEmpty()) {
            // Net has no source ports; truly an driver-less net
            return false;
        }

        if (sourcePorts.size() != 1) {
            return false;
        }

        EDIFPortInst epi = sourcePorts.get(0);
        if (!epi.isTopLevelPort()) {
            // Hier ports must be top level ports
            return false;
        }

        return true;
    }

    /**
<<<<<<< HEAD
     * Update the SitePinInst.isRouted() value of all sink pins on the given
     * Net. A pin will be marked as being routed if it is reachable from the
     * Net's source pins (or in the case of a static net, a node tied to GND
     * or VCC) when following the Net's PIPs.
     * @param net Net on which pins are to be updated.
     */
    public static void updatePinsIsRouted(Net net) {
        Queue<Node> queue = new ArrayDeque<>();
        Map<Node, List<Node>> node2fanout = new HashMap<>();
        Map<Node, Set<Node>> bidirNode2nodes = new HashMap<>();
        for (PIP pip : net.getPIPs()) {
            boolean isReversed = pip.isReversed();
            Node startNode = isReversed ? pip.getEndNode() : pip.getStartNode();
            Node endNode = isReversed ? pip.getStartNode() : pip.getEndNode();
            node2fanout.computeIfAbsent(startNode, k -> new ArrayList<>())
                    .add(endNode);
            if (pip.isBidirectional()) {
                bidirNode2nodes.computeIfAbsent(startNode, k -> new HashSet<>()).add(endNode);
                bidirNode2nodes.computeIfAbsent(endNode, k -> new HashSet<>()).add(startNode);
                node2fanout.computeIfAbsent(endNode, k -> new ArrayList<>())
                        .add(startNode);
            }

            if ((net.getType() == NetType.GND && startNode.isTiedToGnd()) ||
                (net.getType() == NetType.VCC && startNode.isTiedToVcc())) {
                queue.add(startNode);
            }
        }

        Map<Node, SitePinInst> node2spi = new HashMap<>();
        for (SitePinInst spi : net.getPins()) {
            spi.setRouted(false);
            Node node = spi.getConnectedNode();
            if (spi.isOutPin()) {
                queue.add(node);
                continue;
            }
            node2spi.put(spi.getConnectedNode(), spi);
        }

        while (!queue.isEmpty()) {
            Node node = queue.poll();
            SitePinInst spi = node2spi.get(node);
            if (spi != null) {
                spi.setRouted(true);
            }

            List<Node> fanouts = node2fanout.get(node);
            if (fanouts != null) {
                for (Node fanout : fanouts) {
                    if (bidirNode2nodes.getOrDefault(fanout, Collections.emptySet()).contains(node)) {
                        // In the case of bidir PIPs, remove the ability to go from the fanout
                        // node back to this node
                        node2fanout.get(fanout).remove(node);
                    }
                    queue.add(fanout);
                }
            }
        }
    }
=======
     * Locks the logical netlist of the design using the DONT_TOUCH property. This
     * strives to be as close as possible to what Vivado's 'lock_design -level
     * netlist' does to lock the design. {@link EDIFTools#lockNetlist(EDIFNetlist)}.
     * 
     * @param design The design of the netlist to lock.
     */
    public static void lockNetlist(Design design) {
        EDIFTools.lockNetlist(design.getNetlist());
    }

    /**
     * Unlocks the logical netlist of the design by removing the DONT_TOUCH
     * property. This strives to be as close as possible to what Vivado's
     * 'lock_design -unlock -level netlist' does to lock the
     * design.{@link EDIFTools#unlockNetlist(EDIFNetlist)}.
     * 
     * @param design The design of the netlist to unlock.
     */
    public static void unlockNetlist(Design design) {
        EDIFTools.unlockNetlist(design.getNetlist());
    }

    /**
     * Locks or unlocks all placement of a design against changes in Vivado. It will
     * also lock or unlock the netlist of the design (see
     * {@link #lockNetlist(Design)}). This strives to be as close as possible to
     * what Vivado's 'lock_design -level placement' does to lock the design.
     * 
     * @param design The design to lock
     * @param lock   Flag indicating to lock (true) or unlock (false) the design's
     *               placement and netlist.
     */
    public static void lockPlacement(Design design, boolean lock) {
        if (lock) {
            lockNetlist(design);
        } else {
            unlockNetlist(design);
        }
        for (SiteInst si : design.getSiteInsts()) {
            si.setSiteLocked(lock);
            for (Cell cell : si.getCells()) {
                cell.setBELFixed(lock);
                cell.setSiteFixed(lock);
            }
        }
    }

    /**
     * Locks placement of cells of a design against changes in Vivado. It will also
     * lock the netlist the design (see {@link #lockNetlist(Design)}). This strives
     * to be as close as possible to what Vivado's 'lock_design -level placement'
     * does to lock the design.
     * 
     * @param design The design to lock
     */
    public static void lockPlacement(Design design) {
        lockPlacement(design, true);
    }

    /**
     * Unlocks placement of cells of a design. It will also unlock the netlist the
     * design (see {@link #unlockNetlist(Design)}). This strives to be as close as
     * possible to what Vivado's 'lock_design -unlock -level placement' does to lock
     * the design.
     * 
     * @param design The design to unlock
     */
    public static void unlockPlacement(Design design) {
        lockPlacement(design, false);
    }

    /**
     * Locks or unlocks all routing of a design (except GND and VCC nets) against
     * changes in Vivado. It will also lock or unlock the netlist and placement of
     * the design (see {@link #lockPlacement(Design, boolean)}). This strives to be
     * as close as possible to what Vivado's 'lock_design -level routing' does to
     * lock the design.
     * 
     * @param design The design to lock
     * @param lock   Flag indicating to lock (true) or unlock (false) the design's
     *               routing, placement and netlist.
     */
    public static void lockRouting(Design design, boolean lock) {
        lockPlacement(design, lock);
        for (Net net : design.getNets()) {
            if (net.isStaticNet())
                continue;
            for (PIP p : net.getPIPs()) {
                p.setIsPIPFixed(lock);
            }
        }
    }

    /**
     * Locks all routing of a design (except GND and VCC nets) against changes in
     * Vivado. It will also lock the netlist and placement of the design. This
     * strives to be as close as possible to what Vivado's 'lock_design -level
     * routing' does to lock the design.
     * 
     * @param design The design to lock
     */
    public static void lockRouting(Design design) {
        lockRouting(design, true);
    }

    /**
     * Unlocks any and all routing of a design. It will also unlock the netlist and
     * placement of the design. This strives to be as close as possible to what
     * Vivado's 'lock_design -unlock -level routing' does to lock the design.
     * 
     * @param design The design to unlock
     */
    public static void unlockRouting(Design design) {
        lockRouting(design, false);
    }

    /***
     * Unroutes the GND net of a design and unroutes the site routing of any LUT GND
     * sources while leaving other site routing inputs intact.
     * 
     * @param design The design to modify.
     */
    public static void unrouteGNDNetAndLUTSources(Design design) {
        // Unroute the site routing of implicit LUT GND sources
        Set<Node> gndNodes = new HashSet<>();
        for (PIP p : design.getGndNet().getPIPs()) {
            gndNodes.add(p.getStartNode());
        }

        for (Node n : gndNodes) {
            SitePin sp = n.getSitePin();
            if (sp != null && !sp.isInput() && Utils.isSLICE(sp.getSite().getSiteTypeEnum())) {
                BELPin src = sp.getBELPin().getSourcePin();
                if (src.getBEL().isLUT()) {
                    SiteInst si = design.getSiteInstFromSite(sp.getSite());
                    if (si != null) {
                        si.unrouteIntraSiteNet(src, sp.getBELPin());
                    }
                }
            }
        }

        design.getGndNet().unroute();
    }

    /**
     * Adds a PROHIBIT constraint for each LUT BEL supplying GND. This is useful
     * when trying to preserve a partially implemented design that have additional
     * logic placed and routed onto it later. The Vivado placer doesn't recognize
     * the GND sources so this prevents the placer from using those BEL sites.
     * 
     * @param design The design to which the PROHIBIT constraints are added.
     */
    public static void prohibitGNDSources(Design design) {
        Set<Node> gndNodes = new HashSet<>();
        for (PIP p : design.getGndNet().getPIPs()) {
            gndNodes.add(p.getStartNode());
        }

        List<String> bels = new ArrayList<>();
        for (Node n : gndNodes) {
            SitePin sp = n.getSitePin();
            if (sp != null && !sp.isInput() && Utils.isSLICE(sp.getSite().getSiteTypeEnum())) {
                BELPin src = sp.getBELPin().getSourcePin();
                if (src.getBEL().isLUT()) {
                    bels.add(sp.getSite().getName() + "/" + src.getBELName());
                }
            }
        }
        addProhibitConstraint(design, bels);
    }

    /**
     * Checks the provided BEL's first letter to determine if it is in the top half
     * of a SLICE or bottom half.
     * 
     * @param bel The BEL of a SLICE to query
     * @return True if the BEL resides in the top half of a SLICE (E6LUT, E5LUT,
     *         EFF, EFF2, ..). Returns false if it is in the bottom half and null if
     *         it couldn't be determined.
     */
    public static Boolean isUltraScaleSliceTop(BEL bel) {
        if (bel.isLUT() || bel.isFF()) {
            char letter = bel.getName().charAt(0);
            return letter >= 'E' && letter <= 'H';
        }
        return null;
    }

    /**
     * This adds PROHIBIT constraints to the design (via .XDC) that will prohibit
     * the use of BEL sites in the same half SLICE if there are any other cells
     * placed in it. This is used for shell creation when an existing placed and
     * routed implementation is desired to be preserved but to allow additional
     * logic to be placed and routed on top of it without an area (pblock)
     * constraint.
     * 
     * @param design The design to which the constraints are added.
     */
    public static void prohibitPartialHalfSlices(Design design) {
        List<String> bels = new ArrayList<>();

        for (SiteInst si : design.getSiteInsts()) {
            if (!Utils.isSLICE(si)) continue;
            boolean bottomUsed = false;
            boolean topUsed = false;
            for (Cell c : si.getCells()) {
                Boolean sliceHalf = isUltraScaleSliceTop(c.getBEL());
                if (sliceHalf != null) {
                    if (sliceHalf) {
                        topUsed = true;
                    } else {
                        bottomUsed = true;
                    }
                }
            }

            for (BEL bel : si.getSite().getBELs()) {
                if (bel.getBELClass() == BELClass.BEL && si.getCell(bel) == null) {
                    Boolean isTop = isUltraScaleSliceTop(bel);
                    if (isTop != null) {
                        if ((isTop && topUsed) || (!isTop && bottomUsed)) {
                            bels.add(si.getSiteName() + "/" + bel.getName());
                        }
                    }
                }
            }
        }
        addProhibitConstraint(design, bels);
    }

    /**
     * Adds a PROHIBIT constraint to the specified BEL Locations (ex:
     * "SLICE_X10Y10/AFF")
     * 
     * @param design       The design to which the constraint should be added
     * @param belLocations A list of BEL locations using the syntax
     *                     '<SITE-NAME>/<BEL-NAME>'.
     */
    public static void addProhibitConstraint(Design design, List<String> belLocations) {
        if (belLocations.size() > 0) {
            StringBuilder sb = new StringBuilder();
            for (String bel : belLocations) {
                sb.append(bel);
                sb.append(" ");
            }
            design.addXDCConstraint(ConstraintGroup.LATE,
                    "set_property PROHIBIT true [get_bels { " + sb.toString() + "} ]");
        }
    }  
>>>>>>> d9d1dda2
}<|MERGE_RESOLUTION|>--- conflicted
+++ resolved
@@ -3642,7 +3642,258 @@
     }
 
     /**
-<<<<<<< HEAD
+     * Locks the logical netlist of the design using the DONT_TOUCH property. This
+     * strives to be as close as possible to what Vivado's 'lock_design -level
+     * netlist' does to lock the design. {@link EDIFTools#lockNetlist(EDIFNetlist)}.
+     * 
+     * @param design The design of the netlist to lock.
+     */
+    public static void lockNetlist(Design design) {
+        EDIFTools.lockNetlist(design.getNetlist());
+    }
+
+    /**
+     * Unlocks the logical netlist of the design by removing the DONT_TOUCH
+     * property. This strives to be as close as possible to what Vivado's
+     * 'lock_design -unlock -level netlist' does to lock the
+     * design.{@link EDIFTools#unlockNetlist(EDIFNetlist)}.
+     * 
+     * @param design The design of the netlist to unlock.
+     */
+    public static void unlockNetlist(Design design) {
+        EDIFTools.unlockNetlist(design.getNetlist());
+    }
+
+    /**
+     * Locks or unlocks all placement of a design against changes in Vivado. It will
+     * also lock or unlock the netlist of the design (see
+     * {@link #lockNetlist(Design)}). This strives to be as close as possible to
+     * what Vivado's 'lock_design -level placement' does to lock the design.
+     * 
+     * @param design The design to lock
+     * @param lock   Flag indicating to lock (true) or unlock (false) the design's
+     *               placement and netlist.
+     */
+    public static void lockPlacement(Design design, boolean lock) {
+        if (lock) {
+            lockNetlist(design);
+        } else {
+            unlockNetlist(design);
+        }
+        for (SiteInst si : design.getSiteInsts()) {
+            si.setSiteLocked(lock);
+            for (Cell cell : si.getCells()) {
+                cell.setBELFixed(lock);
+                cell.setSiteFixed(lock);
+            }
+        }
+    }
+
+    /**
+     * Locks placement of cells of a design against changes in Vivado. It will also
+     * lock the netlist the design (see {@link #lockNetlist(Design)}). This strives
+     * to be as close as possible to what Vivado's 'lock_design -level placement'
+     * does to lock the design.
+     * 
+     * @param design The design to lock
+     */
+    public static void lockPlacement(Design design) {
+        lockPlacement(design, true);
+    }
+
+    /**
+     * Unlocks placement of cells of a design. It will also unlock the netlist the
+     * design (see {@link #unlockNetlist(Design)}). This strives to be as close as
+     * possible to what Vivado's 'lock_design -unlock -level placement' does to lock
+     * the design.
+     * 
+     * @param design The design to unlock
+     */
+    public static void unlockPlacement(Design design) {
+        lockPlacement(design, false);
+    }
+
+    /**
+     * Locks or unlocks all routing of a design (except GND and VCC nets) against
+     * changes in Vivado. It will also lock or unlock the netlist and placement of
+     * the design (see {@link #lockPlacement(Design, boolean)}). This strives to be
+     * as close as possible to what Vivado's 'lock_design -level routing' does to
+     * lock the design.
+     * 
+     * @param design The design to lock
+     * @param lock   Flag indicating to lock (true) or unlock (false) the design's
+     *               routing, placement and netlist.
+     */
+    public static void lockRouting(Design design, boolean lock) {
+        lockPlacement(design, lock);
+        for (Net net : design.getNets()) {
+            if (net.isStaticNet())
+                continue;
+            for (PIP p : net.getPIPs()) {
+                p.setIsPIPFixed(lock);
+            }
+        }
+    }
+
+    /**
+     * Locks all routing of a design (except GND and VCC nets) against changes in
+     * Vivado. It will also lock the netlist and placement of the design. This
+     * strives to be as close as possible to what Vivado's 'lock_design -level
+     * routing' does to lock the design.
+     * 
+     * @param design The design to lock
+     */
+    public static void lockRouting(Design design) {
+        lockRouting(design, true);
+    }
+
+    /**
+     * Unlocks any and all routing of a design. It will also unlock the netlist and
+     * placement of the design. This strives to be as close as possible to what
+     * Vivado's 'lock_design -unlock -level routing' does to lock the design.
+     * 
+     * @param design The design to unlock
+     */
+    public static void unlockRouting(Design design) {
+        lockRouting(design, false);
+    }
+
+    /***
+     * Unroutes the GND net of a design and unroutes the site routing of any LUT GND
+     * sources while leaving other site routing inputs intact.
+     * 
+     * @param design The design to modify.
+     */
+    public static void unrouteGNDNetAndLUTSources(Design design) {
+        // Unroute the site routing of implicit LUT GND sources
+        Set<Node> gndNodes = new HashSet<>();
+        for (PIP p : design.getGndNet().getPIPs()) {
+            gndNodes.add(p.getStartNode());
+        }
+
+        for (Node n : gndNodes) {
+            SitePin sp = n.getSitePin();
+            if (sp != null && !sp.isInput() && Utils.isSLICE(sp.getSite().getSiteTypeEnum())) {
+                BELPin src = sp.getBELPin().getSourcePin();
+                if (src.getBEL().isLUT()) {
+                    SiteInst si = design.getSiteInstFromSite(sp.getSite());
+                    if (si != null) {
+                        si.unrouteIntraSiteNet(src, sp.getBELPin());
+                    }
+                }
+            }
+        }
+
+        design.getGndNet().unroute();
+    }
+
+    /**
+     * Adds a PROHIBIT constraint for each LUT BEL supplying GND. This is useful
+     * when trying to preserve a partially implemented design that have additional
+     * logic placed and routed onto it later. The Vivado placer doesn't recognize
+     * the GND sources so this prevents the placer from using those BEL sites.
+     * 
+     * @param design The design to which the PROHIBIT constraints are added.
+     */
+    public static void prohibitGNDSources(Design design) {
+        Set<Node> gndNodes = new HashSet<>();
+        for (PIP p : design.getGndNet().getPIPs()) {
+            gndNodes.add(p.getStartNode());
+        }
+
+        List<String> bels = new ArrayList<>();
+        for (Node n : gndNodes) {
+            SitePin sp = n.getSitePin();
+            if (sp != null && !sp.isInput() && Utils.isSLICE(sp.getSite().getSiteTypeEnum())) {
+                BELPin src = sp.getBELPin().getSourcePin();
+                if (src.getBEL().isLUT()) {
+                    bels.add(sp.getSite().getName() + "/" + src.getBELName());
+                }
+            }
+        }
+        addProhibitConstraint(design, bels);
+    }
+
+    /**
+     * Checks the provided BEL's first letter to determine if it is in the top half
+     * of a SLICE or bottom half.
+     * 
+     * @param bel The BEL of a SLICE to query
+     * @return True if the BEL resides in the top half of a SLICE (E6LUT, E5LUT,
+     *         EFF, EFF2, ..). Returns false if it is in the bottom half and null if
+     *         it couldn't be determined.
+     */
+    public static Boolean isUltraScaleSliceTop(BEL bel) {
+        if (bel.isLUT() || bel.isFF()) {
+            char letter = bel.getName().charAt(0);
+            return letter >= 'E' && letter <= 'H';
+        }
+        return null;
+    }
+
+    /**
+     * This adds PROHIBIT constraints to the design (via .XDC) that will prohibit
+     * the use of BEL sites in the same half SLICE if there are any other cells
+     * placed in it. This is used for shell creation when an existing placed and
+     * routed implementation is desired to be preserved but to allow additional
+     * logic to be placed and routed on top of it without an area (pblock)
+     * constraint.
+     * 
+     * @param design The design to which the constraints are added.
+     */
+    public static void prohibitPartialHalfSlices(Design design) {
+        List<String> bels = new ArrayList<>();
+
+        for (SiteInst si : design.getSiteInsts()) {
+            if (!Utils.isSLICE(si)) continue;
+            boolean bottomUsed = false;
+            boolean topUsed = false;
+            for (Cell c : si.getCells()) {
+                Boolean sliceHalf = isUltraScaleSliceTop(c.getBEL());
+                if (sliceHalf != null) {
+                    if (sliceHalf) {
+                        topUsed = true;
+                    } else {
+                        bottomUsed = true;
+                    }
+                }
+            }
+
+            for (BEL bel : si.getSite().getBELs()) {
+                if (bel.getBELClass() == BELClass.BEL && si.getCell(bel) == null) {
+                    Boolean isTop = isUltraScaleSliceTop(bel);
+                    if (isTop != null) {
+                        if ((isTop && topUsed) || (!isTop && bottomUsed)) {
+                            bels.add(si.getSiteName() + "/" + bel.getName());
+                        }
+                    }
+                }
+            }
+        }
+        addProhibitConstraint(design, bels);
+    }
+
+    /**
+     * Adds a PROHIBIT constraint to the specified BEL Locations (ex:
+     * "SLICE_X10Y10/AFF")
+     * 
+     * @param design       The design to which the constraint should be added
+     * @param belLocations A list of BEL locations using the syntax
+     *                     '<SITE-NAME>/<BEL-NAME>'.
+     */
+    public static void addProhibitConstraint(Design design, List<String> belLocations) {
+        if (belLocations.size() > 0) {
+            StringBuilder sb = new StringBuilder();
+            for (String bel : belLocations) {
+                sb.append(bel);
+                sb.append(" ");
+            }
+            design.addXDCConstraint(ConstraintGroup.LATE,
+                    "set_property PROHIBIT true [get_bels { " + sb.toString() + "} ]");
+        }
+    }
+
+    /**
      * Update the SitePinInst.isRouted() value of all sink pins on the given
      * Net. A pin will be marked as being routed if it is reachable from the
      * Net's source pins (or in the case of a static net, a node tied to GND
@@ -3667,7 +3918,7 @@
             }
 
             if ((net.getType() == NetType.GND && startNode.isTiedToGnd()) ||
-                (net.getType() == NetType.VCC && startNode.isTiedToVcc())) {
+                    (net.getType() == NetType.VCC && startNode.isTiedToVcc())) {
                 queue.add(startNode);
             }
         }
@@ -3703,256 +3954,4 @@
             }
         }
     }
-=======
-     * Locks the logical netlist of the design using the DONT_TOUCH property. This
-     * strives to be as close as possible to what Vivado's 'lock_design -level
-     * netlist' does to lock the design. {@link EDIFTools#lockNetlist(EDIFNetlist)}.
-     * 
-     * @param design The design of the netlist to lock.
-     */
-    public static void lockNetlist(Design design) {
-        EDIFTools.lockNetlist(design.getNetlist());
-    }
-
-    /**
-     * Unlocks the logical netlist of the design by removing the DONT_TOUCH
-     * property. This strives to be as close as possible to what Vivado's
-     * 'lock_design -unlock -level netlist' does to lock the
-     * design.{@link EDIFTools#unlockNetlist(EDIFNetlist)}.
-     * 
-     * @param design The design of the netlist to unlock.
-     */
-    public static void unlockNetlist(Design design) {
-        EDIFTools.unlockNetlist(design.getNetlist());
-    }
-
-    /**
-     * Locks or unlocks all placement of a design against changes in Vivado. It will
-     * also lock or unlock the netlist of the design (see
-     * {@link #lockNetlist(Design)}). This strives to be as close as possible to
-     * what Vivado's 'lock_design -level placement' does to lock the design.
-     * 
-     * @param design The design to lock
-     * @param lock   Flag indicating to lock (true) or unlock (false) the design's
-     *               placement and netlist.
-     */
-    public static void lockPlacement(Design design, boolean lock) {
-        if (lock) {
-            lockNetlist(design);
-        } else {
-            unlockNetlist(design);
-        }
-        for (SiteInst si : design.getSiteInsts()) {
-            si.setSiteLocked(lock);
-            for (Cell cell : si.getCells()) {
-                cell.setBELFixed(lock);
-                cell.setSiteFixed(lock);
-            }
-        }
-    }
-
-    /**
-     * Locks placement of cells of a design against changes in Vivado. It will also
-     * lock the netlist the design (see {@link #lockNetlist(Design)}). This strives
-     * to be as close as possible to what Vivado's 'lock_design -level placement'
-     * does to lock the design.
-     * 
-     * @param design The design to lock
-     */
-    public static void lockPlacement(Design design) {
-        lockPlacement(design, true);
-    }
-
-    /**
-     * Unlocks placement of cells of a design. It will also unlock the netlist the
-     * design (see {@link #unlockNetlist(Design)}). This strives to be as close as
-     * possible to what Vivado's 'lock_design -unlock -level placement' does to lock
-     * the design.
-     * 
-     * @param design The design to unlock
-     */
-    public static void unlockPlacement(Design design) {
-        lockPlacement(design, false);
-    }
-
-    /**
-     * Locks or unlocks all routing of a design (except GND and VCC nets) against
-     * changes in Vivado. It will also lock or unlock the netlist and placement of
-     * the design (see {@link #lockPlacement(Design, boolean)}). This strives to be
-     * as close as possible to what Vivado's 'lock_design -level routing' does to
-     * lock the design.
-     * 
-     * @param design The design to lock
-     * @param lock   Flag indicating to lock (true) or unlock (false) the design's
-     *               routing, placement and netlist.
-     */
-    public static void lockRouting(Design design, boolean lock) {
-        lockPlacement(design, lock);
-        for (Net net : design.getNets()) {
-            if (net.isStaticNet())
-                continue;
-            for (PIP p : net.getPIPs()) {
-                p.setIsPIPFixed(lock);
-            }
-        }
-    }
-
-    /**
-     * Locks all routing of a design (except GND and VCC nets) against changes in
-     * Vivado. It will also lock the netlist and placement of the design. This
-     * strives to be as close as possible to what Vivado's 'lock_design -level
-     * routing' does to lock the design.
-     * 
-     * @param design The design to lock
-     */
-    public static void lockRouting(Design design) {
-        lockRouting(design, true);
-    }
-
-    /**
-     * Unlocks any and all routing of a design. It will also unlock the netlist and
-     * placement of the design. This strives to be as close as possible to what
-     * Vivado's 'lock_design -unlock -level routing' does to lock the design.
-     * 
-     * @param design The design to unlock
-     */
-    public static void unlockRouting(Design design) {
-        lockRouting(design, false);
-    }
-
-    /***
-     * Unroutes the GND net of a design and unroutes the site routing of any LUT GND
-     * sources while leaving other site routing inputs intact.
-     * 
-     * @param design The design to modify.
-     */
-    public static void unrouteGNDNetAndLUTSources(Design design) {
-        // Unroute the site routing of implicit LUT GND sources
-        Set<Node> gndNodes = new HashSet<>();
-        for (PIP p : design.getGndNet().getPIPs()) {
-            gndNodes.add(p.getStartNode());
-        }
-
-        for (Node n : gndNodes) {
-            SitePin sp = n.getSitePin();
-            if (sp != null && !sp.isInput() && Utils.isSLICE(sp.getSite().getSiteTypeEnum())) {
-                BELPin src = sp.getBELPin().getSourcePin();
-                if (src.getBEL().isLUT()) {
-                    SiteInst si = design.getSiteInstFromSite(sp.getSite());
-                    if (si != null) {
-                        si.unrouteIntraSiteNet(src, sp.getBELPin());
-                    }
-                }
-            }
-        }
-
-        design.getGndNet().unroute();
-    }
-
-    /**
-     * Adds a PROHIBIT constraint for each LUT BEL supplying GND. This is useful
-     * when trying to preserve a partially implemented design that have additional
-     * logic placed and routed onto it later. The Vivado placer doesn't recognize
-     * the GND sources so this prevents the placer from using those BEL sites.
-     * 
-     * @param design The design to which the PROHIBIT constraints are added.
-     */
-    public static void prohibitGNDSources(Design design) {
-        Set<Node> gndNodes = new HashSet<>();
-        for (PIP p : design.getGndNet().getPIPs()) {
-            gndNodes.add(p.getStartNode());
-        }
-
-        List<String> bels = new ArrayList<>();
-        for (Node n : gndNodes) {
-            SitePin sp = n.getSitePin();
-            if (sp != null && !sp.isInput() && Utils.isSLICE(sp.getSite().getSiteTypeEnum())) {
-                BELPin src = sp.getBELPin().getSourcePin();
-                if (src.getBEL().isLUT()) {
-                    bels.add(sp.getSite().getName() + "/" + src.getBELName());
-                }
-            }
-        }
-        addProhibitConstraint(design, bels);
-    }
-
-    /**
-     * Checks the provided BEL's first letter to determine if it is in the top half
-     * of a SLICE or bottom half.
-     * 
-     * @param bel The BEL of a SLICE to query
-     * @return True if the BEL resides in the top half of a SLICE (E6LUT, E5LUT,
-     *         EFF, EFF2, ..). Returns false if it is in the bottom half and null if
-     *         it couldn't be determined.
-     */
-    public static Boolean isUltraScaleSliceTop(BEL bel) {
-        if (bel.isLUT() || bel.isFF()) {
-            char letter = bel.getName().charAt(0);
-            return letter >= 'E' && letter <= 'H';
-        }
-        return null;
-    }
-
-    /**
-     * This adds PROHIBIT constraints to the design (via .XDC) that will prohibit
-     * the use of BEL sites in the same half SLICE if there are any other cells
-     * placed in it. This is used for shell creation when an existing placed and
-     * routed implementation is desired to be preserved but to allow additional
-     * logic to be placed and routed on top of it without an area (pblock)
-     * constraint.
-     * 
-     * @param design The design to which the constraints are added.
-     */
-    public static void prohibitPartialHalfSlices(Design design) {
-        List<String> bels = new ArrayList<>();
-
-        for (SiteInst si : design.getSiteInsts()) {
-            if (!Utils.isSLICE(si)) continue;
-            boolean bottomUsed = false;
-            boolean topUsed = false;
-            for (Cell c : si.getCells()) {
-                Boolean sliceHalf = isUltraScaleSliceTop(c.getBEL());
-                if (sliceHalf != null) {
-                    if (sliceHalf) {
-                        topUsed = true;
-                    } else {
-                        bottomUsed = true;
-                    }
-                }
-            }
-
-            for (BEL bel : si.getSite().getBELs()) {
-                if (bel.getBELClass() == BELClass.BEL && si.getCell(bel) == null) {
-                    Boolean isTop = isUltraScaleSliceTop(bel);
-                    if (isTop != null) {
-                        if ((isTop && topUsed) || (!isTop && bottomUsed)) {
-                            bels.add(si.getSiteName() + "/" + bel.getName());
-                        }
-                    }
-                }
-            }
-        }
-        addProhibitConstraint(design, bels);
-    }
-
-    /**
-     * Adds a PROHIBIT constraint to the specified BEL Locations (ex:
-     * "SLICE_X10Y10/AFF")
-     * 
-     * @param design       The design to which the constraint should be added
-     * @param belLocations A list of BEL locations using the syntax
-     *                     '<SITE-NAME>/<BEL-NAME>'.
-     */
-    public static void addProhibitConstraint(Design design, List<String> belLocations) {
-        if (belLocations.size() > 0) {
-            StringBuilder sb = new StringBuilder();
-            for (String bel : belLocations) {
-                sb.append(bel);
-                sb.append(" ");
-            }
-            design.addXDCConstraint(ConstraintGroup.LATE,
-                    "set_property PROHIBIT true [get_bels { " + sb.toString() + "} ]");
-        }
-    }  
->>>>>>> d9d1dda2
 }