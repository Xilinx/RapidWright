--- conflicted
+++ resolved
@@ -1745,37 +1745,17 @@
             }
         }
 
-<<<<<<< HEAD
-
         Set<String> netsToKeep = new HashSet<>();
-=======
-        Set<String> updatedNets = new HashSet<>();
->>>>>>> 90e2c041
         for (Entry<Net, String> e : netsToUpdate.entrySet()) {
             EDIFHierNet newSource = d.getNetlist().getHierNetFromName(e.getValue());
             Net updatedNet = DesignTools.updateNetName(d, e.getKey(), newSource.getNet(), e.getValue());
             if (updatedNet != null) {
-<<<<<<< HEAD
                 netsToKeep.add(updatedNet.getName());
-=======
-                updatedNets.add(updatedNet.getName());
->>>>>>> 90e2c041
             }
         }
 
         t.stop().start("cleanup siteinsts");
 
-<<<<<<< HEAD
-=======
-        for (SiteInst siteInst : touched) {
-            for (SitePinInst pin : siteInst.getSitePinInsts()) {
-                Net net = pin.getNet();
-                if (net == null || updatedNets.contains(net.getName()))
-                    continue;
-                pinsToRemove.computeIfAbsent(net, ($) -> new HashSet<>()).add(pin);
-            }
-        }
->>>>>>> 90e2c041
         batchRemoveSitePins(pinsToRemove, true);
 
         // Clean up SiteInst objects
