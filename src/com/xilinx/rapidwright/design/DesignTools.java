/*
 * Copyright (c) 2017-2022, Xilinx, Inc.
 * Copyright (c) 2022-2023, Advanced Micro Devices, Inc.
 * All rights reserved.
 *
 * Author: Chris Lavin, Xilinx Research Labs.
 *
 * This file is part of RapidWright.
 *
 * Licensed under the Apache License, Version 2.0 (the "License");
 * you may not use this file except in compliance with the License.
 * You may obtain a copy of the License at
 *
 *     http://www.apache.org/licenses/LICENSE-2.0
 *
 * Unless required by applicable law or agreed to in writing, software
 * distributed under the License is distributed on an "AS IS" BASIS,
 * WITHOUT WARRANTIES OR CONDITIONS OF ANY KIND, either express or implied.
 * See the License for the specific language governing permissions and
 * limitations under the License.
 *
 */

package com.xilinx.rapidwright.design;

import java.io.BufferedWriter;
import java.io.FileOutputStream;
import java.io.FileWriter;
import java.io.IOException;
import java.io.PrintStream;
import java.math.BigInteger;
import java.nio.file.Files;
import java.nio.file.Path;
import java.nio.file.Paths;
import java.util.ArrayDeque;
import java.util.ArrayList;
import java.util.Arrays;
import java.util.Collection;
import java.util.Collections;
import java.util.Comparator;
import java.util.EnumMap;
import java.util.EnumSet;
import java.util.HashMap;
import java.util.HashSet;
import java.util.LinkedList;
import java.util.List;
import java.util.Map;
import java.util.Map.Entry;
import java.util.Objects;
import java.util.PriorityQueue;
import java.util.Queue;
import java.util.Set;
import java.util.stream.Collectors;

import com.xilinx.rapidwright.design.blocks.PBlock;
import com.xilinx.rapidwright.design.blocks.UtilizationType;
import com.xilinx.rapidwright.design.tools.LUTTools;
import com.xilinx.rapidwright.device.BEL;
import com.xilinx.rapidwright.device.BELClass;
import com.xilinx.rapidwright.device.BELPin;
import com.xilinx.rapidwright.device.Node;
import com.xilinx.rapidwright.device.PIP;
import com.xilinx.rapidwright.device.Series;
import com.xilinx.rapidwright.device.Site;
import com.xilinx.rapidwright.device.SitePIP;
import com.xilinx.rapidwright.device.SitePin;
import com.xilinx.rapidwright.device.SiteTypeEnum;
import com.xilinx.rapidwright.device.Tile;
import com.xilinx.rapidwright.device.Wire;
import com.xilinx.rapidwright.edif.EDIFCell;
import com.xilinx.rapidwright.edif.EDIFCellInst;
import com.xilinx.rapidwright.edif.EDIFHierCellInst;
import com.xilinx.rapidwright.edif.EDIFHierNet;
import com.xilinx.rapidwright.edif.EDIFHierPortInst;
import com.xilinx.rapidwright.edif.EDIFLibrary;
import com.xilinx.rapidwright.edif.EDIFNet;
import com.xilinx.rapidwright.edif.EDIFNetlist;
import com.xilinx.rapidwright.edif.EDIFPort;
import com.xilinx.rapidwright.edif.EDIFPortInst;
import com.xilinx.rapidwright.edif.EDIFPropertyValue;
import com.xilinx.rapidwright.edif.EDIFTools;
import com.xilinx.rapidwright.placer.blockplacer.BlockPlacer2Impls;
import com.xilinx.rapidwright.placer.blockplacer.ImplsInstancePort;
import com.xilinx.rapidwright.placer.blockplacer.ImplsPath;
import com.xilinx.rapidwright.router.RouteNode;
import com.xilinx.rapidwright.tests.CodePerfTracker;
import com.xilinx.rapidwright.util.FileTools;
import com.xilinx.rapidwright.util.Installer;
import com.xilinx.rapidwright.util.Job;
import com.xilinx.rapidwright.util.JobQueue;
import com.xilinx.rapidwright.util.LocalJob;
import com.xilinx.rapidwright.util.MessageGenerator;
import com.xilinx.rapidwright.util.Pair;
import com.xilinx.rapidwright.util.StringTools;
import com.xilinx.rapidwright.util.Utils;

/**
 * A collection of methods to operate on {@link Design} objects.
 *
 * Created on: Dec 7, 2015
 */
public class DesignTools {

    private static int uniqueBlackBoxCount = 0;

    // Map from site_pin to list of bels
    // TODO: derive from architecture.
    private static HashMap<String, List<String>> sitePin2Bels = new HashMap<String, List<String>>()
    {{
        put("A_O",  Arrays.asList("A5LUT", "A6LUT"));
        put("AMUX", Arrays.asList("A5LUT", "A6LUT"));
        put("B_O",  Arrays.asList("B5LUT", "B6LUT"));
        put("BMUX", Arrays.asList("B5LUT", "B6LUT"));
        put("C_O",  Arrays.asList("C5LUT", "C6LUT"));
        put("CMUX", Arrays.asList("C5LUT", "C6LUT"));
        put("D_O",  Arrays.asList("D5LUT", "D6LUT"));
        put("DMUX", Arrays.asList("D5LUT", "D6LUT"));
        put("E_O",  Arrays.asList("E5LUT", "E6LUT"));
        put("EMUX", Arrays.asList("E5LUT", "E6LUT"));
        put("F_O",  Arrays.asList("F5LUT", "F6LUT"));
        put("FMUX", Arrays.asList("F5LUT", "F6LUT"));
        put("G_O",  Arrays.asList("G5LUT", "G6LUT"));
        put("GMUX", Arrays.asList("G5LUT", "G6LUT"));
        put("H_O",  Arrays.asList("H5LUT", "H6LUT"));
        put("HMUX", Arrays.asList("H5LUT", "H6LUT"));
    }};

    /**
     * Tries to identify the clock pin source for the given user signal output by
     * tracing back to a FF within a SLICE.  TODO - This method is not very robust.
     * @param netSource The site pin output from which to start the clock search
     * @return The source clock pin for the clock net or null if unable to determine one.
     */
    public static SitePinInst identifyClockSource(SitePinInst netSource) {
        if (!netSource.isOutPin()) return null;
        BELPin p = netSource.getBELPin();
        if (p == null) return null;
        BELPin src = p.getSiteConns().get(0);
        if (src.getBELName().contains("FF")) {
            BELPin clk = src.getBEL().getPin("CLK");
            Net n = netSource.getSiteInst().getNetFromSiteWire(clk.getSiteWireName());
            if (n == null) return null;
            return n.getSource();
        }
        return null;
    }

    public static Net getClockDomain(Design d, String edifNet) {
        // TODO - WIP
        String tokens[] = edifNet.split("/");
        EDIFCellInst curr = d.getNetlist().getTopCellInst();
        for (int i=0; i < tokens.length; i++) {
            if (i == tokens.length-1) {
                for (EDIFPortInst port : curr.getPortInsts()) {
                    System.out.println(port.getPort().getName());
                    if (port.getNet().getName().equals(tokens[i])) {

                    }
                }
            } else {
                curr = curr.getCellType().getCellInst(tokens[i]);
            }

        }

        return null;
    }

    /**
     * Tries to determine the driving cell within the site from the output site pin.
     * @param netSource The output site pin from which to start searching
     * @return The corresponding driving cell, or null if none could be found.
     */
    public static Cell getDrivingCell(SitePinInst netSource) {
        BELPin src = getDrivingBELPin(netSource);
        Cell c = netSource.getSiteInst().getCell(src.getBELName());
        return c;
    }

    /**
     * Gets the originating driving element pin that corresponds to the given site pin.
     * @param netSource The source pin
     * @return The corresponding element pin or null if none could be found.
     */
    public static BELPin getDrivingBELPin(SitePinInst netSource) {
        if (!netSource.isOutPin()) return null;
        return getDrivingBELPin(netSource.getBELPin());
    }

    /**
     * Gets the driving element pin of either a site port output or an element input pin.
     * @param elementPin The element pin of interest.  Cannot be a element output pin.
     * @return The source element pin within the site for the given element pin.
     */
    public static BELPin getDrivingBELPin(BELPin elementPin) {
        if (elementPin == null) return null;
        if (elementPin.isOutput() && elementPin.getBEL().getBELClass() != BELClass.PORT) return null;
        return elementPin.getSiteConns().get(0);
    }

    /**
     * Gets the driven element pins of either a site port input or an element output pin.
     * @param elementPin The element pin of interest. Cannot be an element input pin.
     * @return A list of sink element pins within the site for the given element pin.
     */
    public static ArrayList<BELPin> getDrivenBELPins(BELPin elementPin) {
        if (elementPin == null) return null;
        if (elementPin.isInput() && elementPin.getBEL().getBELClass() == BELClass.PORT) return null;
        return elementPin.getSiteConns();
    }

    /**
     * Uses SitePIP information in the site instance to determine the driving input of the RBEL element
     * output pin.  There should only be one input that can affect the output and this method
     * returns that input pin.
     * @param outputPin The output pin on the RBEL element of interest.
     * @param inst The corresponding site instance where the pin resides.
     * @return The driving input element pin on the RBEL, or null if none could be found.
     */
    public static BELPin getCorrespondingRBELInputPin(BELPin outputPin, SiteInst inst) {
        BEL element = outputPin.getBEL();
        if (element.getHighestInputIndex() == 0) {
            return element.getPin(0);
        }
        SitePIP pip = inst.getUsedSitePIP(outputPin);
        if (pip == null) return null;
        return pip.getInputPin();
    }

    /**
     * Returns the element's output pin corresponding that is being driven by the provided input pin.
     * @param inputPin The input pin of interest
     * @param inst The site instance corresponding to the element of interest
     * @return The element's output pin that is driven by the provided input pin.
     */
    public static BELPin getCorrespondingRBELOutputPin(BELPin inputPin, SiteInst inst) {
        int idx = inputPin.getBEL().getHighestInputIndex() + 1;
        if (inputPin.getBEL().getPins().length > idx + 1) {
            throw new RuntimeException("ERROR: False assumption, this routing BEL has more than one output: " +
                    inputPin.getBELName());
        }
        return inputPin.getBEL().getPin(idx);
    }

    /*
     * TODO - Work in progress
     */
    public static ArrayList<BELPin> getCorrespondingBELInputPins(BELPin outputPin, SiteInst inst) {
        ArrayList<BELPin> inputs = new ArrayList<BELPin>();
        BEL element = outputPin.getBEL();
        // Check if element only has one input
        if (element.getHighestInputIndex() == 0) {
            inputs.add(element.getPin(0));
            return inputs;
        }

        Cell cell = inst.getCell(element.getName());
        /*if (!element.getName().equals("BUFCE")) {
            for (Entry<String,Property> entry : cell.getEdifCellInst().getPropertyList().entrySet()) {
                System.out.println(entry.getKey() + ": " + entry.getValue().getName());
            }// TODO
        }*/
        switch(element.getName()) {
            case "BUFCE":{
                inputs.add(element.getPin("I"));
                break;
            }

            case "A5LUT":
            case "B5LUT":
            case "C5LUT":
            case "D5LUT":
            case "E5LUT":
            case "F5LUT":
            case "G5LUT":
            case "H5LUT":
            case "A6LUT":
            case "B6LUT":
            case "C6LUT":
            case "D6LUT":
            case "E6LUT":
            case "F6LUT":
            case "G6LUT":
            case "H6LUT":
            case "CARRY8":{
                for (int i=0; i <= element.getHighestInputIndex(); i++) {
                    BELPin pin = element.getPin(i);
                    String siteWireName = pin.getSiteWireName();
                    Net net = inst.getNetFromSiteWire(siteWireName);
                    if (net == null) continue;
                    if (net.isStaticNet()) continue;
                    if (!cell.getPinMappingsP2L().containsKey(pin.getName())) continue;
                    inputs.add(pin);
                }
                break;
            }
            default:{
                throw new RuntimeException("ERROR: Problem tracing through " + element.getName() + " in " + inst.getName());
            }

        }


        return inputs;
    }

    /**
     * TODO - Work in progress
     * @param inputPin
     * @param inst
     * @return
     */
    public static ArrayList<BELPin> getCorrespondingBELOutputPins(BELPin inputPin, SiteInst inst) {
        ArrayList<BELPin> outputs = new ArrayList<BELPin>();
        BEL element = inputPin.getBEL();

        Cell cell = inst.getCell(element.getName());
        if (cell == null) {
            return outputs;
        }
        for (int i=element.getHighestInputIndex()+1; i < element.getPins().length; i++) {
            BELPin pin = element.getPin(i);
            String siteWireName = pin.getSiteWireName();
            Net net = inst.getNetFromSiteWire(siteWireName);
            if (net == null) continue;
            if (net.isStaticNet()) continue;
            if (net.getName().equals(Net.USED_NET)) continue;
            if (!cell.getPinMappingsP2L().containsKey(pin.getName())) continue;
            outputs.add(pin);
        }

        return outputs;
    }

    private static HashSet<String> stopElements;
    private static HashSet<String> lutElements;
    private static HashSet<String> regElements;
    static {
        stopElements = new HashSet<String>();
        // CONFIG
        stopElements.add("BSCAN1");
        stopElements.add("BSCAN2");
        stopElements.add("BSCAN3");
        stopElements.add("BSCAN4");
        stopElements.add("DCIRESET");
        stopElements.add("DNAPORT");
        stopElements.add("EFUSE_USR");
        stopElements.add("FRAME_ECC");
        stopElements.add("ICAP_BOT");
        stopElements.add("ICAP_TOP");
        stopElements.add("MASTER_JTAG");
        stopElements.add("STARTUP");
        stopElements.add("USR_ACCESS");

        // BRAM
        stopElements.add("RAMBFIFO36E2");

        // IOB
        stopElements.add("IBUFCTRL");
        stopElements.add("INBUF");
        stopElements.add("OUTBUF");
        stopElements.add("PADOUT");

        // MMCM
        stopElements.add("MMCME3_ADV");

        // DSP
        stopElements.add("DSP_PREADD_DATA");
        stopElements.add("DSP_A_B_DATA");
        stopElements.add("DSP_C_DATA");
        stopElements.add("DSP_OUTPUT");

        lutElements = new HashSet<String>();
        regElements = new HashSet<String>();

        for (String letter : Arrays.asList("A", "B", "C", "D", "E", "F", "G", "H")) {
            regElements.add(letter +"FF");
            regElements.add(letter +"FF2");
            for (String size : Arrays.asList("5", "6")) {
                lutElements.add(letter + size + "LUT");
            }
        }
    }

    public static boolean isBELALut(String elementName) {
        return lutElements.contains(elementName);
    }

    public static boolean isBELAReg(String elementName) {
        return regElements.contains(elementName);
    }

    public static boolean isPinStateBEL(BELPin pin) {
        BEL element = pin.getBEL();
        if (stopElements.contains(element.getName())) return true;

        // TODO - This only finds flops that exist in SLICEs. Need IOs/BRAM/DSP/etc
        return element.getName().contains("FF");
    }

    public static int invertBit(int i, int col) {
        long tmpRow = (long)i;
        long tmpCol = 1 << col;
        tmpRow = tmpRow ^ tmpCol;
        return (int)tmpRow;
    }

    public static long getCurrVal(long lutValue, int i) {
        long out = 0;
        long tmpVal = 1 << i;
        out = lutValue & tmpVal;
        return out;
    }

    public static long moveValToNewRow(long lutValue, int i, int newRow) {
        long out = 0;
        int moveIndex = Math.abs(i-newRow);
        if (i > newRow) {
            out = lutValue >> moveIndex;
        } else {
            out = lutValue << moveIndex;
        }
        return out;
    }

    public static int getInvertCol(String logicalPinName) {
        int result = -1;
        switch (logicalPinName) {
            case "0" : result = 0;
            case "1" : result = 1;
            case "2" : result = 2;
            case "3" : result = 3;
            case "4" : result = 4;
            case "5" : result = 5;
        }
        return result;
    }

    public static String invertLutInput (Cell lut, String physicalPinName) {
        String lutValue = lut.getEDIFCellInst().getProperty("INIT").getValue();
        //String lutValue = "4'hE";
        String numLutRowsStr = lutValue.substring(0, lutValue.indexOf("'"));
        String hexValueStr = lutValue.substring(lutValue.indexOf("h")+1, lutValue.length());
        //long oldVal = Long.parseLong(hexValueStr);
        long oldVal = new BigInteger(hexValueStr, 16).longValue();
        int numLutRows = Integer.parseInt(numLutRowsStr);
        int numInput = (int)(Math.log(numLutRows)/Math.log(2));
        String logicalPinName = lut.getPinMappingsP2L().get(physicalPinName);
        int invertCol = getInvertCol(logicalPinName.substring(logicalPinName.length()-1));
        if (invertCol == -1) {
            System.err.println("Inverted Column is -1 is Function DesignTools.invertLutInput");
        }
        long outHex = 0;

        for (int i = 0; i < 1<<numInput; i++) {
            int newRow = invertBit(i, invertCol);
            System.out.println("old_Row = " + i + " new_Row = " + newRow);
            long currVal = getCurrVal(oldVal, i);
            currVal = moveValToNewRow(currVal, i, newRow);
            outHex |= currVal;
        }
        String hexOutput = numLutRowsStr + "'h";
        hexOutput = hexOutput + Long.toHexString(outHex);
        System.out.println("output INIT = "+ hexOutput);
        //System.out.println("output = " + outHex);
        return hexOutput;
    }

    /**
     * Determines if all the pins connected to this net connect to only LUTs
     * @return True if all pins connect only to LUTs, false otherwise.
     */
    public static boolean areAllPinsConnectedToALUT(Net n) {
        for (SitePinInst p : n.getPins()) {
            Set<Cell> connectedCells = getConnectedCells(p);
            if (connectedCells == null || connectedCells.size() == 0) return false;
            for (Cell lut : connectedCells) {
                if (!lut.getType().contains("LUT")) {
                    return false;
                }
            }
        }
        return true;
    }

    public static void optimizeLUT1Inverters(Design design) {
        ArrayList<Cell> lut1Cells = new ArrayList<Cell>();
        for (Cell c : design.getCells()) {
            if (c.getType().equals("LUT1")) {
                lut1Cells.add(c);
            }
        }

        for (Cell c : lut1Cells) {

            // 1. Determine if this LUT can be merged into its source or sink
            String lutInputSiteWire = c.getSiteWireNameFromLogicalPin("I0");
            Net inputNet = c.getSiteInst().getNetFromSiteWire(lutInputSiteWire);
            String lutOutputSiteWire = c.getSiteWireNameFromLogicalPin("O");
            Net outputNet = c.getSiteInst().getNetFromSiteWire(lutOutputSiteWire);

            if (inputNet == null || outputNet == null || inputNet.getPins().size() == 0 || outputNet.getPins().size() == 0) continue;

            SitePinInst lut1InputPin = null;
            for (SitePinInst p : inputNet.getPins()) {
                if (p.isOutPin()) continue;
                if (p.getName().equals(lutInputSiteWire)) {
                    lut1InputPin = p;
                    break;
                }
            }
            //invertLutInput(c, lutInputSiteWire);
            boolean pushInverterForward = true;
            if (areAllPinsConnectedToALUT(outputNet)) {
                pushInverterForward = true;
            } else if (areAllPinsConnectedToALUT(inputNet)) {
                // We can push the inverter backwards
                // TODO - I don't think this will happen for now.
                pushInverterForward = false;
            } else {
                // We can't do it
                continue;
            }

            // 2. Modify LUT equation of neighboring LUT TODO TODO TODO
            if (pushInverterForward) {

            } else {

            }

            // 3. Remove LUT1 from logical netlist
            EDIFPortInst toRemove = null;
            for (EDIFPortInst portInst : inputNet.getLogicalNet().getPortInsts()) {
                if (portInst.getCellInst().equals(c.getEDIFCellInst())) {
                    toRemove = portInst;
                    break;
                }
            }
            if (toRemove != null) inputNet.getLogicalNet().removePortInst(toRemove);
            for (EDIFPortInst portInst : outputNet.getLogicalNet().getPortInsts()) {
                if (portInst.getCellInst() != null && portInst.getCellInst().equals(c.getEDIFCellInst())) continue;
                inputNet.getLogicalNet().addPortInst(portInst);
            }
            outputNet.getLogicalNet().getParentCell().removeNet(outputNet.getLogicalNet());
            c.getEDIFCellInst().getParentCell().removeCellInst(c.getEDIFCellInst());

            // 4. Remove the LUT1, reconnect nets
            design.removeCell(c);
            inputNet.removePin(lut1InputPin);
            outputNet.removeSource();
            design.movePinsToNewNetDeleteOldNet(outputNet, inputNet, false);

            // 5. Detach module instance if it exists
            c.getSiteInst().detachFromModule();
        }


    }

    /**
     * Creates a new pin on a site connected to the cell pin and also adds it to the
     * provided net. Updates both logical and physical netlist representations. Note: If the
     * site pin being added is an output it will displace any existing output source on
     *  the given net.
     * @param cell The placed source or sink BEL instance from which to trace to a site pin.
     * Must have a direct connection to a site pin.
     * @param cellPinName Name of the logical pin name on the cell.
     * @param net The net to add the pin to.
     * @return The newly created pin that has been added to net
     */
    public static SitePinInst createPinAndAddToNet(Cell cell, String cellPinName, Net net) {
        // Cell must be placed
        if (cell.getSiteInst() == null || cell.getSiteInst().isPlaced() == null) {
            throw new RuntimeException("ERROR: Cannot create pin for cell " + cell.getName() + " that is unplaced.");
        }
        // Get the cell pin
        BELPin cellPin = cell.getBEL().getPin(cell.getPhysicalPinMapping(cellPinName));
        if (cellPin == null) {
            throw new RuntimeException("ERROR: Couldn't find " + cellPinName + " on element " + cell.getBELName() + ".");
        }
        // Get the connected site pin from cell pin
        String sitePinName = cellPin.getConnectedSitePinName();
        if (sitePinName == null) {
            sitePinName = cell.getCorrespondingSitePinName(cellPinName);
        }
        if (sitePinName == null) {
            throw new RuntimeException("ERROR: Couldn't find corresponding site pin for element pin " + cellPin + ".");
        }
        if (!cell.getSiteInst().getSite().hasPin(sitePinName)) {
            throw new RuntimeException("ERROR: Site pin mismatch.");
        }
        // Create the pin
        SitePinInst sitePin = new SitePinInst(cellPin.isOutput(), sitePinName, cell.getSiteInst());
        if (sitePin.isOutPin()) {
            SitePinInst oldSource = net.replaceSource(sitePin);
            if (oldSource != null)
                oldSource.detachSiteInst();
        } else {
            net.addPin(sitePin);
        }

        EDIFNetlist e = cell.getSiteInst().getDesign().getNetlist();
        EDIFNet logicalNet = net.getLogicalNet() == null ? e.getTopCell().getNet(net.getName()) : net.getLogicalNet();
        if (logicalNet == null) {
            throw new RuntimeException("ERROR: Unable to determine logical net for physical net: " + net.getName());
        }

        // Remove logical sources
        if (sitePin.isOutPin()) {
            boolean includeTopPorts = true;
            Collection<EDIFPortInst> sources = logicalNet.getSourcePortInsts(includeTopPorts);
            for (EDIFPortInst epr : sources) {
                logicalNet.removePortInst(epr);
            }
        }

        if (cell.getEDIFCellInst() == null) {
            throw new RuntimeException("ERROR: Couldn't identify logical cell from cell " + cell.getName());
        }
        EDIFCellInst eCellInst = cell.getEDIFCellInst();
        EDIFPort ePort = eCellInst.getPort(cellPinName);

        EDIFPortInst newPortInst = new EDIFPortInst(ePort, logicalNet, eCellInst);
        logicalNet.addPortInst(newPortInst);

        return sitePin;
    }

    public static Map<UtilizationType, Integer> calculateUtilization(Design d, PBlock pblock) {
        Set<Site> sites = pblock.getAllSites(null);
        List<SiteInst> siteInsts = d.getSiteInsts().stream().filter(s -> sites.contains(s.getSite()))
                .collect(Collectors.toList());
        return calculateUtilization(siteInsts);
    }

    public static Map<UtilizationType, Integer> calculateUtilization(Design d) {
        return calculateUtilization(d.getSiteInsts());
    }

    public static Map<UtilizationType, Integer> calculateUtilization(Collection<SiteInst> siteInsts) {
        Map<UtilizationType, Integer> map = new HashMap<UtilizationType, Integer>();

        for (UtilizationType ut : UtilizationType.values()) {
            map.put(ut, 0);
        }

        for (SiteInst si : siteInsts) {
            SiteTypeEnum s = si.getSite().getSiteTypeEnum();
            if (Utils.isSLICE(si)) {
                incrementUtilType(map, UtilizationType.CLBS);
                if (s == SiteTypeEnum.SLICEL) {
                    incrementUtilType(map, UtilizationType.CLBLS);
                } else if (s == SiteTypeEnum.SLICEM) {
                    incrementUtilType(map, UtilizationType.CLBMS);
                }
            } else if (Utils.isDSP(si)) {
                incrementUtilType(map, UtilizationType.DSPS);
            } else if (Utils.isBRAM(si)) {
                if (s == SiteTypeEnum.RAMBFIFO36) {
                    incrementUtilType(map, UtilizationType.RAMB36S_FIFOS);
                } else if (s == SiteTypeEnum.RAMB181 || s == SiteTypeEnum.RAMBFIFO18) {
                    incrementUtilType(map, UtilizationType.RAMB18S);
                }
            } else if (Utils.isURAM(si)) {
                incrementUtilType(map, UtilizationType.URAMS);
            }
            for (Cell c : si.getCells()) {
                /*
                CLB_LUTS("CLB LUTs"),
                LUTS_AS_LOGIC("LUTs as Logic"),
                LUTS_AS_MEMORY("LUTs as Memory"),
                CLB_REGS("CLB Regs"),
                REGS_AS_FFS("Regs as FF"),
                REGS_AS_LATCHES("Regs as Latch"),
                CARRY8S("CARRY8s"),
                F7_MUXES("F7 Muxes"),
                F8_MUXES("F8 Muxes"),
                F9_MUXES("F9 Muxes"),
                CLBS("CLBs"),
                CLBLS("CLBLs"),
                CLBMS("CLBMs"),
                LUT_FF_PAIRS("Lut/FF Pairs"),
                RAMB36S_FIFOS("RAMB36s/FIFOs"),
                RAMB18S("RAMB18s"),
                DSPS("DSPs");
                */

                if (isBELAReg(c.getBELName())) {
                    incrementUtilType(map, UtilizationType.CLB_REGS);
                    incrementUtilType(map, UtilizationType.REGS_AS_FFS);
                } else if (c.getBELName().contains("CARRY")) {
                    incrementUtilType(map, UtilizationType.CARRY8S);
                }

            }
            for (char letter : LUTTools.lutLetters) {
                Cell c5 = si.getCell(letter +"5LUT");
                Cell c6 = si.getCell(letter +"6LUT");
                if (c5 != null && c5.isRoutethru()) {
                    c5 = null;
                } else if (c6 != null && c6.isRoutethru()) {
                    c6 = null;
                }
                if (c5 != null || c6 != null) {
                    incrementUtilType(map, UtilizationType.CLB_LUTS);

                    if (isCellLutMemory(c5) || isCellLutMemory(c6)) {
                        incrementUtilType(map, UtilizationType.LUTS_AS_MEMORY);
                    } else {
                        incrementUtilType(map, UtilizationType.LUTS_AS_LOGIC);
                    }
                }
            }
        }



        return map;
    }

    private static boolean isCellLutMemory(Cell c) {
        if (c == null) return false;
        if (c.getType().contains("SRL") || c.getType().contains("RAM")) return true;
        return false;
    }

    private static void incrementUtilType(Map<UtilizationType, Integer> map, UtilizationType ut) {
        Integer val = map.get(ut);
        val++;
        map.put(ut, val);
    }

    /**
     * Creates a verilog wrapper file for this design by examining the
     * top level netlist.
     * @param fileName Name of the desired verilog file.
     */
    public static void writeVerilogStub(Design design, String fileName) {
        FileOutputStream fos = null;
        try {
            fos = new FileOutputStream(fileName);
            RTLStubGenerator.createVerilogStub(design, fos);
            fos.close();
        } catch (IOException e) {
            MessageGenerator.briefError("ERROR: Failed to write verilog stub " + fileName);
            e.printStackTrace();
        }
    }

    /**
     * Creates two CSV files based on this design, one for instances and one
     * for nets.
     * @param fileName
     */
    public static void toCSV(String fileName, Design design) {
        String nl = System.getProperty("line.separator");
        try {
            BufferedWriter bw = new BufferedWriter(new FileWriter(fileName + ".instances.csv"));
            bw.write("\"Name\",\"Type\",\"Site\",\"Tile\",\"#Pins\"" + nl);

            for (SiteInst i : design.getSiteInsts()) {
                bw.write("\"" + i.getName() + "\",\"" +
                                i.getSiteTypeEnum() + "\",\"" +
                                i.getSiteName() + "\",\"" +
                                i.getTile()+ "\",\"" +
                                i.getSitePinInstMap().size()+ "\"" + nl);
            }
            bw.close();
        } catch (IOException e) {
            e.printStackTrace();
        }

        try {
            BufferedWriter bw = new BufferedWriter(new FileWriter(fileName + ".nets.csv"));
            bw.write("\"Name\",\"Type\",\"Fanout\"" + nl);

            for (Net n : design.getNets()) {
                bw.write("\"" + n.getName() + "\",\"" +
                                n.getType() + "\",\"" +
                                n.getFanOut()+ "\"" + nl);
            }
            bw.close();
        } catch (IOException e) {
            e.printStackTrace();
        }
    }

    /**
     * Demonstrates a rudimentary path expansion for finding a routing path in the
     * interconnect.
     * @param start Desired start node
     * @param end Desired end node
     * @return A list of PIPs that configure a path from start to end nodes, or null if a path could not be found.
     */
    public static List<PIP> findRoutingPath(Node start, Node end) {
        return findRoutingPath(new RouteNode(start), new RouteNode(end));
    }

    /**
     * Demonstrates a rudimentary path expansion for finding a routing path in the
     * interconnect.
     * @param start Desired start node
     * @param end Desired end node
     * @return A list of PIPs that configure a path from start to end nodes, or null if a path could not be found.
     */
    public static List<PIP> findRoutingPath(RouteNode start, RouteNode end) {
        PriorityQueue<RouteNode> q = new PriorityQueue<RouteNode>(16, new Comparator<RouteNode>() {
            public int compare(RouteNode i, RouteNode j) {return i.getCost() - j.getCost();}});
        q.add(start);
        HashSet<Wire> visited = new HashSet<>();
        visited.add(new Wire(start.getTile(), start.getWire()));

        while (!q.isEmpty()) {
            RouteNode curr = q.remove();
            if (curr.equals(end)) {
                return curr.getPIPsBackToSource();
            }
            if (visited.size() > 100000) return null;
            for (Wire w : curr.getConnections()) {
                if (visited.contains(w)) continue;
                visited.add(w);
                RouteNode rn = new RouteNode(w,curr);
                rn.setCost((rn.getManhattanDistance(end) << 1) + rn.getLevel());
                q.add(rn);
            }
        }
        return null;
    }

    /**
     * Examines a site wire in a populated site inst for all the connected BELPins for
     * cells occupying those BELs.  It attempts to lookup the net attached to the cell pin
     * in order to find the hierarchical parent net name of the net and returns its name.
     * @param inst The site instance where the site wire in question resides.
     * @param siteWire The site wire index in the site where the site inst resides.
     * @return The hierarchical parent net name using the site wire or null if none could be found.
     */
    public static String resolveNetNameFromSiteWire(SiteInst inst, int siteWire) {
        String parentNetName = null;
        EDIFNetlist netlist = inst.getDesign().getNetlist();
        Map<String,String> parentNetMap = netlist != null ? netlist.getParentNetMapNames() : Collections.emptyMap();
        BELPin[] pins = inst.getSite().getBELPins(siteWire);
        for (BELPin pin : pins) {
            if (pin.isSitePort()) continue;
            Cell c = inst.getCell(pin.getBELName());
            if (c == null || c.getEDIFCellInst() == null) {
                Net currNet = inst.getNetFromSiteWire(pin.getSiteWireName());
                if (currNet == null) {
                    continue;
                } else {
                    return parentNetMap.getOrDefault(currNet.getName(), currNet.getName());
                }
            }
            String logPinName = c.getLogicalPinMapping(pin.getName());
            EDIFPortInst portInst = c.getEDIFCellInst().getPortInst(logPinName);
            if (portInst == null) continue;
            EDIFNet net =  portInst.getNet();
            String netName = c.getParentHierarchicalInstName() + EDIFTools.EDIF_HIER_SEP + net.getName();
            parentNetName = parentNetMap.getOrDefault(netName, netName);
        }
        return parentNetName;
    }

    private static String createInformativeCellInterfaceMismatchMessage(String hierCellInstName,
                                                    EDIFCell target, EDIFCell src) {
        Map<String, EDIFPort> cellPorts = new HashMap<>(target.getPortMap());
        StringBuilder sb = new StringBuilder();
        for (EDIFPort p : src.getPorts()) {
            EDIFPort otherPort = cellPorts.remove(p.getBusName(true));
            if (otherPort == null) {
                otherPort = cellPorts.remove(p.getName());
                if (otherPort == null) {
                    sb.append("\n  port " + p.getName() + " doesn't exist on " + src);
                }
            }

            if (!Objects.equals(p.getWidth(), p.getWidth()) ||
               !Objects.equals(p.getDirection(), p.getDirection())) {
                sb.append("\n  port " + p.getName() + " mismatch in direction/width");
            }
        }
        for (String portName : cellPorts.keySet()) {
            sb.append("\n  port " + portName + " is missing on " + src);
        }

        return "\nERROR: The destination instance " + hierCellInstName +
                " has a different port signature than " + src.getName() + ":" + sb.toString();
    }

    /**
     * NOTE: This method is not fully tested.
     * Populates a black box in a netlist with the provided design. This method
     * most closely resembles the Vivado command {@code read_checkpoint -cell <cell name> <DCP Name>}
     * @param design The top level design
     * @param hierarchicalCellName Name of the black box in the design netlist.
     * @param cell The 'guts' to be inserted into the black box
     */
    public static void populateBlackBox(Design design, String hierarchicalCellName, Design cell) {
        EDIFNetlist netlist = design.getNetlist();

        // Populate Logical Netlist into cell
        EDIFCellInst inst = netlist.getCellInstFromHierName(hierarchicalCellName);
        if (!inst.isBlackBox()) {
            System.err.println("ERROR: The cell instance " + hierarchicalCellName + " is not a black box.");
            return;
        }
        if (!inst.getCellType().hasCompatibleInterface(cell.getTopEDIFCell())) {
            throw new RuntimeException(createInformativeCellInterfaceMismatchMessage(
                    hierarchicalCellName, inst.getCellType(), cell.getTopEDIFCell()));
        }

        inst.getCellType().getLibrary().removeCell(inst.getCellType());
        netlist.migrateCellAndSubCells(cell.getTopEDIFCell(), true);
        inst.setCellType(cell.getTopEDIFCell());
        netlist.removeUnusedCellsFromAllWorkLibraries();

        // Add placement information
        // We need to prefix all cell and net names with the hierarchicalCellName as a prefix
        for (SiteInst si : cell.getSiteInsts()) {
            for (Cell c : new ArrayList<Cell>(si.getCells())) {
                c.updateName(hierarchicalCellName + "/" + c.getName());
                if (!c.isRoutethru())
                    design.addCell(c);
                else {
                    for (Entry<String, AltPinMapping> p : c.getAltPinMappings().entrySet()) {
                        p.getValue().setAltCellName(hierarchicalCellName + "/" + p.getValue().getAltCellName());
                    }
                }
            }
            design.addSiteInst(si);
        }

        // Add routing information
        for (Net net : new ArrayList<>(cell.getNets())) {
            if (net.getName().equals(Net.USED_NET)) continue;
            if (net.isStaticNet()) {
                Net staticNet = design.getStaticNet(net.getType());
                staticNet.addPins((ArrayList<SitePinInst>)net.getPins());
                HashSet<PIP> uniquePIPs = new HashSet<PIP>(net.getPIPs());
                uniquePIPs.addAll(staticNet.getPIPs());
                staticNet.setPIPs(uniquePIPs);
            } else {
                net.updateName(hierarchicalCellName + "/" + net.getName());
                design.addNet(net);
            }
        }

        // Rectify boundary nets
        netlist.resetParentNetMap();

        postBlackBoxCleanup(hierarchicalCellName, design);

        List<String> encryptedCells = cell.getNetlist().getEncryptedCells();
        if (encryptedCells != null && encryptedCells.size() > 0) {
            design.getNetlist().addEncryptedCells(encryptedCells);
        }
    }

    /**
     * Attempts to rename boundary nets around the previous blackbox to follow naming convention
     * (net is named after source).
     * @param hierCellName The hierarchical cell instance that was previously a black box
     * @param design The current design.
     */
    public static void postBlackBoxCleanup(String hierCellName, Design design) {
        EDIFNetlist netlist = design.getNetlist();
        EDIFHierCellInst inst = netlist.getHierCellInstFromName(hierCellName);
        final EDIFHierCellInst parentInst = inst.getParent();

        // for each port on the black box,
        //   iterate over all the nets and regularize on the proper net name for the physical
        //   net.  Put all physical pins on the correct physical net once the black box has been
        //   updated.
        for (EDIFPortInst portInst : inst.getInst().getPortInsts()) {
            EDIFNet net = portInst.getNet();
            EDIFHierNet netName = new EDIFHierNet(parentInst, net);
            EDIFHierNet parentNetName = netlist.getParentNet(netName);
            Net parentNet = design.getNet(parentNetName.getHierarchicalNetName());
            if (parentNet == null) {
                parentNet = new Net(parentNetName);
            }
            for (EDIFHierNet netAlias : netlist.getNetAliases(netName)) {
                if (parentNet.getName().equals(netAlias.getHierarchicalNetName())) continue;
                Net alias = design.getNet(netAlias.getHierarchicalNetName());
                if (alias != null) {
                    // Move this non-parent net physical information to the parent
                    for (SiteInst si : alias.getSiteInsts()) {
                        List<String> siteWires = si.getSiteWiresFromNet(alias);
                        if (siteWires != null) {
                            for (String siteWire : new ArrayList<>(siteWires)) {
                                BELPin belPin = si.getSite().getBELPins(siteWire)[0];
                                si.unrouteIntraSiteNet(belPin, belPin);
                                si.routeIntraSiteNet(parentNet, belPin, belPin);
                            }
                        }
                    }
                    for (SitePinInst pin : new ArrayList<SitePinInst>(alias.getPins())) {
                        alias.removePin(pin);
                        parentNet.addPin(pin);
                    }
                    alias.unroute();
                }
            }
            parentNet.unroute();
        }
    }

    /**
     * Creates a map from Node to a list of PIPs for a given list of PIPs
     * (likely from the routing of a net).
     * @param route The list of PIPs to create the map from.
     * @return The map of all involved nodes to their respectively connected PIPs.
     */
    public static Map<Node, ArrayList<PIP>> getNodePIPMap(List<PIP> route) {
        Map<Node,ArrayList<PIP>> conns = new HashMap<>();
        // Create a map from nodes to PIPs
        for (PIP pip : route) {
            for (int wireIndex : new int[]{pip.getStartWireIndex(), pip.getEndWireIndex()}) {
                Node curr = Node.getNode(pip.getTile(), wireIndex);
                ArrayList<PIP> pips = conns.get(curr);
                if (pips == null) {
                    pips = new ArrayList<>();
                    conns.put(curr, pips);
                }
                pips.add(pip);
            }
        }
        return conns;
    }

    /**
     * Examines the routing of a net and will remove all parts of the routing
     * that connect to the provided node.  This is most useful when attempting to
     * unroute parts of a static (VCC/GND) net that have multiple sources.
     * @param net The net with potential disjoint routing trees
     * @param node Node belonging to the routing tree to remove.
     * @return True if PIPs were removed, false otherwise
     */
    public static boolean removeConnectedRouting(Net net, Node node) {
        HashSet<PIP> toRemove = new HashSet<>();
        Map<Node,ArrayList<PIP>> conns = getNodePIPMap(net.getPIPs());

        // Traverse the connected set of PIPs starting from the node
        Queue<Node> q = new LinkedList<>();
        q.add(node);
        while (!q.isEmpty()) {
            Node curr = q.poll();
            ArrayList<PIP> pips = conns.get(curr);
            if (pips == null) continue;
            for (PIP p : pips) {
                // Be careful to detect a cycle
                if (!toRemove.contains(p)) {
                    toRemove.add(p);
                    Node startNode = p.getStartNode();
                    q.add(curr.equals(startNode) ? startNode : p.getEndNode());
                }
            }
        }

        if (toRemove.size() == 0) return false;

        // Update net with new PIPs
        ArrayList<PIP> keep = new ArrayList<>();
        for (PIP p : net.getPIPs()) {
            if (toRemove.contains(p)) continue;
            keep.add(p);
        }
        net.setPIPs(keep);

        return true;
    }

    /**
     * Unroutes pins from a specific net by only removing the routing (PIPs) that are essential
     * for those pins.  This allows the net to remain routed in the context of other pins not
     * being removed.  This enables a batch approach which is much more efficient than removing
     * pins individually.
     * @param net The current net to modify routing and to which all pins will have their routing
     * removed. If any pin passed in is not of this net, it is skipped and no effect is taken.
     * @param pins Pins that belong to the provided net that should have their selective routing
     * removed.
     * Source pins are handled by {@link #unrouteSourcePin(SitePinInst)}.
     */
    public static void unroutePins(Net net, Collection<SitePinInst> pins) {
        List<SitePinInst> sinkPins = new ArrayList<>(pins.size());
        pins.forEach((spi) -> {
            if (spi.isOutPin()) {
                // TODO - This can lead to a slow down in VCC and GND nets as it is not batched
                DesignTools.unrouteSourcePin(spi);
            } else {
                sinkPins.add(spi);
            }
        });
        removePIPsFromNet(net,getTrimmablePIPsFromPins(net, sinkPins));
        for (SitePinInst pin : sinkPins) {
            pin.setRouted(false);
        }
    }

    private static void removePIPsFromNet(Net net, Set<PIP> pipsToRemove) {
        if (pipsToRemove.size() > 0) {
            List<PIP> updatedPIPs = new ArrayList<>();
            for (PIP pip : net.getPIPs()) {
                if (!pipsToRemove.contains(pip)) updatedPIPs.add(pip);
            }
            net.setPIPs(updatedPIPs);
        }
    }

    /**
     * Unroutes a SitePinInst of a net.  This is desirable when a net has multiple SitePinInst
     * source pins (multiple outputs of a Site) and only a particular branch is desired to be
     * unrouted.  If the entire net is to be unrouted, a more efficient method is {@link Net#unroute()}.
     * @param src The source pin of the net from which to remove the routing
     * @return The set of PIPs that were unrouted from the net.
     */
    public static Set<PIP> unrouteSourcePin(SitePinInst src) {
        if (!src.isOutPin() || src.getNet() == null) return Collections.emptySet();
        Node srcNode = src.getConnectedNode();
        Set<PIP> pipsToRemove = new HashSet<>();

        Map<Node, List<PIP>> pipMap = new HashMap<>();
        for (PIP pip : src.getNet().getPIPs()) {
            Node node = pip.isReversed() ? pip.getEndNode() : pip.getStartNode();
            pipMap.computeIfAbsent(node, k -> new ArrayList<>()).add(pip);
        }

        Map<Node,SitePinInst> sinkNodes = new HashMap<>();
        for (SitePinInst sinkPin : src.getNet().getSinkPins()) {
            sinkNodes.put(sinkPin.getConnectedNode(), sinkPin);
        }

        Queue<Node> q = new LinkedList<>();
        q.add(srcNode);
        while (!q.isEmpty()) {
            Node curr = q.poll();
            List<PIP> pips = pipMap.get(curr);
            if (pips != null) {
                for (PIP p : pips) {
                    Node endNode = p.isReversed() ? p.getStartNode() : p.getEndNode();
                    q.add(endNode);
                    pipsToRemove.add(p);
                    SitePinInst sink = sinkNodes.get(endNode);
                    if (sink != null) {
                        sink.setRouted(false);
                    }
                }
            }
        }

        src.setRouted(false);
        removePIPsFromNet(src.getNet(), pipsToRemove);
        return pipsToRemove;
    }

    /**
     * For the given set of pins, if they were removed, determine which PIPs could be trimmed as
     * they no longer route to any specific sink.  This method only works for sink pins.
     * See {@link #unrouteSourcePin(SitePinInst)} for handling source pin unroutes.
     * @param net The current net
     * @param pins The set of pins to remove.
     * @return The set of redundant (trimmable) PIPs that cane safely be removed when removing the
     * set of provided pins from the net.
     */
    public static Set<PIP> getTrimmablePIPsFromPins(Net net, Collection<SitePinInst> pins) {
        // Map listing the PIPs that drive a Node
        Map<Node,ArrayList<PIP>> reverseConns = new HashMap<>();
        Map<Node,Integer> fanout = new HashMap<>();
        Set<Node> nodeSinkPins = new HashSet<>();
        for (SitePinInst sinkPin : net.getSinkPins()) {
            nodeSinkPins.add(sinkPin.getConnectedNode());
        }
        for (PIP pip : net.getPIPs()) {
            Node endNode = pip.isReversed() ? pip.getStartNode() : pip.getEndNode();
            Node startNode = pip.isReversed() ? pip.getEndNode() : pip.getStartNode();

            ArrayList<PIP> rPips = reverseConns.computeIfAbsent(endNode, (n) -> new ArrayList<>());
            rPips.add(pip);

            fanout.merge(startNode, 1, Integer::sum);

            if (nodeSinkPins.contains(endNode)) {
                fanout.merge(endNode, 1, Integer::sum);
            }
        }

        HashSet<PIP> toRemove = new HashSet<>();
        ArrayList<Node> updateFanout = new ArrayList<>();

        for (SitePinInst p : pins) {
            if (p.getSiteInst() == null || p.getSite() == null) continue;
            if (p.getNet() != net) continue;
            Node sink = p.getConnectedNode();
            Integer fanoutCount = fanout.get(sink);
            if (fanoutCount == null) {
                // Pin is not routed
            } else {
                assert(fanoutCount >= 1);
                updateFanout.add(sink);

                if (fanoutCount > 1) {
                    // This node is also used to connect another downstream pin, no more
                    // analysis necessary
                } else {
                    ArrayList<PIP> curr = reverseConns.get(sink);
                    while (curr != null && curr.size() == 1 && fanoutCount < 2) {
                        PIP pip = curr.get(0);
                        toRemove.add(pip);
                        updateFanout.add(pip.isReversed() ? pip.getEndNode() : pip.getStartNode());
                        sink = new Node(pip.getTile(), pip.isReversed() ? pip.getEndWireIndex() :
                                pip.getStartWireIndex());
                        curr = reverseConns.get(sink);
                        fanoutCount = fanout.getOrDefault(sink, 0);
                    }
                    if (curr == null && !net.isStaticNet()) {
                        if (fanoutCount == 1 && net.getAlternateSource() != null && net.getSource() != null) {
                            // check if this is a dual-output net and if we just removed one of the outputs
                            // if so, remove the logical driver flag
                            for (PIP pip : net.getPIPs()) {
                                if (pip.isLogicalDriver()) {
                                    pip.setIsLogicalDriver(false);
                                    break;
                                }
                            }
                        }

                        if (fanout.size() == 1) {
                            // We got all the way back to the source site. It is likely that
                            // the net is using dual exit points from the site as is common in
                            // SLICEs -- we should unroute the sitenet
                            SitePin sPin = sink.getSitePin();
                            if (net.getSource() != null) {
                                SiteInst si = net.getSource().getSiteInst();
                                BELPin belPin = sPin.getBELPin();
                                si.unrouteIntraSiteNet(belPin, belPin);
                            }
                        }
                    }
                }
            }
            for (Node startNode : updateFanout) {
                fanout.compute(startNode, (k,v) -> {
                        if (v == null) throw new RuntimeException();
                        assert(v > 0);
                        return (--v == 0) ? null : v;
                });
            }
            updateFanout.clear();
        }
        return toRemove;
    }

    private static void fullyUnplaceCellHelper(Cell cell, Map<Net, Set<SitePinInst>> deferRemovals) {
        SiteInst siteInst = cell.getSiteInst();
        BEL bel = cell.getBEL();
        // If cell was using shared control signals (CLK, CE, RST), check to see if this was
        // the last cell used and then remove the site routing, site pin, and partial routing if
        // it exists
        for (BELPin pin : bel.getPins()) {
            Net net = siteInst.getNetFromSiteWire(pin.getSiteWireName());
            if (net == null) {
                // Under certain circumstances, site routing is not explicit for VCC/GND
                // Unfortunately, Vivado does not label the SR pin as SET or RESET
                if (bel.isFF() && (pin.isEnable() || pin.getName().equals("SR"))) {
                    String sitePinName = getSitePinSource(pin);
                    SitePinInst spi = siteInst.getSitePinInst(sitePinName);
                    if (spi == null || !spi.getNet().isStaticNet()) continue;
                    boolean otherUsers = false;
                    for (BELPin otherPin : siteInst.getSiteWirePins(pin.getSiteWireName())) {
                        if (otherPin == pin || otherPin.isOutput()) continue;
                        if (siteInst.getCell(otherPin.getBEL()) != null) {
                            otherUsers = true;
                            break;
                        }
                    }
                    if (!otherUsers) {
                        handlePinRemovals(spi, deferRemovals);
                    }
                }
                continue;
            }
            boolean otherUser = false;
            Queue<String> siteWires = new LinkedList<>();
            Set<String> visited = new HashSet<>();
            siteWires.add(pin.getSiteWireName());
            while (!siteWires.isEmpty()) {
                String siteWire = siteWires.poll();
                visited.add(siteWire);
                for (BELPin otherPin : siteInst.getSiteWirePins(siteWire)) {
                    if (otherPin == pin) continue;
                    if (otherPin.getBEL().getBELClass() == BELClass.RBEL) {
                        SitePIP pip = siteInst.getUsedSitePIP(otherPin);
                        if (pip != null) {
                            String nextSiteWire = pip.getInputPin() == otherPin ?
                                    pip.getOutputPin().getSiteWireName() : pip.getInputPin().getSiteWireName();
                            if (!visited.contains(nextSiteWire)) {
                                siteWires.add(nextSiteWire);
                            }
                        }
                        continue;
                    }
                    Cell otherCell = siteInst.getCell(otherPin.getBEL());
                    if (otherCell == null) continue;
                    if (otherCell.isRoutethru()) {
                        // This will be handled outside of the loop in SiteInst.unrouteIntraSiteNet()
                        continue;
                    }
                    String logicalPinName = otherCell.getLogicalPinMapping(otherPin.getName());
                    if (logicalPinName == null) continue;
                    otherUser = true;
                    break;
                }
            }
            if (otherUser == false) {
                // Unroute site routing back to pin and remove site pin
                for (String sitePinName : getAllRoutedSitePinsFromPhysicalPin(cell, net, pin.getName())) {
                    BELPin sitePortBelPin = siteInst.getSite().getBELPin(sitePinName);
                    assert(sitePortBelPin.isSitePort());
                    boolean outputSitePin = sitePortBelPin.isInput(); // Input BELPin means output SitePin
                    if (outputSitePin) {
                        siteInst.unrouteIntraSiteNet(pin, sitePortBelPin);
                    } else {
                        siteInst.unrouteIntraSiteNet(sitePortBelPin, pin);
                    }
                    SitePinInst spi = siteInst.getSitePinInst(sitePinName);
                    // It's possible site wire could be set (e.g. reserved using GLOBAL_USEDNET)
                    // but no inter-site routing (thus no SPI) associated
                    if (spi != null) {
                        handlePinRemovals(spi, deferRemovals);

                        if (outputSitePin) {
                            assert(spi.isOutPin());
                            SitePinInst altSpi = net.getAlternateSource();
                            if (altSpi != null) {
                                if (spi == altSpi) {
                                    altSpi = net.getSource();
                                    assert(spi != altSpi);
                                }
                                siteInst.unrouteIntraSiteNet(pin, altSpi.getBELPin());
                                handlePinRemovals(altSpi, deferRemovals);
                            }
                        }
                    }
                }
            }
        }

        if (bel.isLUT() && bel.getName().endsWith("5LUT")) {
            String lut6 = bel.getName().replace('5', '6');
            if (siteInst.getCell(lut6) == null) {
                SitePinInst a6Spi = siteInst.getSitePinInst(lut6.substring(0,2));
                siteInst.unrouteIntraSiteNet(a6Spi.getBELPin(), siteInst.getBELPin(lut6, "A6"));
                handlePinRemovals(a6Spi, deferRemovals);
            }
        }

        // Check and remove routethrus that exist that point to removed cell
        List<BEL> belsToRemove = null;
        for (Cell otherCell : siteInst.getCells()) {
            if (otherCell.hasAltPinMappings() && otherCell.getName().equals(cell.getName())) {
                if (belsToRemove == null) belsToRemove = new ArrayList<>();
                belsToRemove.add(otherCell.getBEL());
            }
        }
        if (belsToRemove != null) {
            for (BEL b : belsToRemove) {
                siteInst.removeCell(b);
            }
        }
    }

    /**
     * This method will fully unplace (but not remove) a physical cell from a design.
     * In the case where the unplaced cell is the last user of a shared control signal (CLK, CE, SR)
     * then that pin will also be removed and unrouted immediately if deferRemovals is null, otherwise
     * it is added to this map.
     * @param cell The cell to unplace
     * @param deferRemovals An optional map that, if passed in non-null will be populated with
     * site pins marked for removal.  The map allows for persistent tracking if this method is called
     * many times as the process is expensive without batching.
     */
    public static void fullyUnplaceCell(Cell cell, Map<Net, Set<SitePinInst>> deferRemovals) {
        fullyUnplaceCellHelper(cell, deferRemovals);
        cell.unplace();
    }

    /**
     * This method will completely remove a placed cell (both logical and physical) from a design.
     * In the case where the removed cell is the last user of a shared control signal (CLK, CE, SR)
     * then that pin will also be removed and unrouted immediately if deferRemovals is null, otherwise
     * it is added to this map.
     * @param design The design where the cell is instantiated
     * @param cell The cell to remove
     * @param deferRemovals An optional map that, if passed in non-null will be populated with
     * site pins marked for removal.  The map allows for persistent tracking if this method is called
     * many times as the process is expensive without batching.
     */
    public static void fullyRemoveCell(Design design, Cell cell, Map<Net, Set<SitePinInst>> deferRemovals) {
        fullyUnplaceCellHelper(cell, deferRemovals);

        // Remove Physical Cell
        design.removeCell(cell);

        // Remove Logical Cell
        for (EDIFPortInst portInst : cell.getEDIFCellInst().getPortInsts()) {
            EDIFNet en = portInst.getNet();
            if (en != null) {
                en.removePortInst(portInst);
            }
        }
        cell.getParentCell().removeCellInst(cell.getEDIFCellInst());
    }

    /**
     * Helper method for either removing (and unrouting) a SitePinInst immediately (when deferRemovals is null)
     * or deferring its removal by putting it into the deferRemovals map.
     * @param spi SitePinInst object to be removed/unrouted.
     * @param deferRemovals Optional map for deferring the removal of SitePinInst objects, grouped by their
     *                      associated Net object.
     */
    public static void handlePinRemovals(SitePinInst spi, Map<Net,Set<SitePinInst>> deferRemovals) {
        if (deferRemovals != null) {
            Set<SitePinInst> pins = deferRemovals.computeIfAbsent(spi.getNet(), p -> new HashSet<>());
            pins.add(spi);
        } else {
            final boolean preserveOtherRoutes = true;
            spi.getNet().removePin(spi, preserveOtherRoutes);
        }
    }

    /**
     * Given an unroute site wire path, find the site pin name that would drive the given BELPin.
     * @param pin The BELpin to search from
     * @return Name of the site pin that would drive the given BELPin or null if it could not be
     * determined.
     */
    public static String getSitePinSource(BELPin pin) {
        String currSitePinName = pin.getConnectedSitePinName();
        outer: while (currSitePinName == null) {
            boolean changedPin = false;
            for (BELPin p : pin.getSiteConns()) {
                if (p.getBEL().getBELClass() == BELClass.RBEL) {
                    for (SitePIP pip : p.getSitePIPs()) {
                        pin = p.equals(pip.getInputPin()) ? pip.getOutputPin() : pip.getInputPin();
                        changedPin = true;
                        String isSitePin = pin.getConnectedSitePinName();
                        if (isSitePin == null) continue;
                        break outer;
                    }
                }
            }
            if (!changedPin) {
                return null;
            }
        }
        currSitePinName = pin.getConnectedSitePinName();
        return currSitePinName;
    }

    /**
     * Remove a batch of site pins from nets for efficiency purposes.  Used in conjunction with
     * {@link #fullyRemoveCell(Design, Cell, Map)}.
     * @param deferredRemovals Mapping between nets and the site pins to be removed
     * @param preserveOtherRoutes Flag indicating if when pins are removed, if other routes on the
     * net should be preserved.
     */
    public static void batchRemoveSitePins(Map<Net, Set<SitePinInst>> deferredRemovals,
                                            boolean preserveOtherRoutes) {
        for (Entry<Net, Set<SitePinInst>> e : deferredRemovals.entrySet()) {
            Net net = e.getKey();
            SitePinInst srcPin = net.getSource();
            Set<SitePinInst> removals = e.getValue();
            if (preserveOtherRoutes) {
                DesignTools.unroutePins(net, removals);
            } else {
                net.unroute();
            }
            List<SitePinInst> pins = new ArrayList<>();
            for (SitePinInst pin : net.getPins()) {
                if (removals.contains(pin)) {
                    if (pin.isOutPin() && pin.equals(srcPin)) {
                        net.setSource(null);
                    }
                    assert(pin.getNet() == net);
                    pin.setNet(null);
                    pin.detachSiteInst();
                    continue;
                }
                pins.add(pin);
            }
            net.setPins(pins);
        }
    }

    /**
     * Turns the cell named hierarchicalCellName into a blackbox and removes any
     * associated placement and routing information associated with that instance. In Vivado,
     * this can be accomplished by running: (1) {@code update_design -cells <name> -black_box} or (2)
     * by deleting all of the cells and nets insides of a cell instance.  Method (2) is
     * more likely to have complications.
     * @param d The current design
     * @param hierarchicalCellName The name of the hierarchical cell to become a black box.
     */
    public static void makeBlackBox(Design d, String hierarchicalCellName) {
        final EDIFHierCellInst inst = d.getNetlist().getHierCellInstFromName(hierarchicalCellName);
        if (inst == null) {
            throw new IllegalStateException("Did not find cell to make into a blackbox: "+hierarchicalCellName);
        }
        makeBlackBox(d, inst);
    }

    /**
     * Unroutes the site routing connected to the provided cell's logical pin.
     * Preserves other parts of the net if used by other sinks in the site if an
     * input. For the unrouting to be successful, this method depends on the site
     * routing to be consistent.
     * 
     * @param cell           The cell of the pin
     * @param logicalPinName The logical pin name source or sink to have routing
     *                       removed.
     * @returns A list of site pins (if any) that should also be removed from inter-site routing to complete the unroute.
     */
    public static List<SitePinInst> unrouteCellPinSiteRouting(Cell cell, String logicalPinName) {
        String physPinName = cell.getPhysicalPinMapping(logicalPinName);
        if (physPinName == null) {
            physPinName = cell.getDefaultPinMapping(logicalPinName);
        }
        if (physPinName == null) {
            // Assume not routed
            return Collections.emptyList();
        }
        BELPin belPin = cell.getBEL().getPin(physPinName);
        SiteInst siteInst = cell.getSiteInst();
        Net net = siteInst.getNetFromSiteWire(belPin.getSiteWireName());
        if (net == null)
            return Collections.emptyList();

        List<String> sitePinNames = new ArrayList<>();
        List<BELPin> internalTerminals = new ArrayList<>();
        List<BELPin> internalSinks = new ArrayList<>();
        Set<BELPin> visited = new HashSet<>();
        Queue<BELPin> queue = new LinkedList<>();
        queue.add(belPin);

        while (!queue.isEmpty()) {
            BELPin currPin = queue.poll();
            visited.add(currPin);
            BELPin unrouteSegment = null;
            for (BELPin pin : siteInst.getSiteWirePins(currPin.getSiteWireIndex())) {
                if (currPin == pin || visited.contains(pin)) {
                    visited.add(pin);
                    continue;
                }
                // Check if it is a site pin, cell pin, sitepip or routethru
                switch (pin.getBEL().getBELClass()) {
                    case PORT: {
                        // We found a site pin, add it to solution set
                        sitePinNames.add(pin.getName());
                        break;
                    }
                    case BEL: {
                        // Check if this is another cell being driven by the net, or a route thru
                        Cell otherCell = siteInst.getCell(pin.getBEL());
                        if (otherCell != null) {
                            if (otherCell.isRoutethru()) {
                                BELPin otherPin = null;
                                if (pin.isOutput()) {
                                    assert(otherCell.getPinMappingsP2L().size() == 1);
                                    String otherPinName = otherCell.getPinMappingsP2L().keySet().iterator().next();
                                    otherPin = pin.getBEL().getPin(otherPinName);
                                } else {
                                    otherPin = LUTTools.getLUTOutputPin(pin.getBEL());
                                }
                                if (otherPin != null) {
                                    Net otherNet = siteInst.getNetFromSiteWire(otherPin.getSiteWireName());
                                    if (otherNet != null && net.getName().equals(otherNet.getName())) {
                                        queue.add(otherPin);
                                        // Check if the routethru pin is used by companion LUT
                                        if (otherPin.isInput()) {
                                            String otherBELName = LUTTools.getCompanionLUTName(otherPin.getBEL());
                                            Cell companionCell = siteInst.getCell(otherBELName);
                                            if (companionCell != null
                                                    && companionCell.getLogicalPinMapping(otherPin.getName()) != null) {
                                                // We need to remove the routethru if there are no other sinks
                                                // downstream
                                                if (internalSinks.size() == 0) {
                                                    siteInst.removeCell(otherCell.getBEL());
                                                    siteInst.unrouteIntraSiteNet(pin, pin);
                                                }
                                            }

                                        }
                                    } else {
                                        // site routing terminates here or is invalid
                                    }                                    
                                }
                                
                            } else if (otherCell != cell && otherCell.getLogicalPinMapping(pin.getName()) != null) {
                                // Don't search farther, we don't need to unroute anything else
                                if (pin.isInput() && belPin.isInput()) {
                                    internalSinks.add(pin);
                                } else {
                                    internalTerminals.add(pin);
                                }

                            }
                        }
                        break;
                    }
                    case RBEL: {
                        // We found a routing BEL, follow its sitepip
                        SitePIP sitePIP = siteInst.getUsedSitePIP(pin);
                        if (sitePIP != null) {
                            BELPin otherPin = pin.isInput() ? sitePIP.getOutputPin() : sitePIP.getInputPin();
                            Net otherNet = siteInst.getNetFromSiteWire(otherPin.getSiteWireName());
                            if (otherNet != null && net.getName().equals(otherNet.getName())) {
                                queue.add(otherPin);
                                unrouteSegment = otherPin;
                            } else {
                                // site routing terminates here or is invalid
                            }
                        }
                        break;
                    }
                }
                visited.add(pin);
            }
            if (unrouteSegment != null && unrouteSegment.isInput() && internalSinks.size() == 0) {
                // Unroute this branch of the sitePIP
                Net otherNet = siteInst.getNetFromSiteWire(unrouteSegment.getSiteWireName());
                siteInst.unrouteIntraSiteNet(unrouteSegment, belPin);
                siteInst.routeIntraSiteNet(otherNet, unrouteSegment, unrouteSegment);
            }
        }

        List<SitePinInst> sitePinsToRemove = new ArrayList<>();

        // This net is routed internally to the site
        for (BELPin internalTerminal : internalTerminals) {
            if (internalTerminal.isOutput() && internalSinks.size() > 0) {
                continue;
            }
            if (belPin.isOutput()) {
                siteInst.unrouteIntraSiteNet(belPin, internalTerminal);
            } else {
                siteInst.unrouteIntraSiteNet(internalTerminal, belPin);
            }
        }
        if (internalSinks.size() == 0) {
            for (String sitePinName : sitePinNames) {
                SitePinInst pin = siteInst.getSitePinInst(sitePinName);
                if (pin != null) {
                    sitePinsToRemove.add(pin);
                    if (belPin.isInput()) {
                        siteInst.unrouteIntraSiteNet(pin.getBELPin(), belPin);
                    } else {
                        siteInst.unrouteIntraSiteNet(belPin, pin.getBELPin());
                    }
                } else {
                    // Vivado leaves dual output *MUX partially routed, unroute the site for this MUX pin
                    // Could also be a cell with no loads
                    siteInst.unrouteIntraSiteNet(belPin, siteInst.getBELPin(sitePinName, sitePinName));
                }
            }
            if (internalTerminals.size() == 0 && sitePinNames.size() == 0) {
                // internal site route with no loads
                siteInst.unrouteIntraSiteNet(belPin, belPin);
            }
        }
        return sitePinsToRemove;
    }

    /**
     * Turns the cell named hierarchicalCell into a blackbox and removes any
     * associated placement and routing information associated with that instance.
     * In Vivado, this can be accomplished by running: (1)
     * {@code update_design -cells <name> -black_box} or (2) by deleting all of the
     * cells and nets insides of a cell instance. Method (2) is more likely to have
     * complications. This also unroutes both GND and VCC nets to avoid
     * implementation issues by Vivado in subsequent place and route runs.
     * 
     * @param d                The current design
     * @param hierarchicalCell The hierarchical cell to become a black box.
     */
    public static void makeBlackBox(Design d, EDIFHierCellInst hierarchicalCell) {
        CodePerfTracker t = CodePerfTracker.SILENT;// new CodePerfTracker("makeBlackBox", true);
        t.start("Init");
        EDIFCellInst futureBlackBox = hierarchicalCell.getInst();
        if (futureBlackBox == null)
            throw new RuntimeException(
                    "ERROR: Couldn't find cell " + hierarchicalCell + " in source design " + d.getName());

        if (hierarchicalCell.getCellType() == d.getTopEDIFCell()) {
            d.unplaceDesign();
            d.getTopEDIFCell().makePrimitive();
            d.getTopEDIFCell().addProperty(EDIFCellInst.BLACK_BOX_PROP, true);
            return;
        }

        Set<SiteInst> touched = new HashSet<>();
        Map<String, String> boundaryNets = new HashMap<>();

        Map<Net, Set<SitePinInst>> pinsToRemove = new HashMap<>();

        t.stop().start("Find border nets");
        // Find all the nets that connect to the cell (keep them)
        for (EDIFPortInst portInst : futureBlackBox.getPortInsts()) {
            EDIFNet net = portInst.getNet();
            EDIFHierCellInst hierParentName = hierarchicalCell.getParent();
            EDIFHierNet hierNetName = new EDIFHierNet(hierParentName, net);
            EDIFHierNet parentNetName = d.getNetlist().getParentNet(hierNetName);
            boundaryNets.put(parentNetName.getHierarchicalNetName(),
                    portInst.isOutput() ? hierNetName.getHierarchicalNetName() : null);

            // Remove parts of routed GND/VCC nets exiting the black box
            if (portInst.isInput())
                continue;
            NetType netType = NetType.getNetTypeFromNetName(parentNetName.getHierarchicalNetName());
            if (netType.isStaticNetType()) {
                // Black box is supplying VCC/GND, we must unroute connected tree
                EDIFHierNet hierNet = new EDIFHierNet(hierParentName, net);
                List<EDIFHierPortInst> sinks = d.getNetlist().getSinksFromNet(hierNet);
                // extract site wire and site pins and nodes to unroute
                for (EDIFHierPortInst sink : sinks) {
                    Cell c = d.getCell(sink.getFullHierarchicalInstName());
                    if (c == null || !c.isPlaced())
                        continue;
                    String logicalPinName = sink.getPortInst().getName();
                    // Remove all physical nets first
                    List<SitePinInst> removePins = unrouteCellPinSiteRouting(c, logicalPinName);
                    for (SitePinInst pin : removePins) {
                        pinsToRemove.computeIfAbsent(pin.getNet(), $ -> new HashSet<>()).add(pin);
                    }
                }
            }
        }

        t.stop().start("Remove p&r");

        List<EDIFHierCellInst> allLeafs = d.getNetlist().getAllLeafDescendants(hierarchicalCell);

        // Remove all placement and routing information related to the cell to be
        // blackboxed
        for (EDIFHierCellInst i : allLeafs) {
            // Get the physical cell, make sure we can unplace/unroute it first
            Cell c = d.getCell(i.getFullHierarchicalInstName());
            if (c == null) {
                continue;
            }
            BEL bel = c.getBEL();
            SiteInst si = c.getSiteInst();

            // Check for VCC on A6 and remove if needed
            if (c.getBEL().isLUT() && c.getBELName().endsWith("5LUT")) {
                SitePinInst vcc = c.getSiteInst().getSitePinInst(c.getBELName().charAt(0) + "6");
                if (vcc != null && vcc.getNet().getName().equals(Net.VCC_NET)) {
                    boolean hasOtherSink = false;
                    for (BELPin otherSink : si.getSiteWirePins(vcc.getBELPin().getSiteWireIndex())) {
                        if (otherSink.isOutput())
                            continue;
                        Cell otherCell = si.getCell(otherSink.getBEL());
                        if (otherCell != null && otherCell.getLogicalPinMapping(otherSink.getName()) != null) {
                            hasOtherSink = true;
                            break;
                        }
                    }
                    if (!hasOtherSink) {
                        pinsToRemove.computeIfAbsent(vcc.getNet(), $ -> new HashSet<>()).add(vcc);
                    }
                }
            }

            // Remove all physical nets first
            for (String logPin : c.getPinMappingsP2L().values()) {
                List<SitePinInst> removePins = unrouteCellPinSiteRouting(c, logPin);
                for (SitePinInst pin : removePins) {
                    pinsToRemove.computeIfAbsent(pin.getNet(), $ -> new HashSet<>()).add(pin);
                }
            }
            touched.add(c.getSiteInst());

            c.unplace();
            d.removeCell(c.getName());
            si.removeCell(bel);
        }

        t.stop().start("cleanup t-prims");

        // Clean up any cells from Transformed Prims
        String keepPrefix = hierarchicalCell.getFullHierarchicalInstName() + EDIFTools.EDIF_HIER_SEP;
        for (SiteInst si : d.getSiteInsts()) {
            for (Cell c : si.getCells()) {
                if (c.getName().startsWith(keepPrefix)) {
                    touched.add(si);
                }
            }
        }

        t.stop().start("new net names");

        // Update black box output nets with new net names (those with sinks inside the
        // black box)
        Map<Net, String> netsToUpdate = new HashMap<>();
        for (Net n : d.getNets()) {
            String newName = boundaryNets.get(n.getName());
            if (newName != null) {
                netsToUpdate.put(n, newName);
            }
        }

        batchRemoveSitePins(pinsToRemove, true);

        // Rename nets if source was removed
        Set<String> netsToKeep = new HashSet<>();
        for (Entry<Net, String> e : netsToUpdate.entrySet()) {
            EDIFHierNet newSource = d.getNetlist().getHierNetFromName(e.getValue());
            Net updatedNet = DesignTools.updateNetName(d, e.getKey(), newSource.getNet(), e.getValue());
            if (updatedNet != null) {
                netsToKeep.add(updatedNet.getName());
            }
        }

        t.stop().start("cleanup siteinsts");

        // Keep track of site instances to remove, but keep those supplying static
        // sources
        List<SiteInst> siteInstsToRemove = new ArrayList<>();
        for (SiteInst siteInst : touched) {
            if (siteInst.getCells().size() == 0) {
                siteInstsToRemove.add(siteInst);
            }
        }

        for (SiteInst siteInst : siteInstsToRemove) {
            d.removeSiteInst(siteInst);
        }

        // Remove any stray stubs on any remaining nets
        for (Net net : pinsToRemove.keySet()) {
            if (net.getFanOut() == 0 && net.hasPIPs()) {
                net.unroute();
            }
        }

        t.stop().start("create bbox");

        // Make EDIFCell blackbox
        EDIFCell blackBox = new EDIFCell(futureBlackBox.getCellType().getLibrary(),
                "black_box" + uniqueBlackBoxCount++);
        for (EDIFPort port : futureBlackBox.getCellType().getPorts()) {
            blackBox.addPort(port);
        }
        futureBlackBox.setCellType(blackBox);
        futureBlackBox.addProperty(EDIFCellInst.BLACK_BOX_PROP, true);

        unrouteGNDNetAndLUTSources(d);
        d.getVccNet().unroute();

        t.stop().printSummary();
    }

    /**
     * Helper method for makeBlackBox(). When cutting out nets that used to be
     * source'd from something inside a black box, the net names need to be updated.
     * 
     * @param d         The current design
     * @param currNet   Current net that requires a name change
     * @param newSource The source net (probably a pin on the black box)
     * @param newName   New name for the net
     * @return A reference to the newly updated/renamed net.
     */
    private static Net updateNetName(Design d, Net currNet, EDIFNet newSource, String newName) {
        List<PIP> pips = currNet.getPIPs();
        List<SitePinInst> pins = currNet.getPins();

        d.removeNet(currNet);

        Net newNet = d.createNet(newName);
        newNet.setPIPs(pips);
        for (SitePinInst pin : pins) {
            newNet.addPin(pin);
        }

        return newNet;
    }

    /**
     * Gets or creates the corresponding SiteInst from the prototype orig from a module.
     * @param design The current design from which to get the corresponding site instance.
     * @param orig The original site instance (from the module)
     * @param newAnchor The new anchor location of the module.
     * @param module The Module to use as the template.
     * @return The corresponding SiteInst from design if it exists,
     * or a newly created one in the translated location. If the new location
     * cannot be determined or is invalid, null is returned.
     */
    public static SiteInst getCorrespondingSiteInst(Design design, SiteInst orig, Site newAnchor, Module module) {
        Tile newTile = Module.getCorrespondingTile(orig.getTile(), newAnchor.getTile(), module.getAnchor().getTile());
        Site newSite = newTile.getSites()[orig.getSite().getSiteIndexInTile()];
        SiteInst newSiteInst = design.getSiteInstFromSite(newSite);
        if (newSiteInst == null) {
            newSiteInst = design.createSiteInst(newSite.getName(), orig.getSiteTypeEnum(), newSite);
        }
        return newSiteInst;
    }

    /**
     * Given a design with multiple identical cell instances, place
     * each of those instances using the stamp module template
     * at the anchored site locations provided in instPlacements.
     * @param design The top level design with identical multiple cell instances.
     * @param stamp The prototype stamp (or stencil) to use for replicated placement and routing.
     * This must match identically with the named instances in instPlacements
     * @param instPlacements Desired locations for placements
     * @return True if the procedure completed successfully, false otherwise.
     */
    public static boolean stampPlacement(Design design, Module stamp, Map<String,Site> instPlacements) {
        for (Entry<String,Site> e : instPlacements.entrySet()) {
            String instName = e.getKey();
            String prefix = instName + "/";
            Site newAnchor = e.getValue();
            Site anchor = stamp.getAnchor();

            // Create New Nets
            for (Net n : stamp.getNets()) {
                Net newNet = null;
                if (n.isStaticNet()) {
                    newNet = n.getName().equals(Net.GND_NET) ? design.getGndNet() : design.getVccNet();
                } else {
                    String newNetName = prefix + n.getName();
                    EDIFHierNet newEDIFNet = design.getNetlist().getHierNetFromName(newNetName);
                    newNet = design.createNet(newEDIFNet);
                }

                for (SitePinInst p : n.getPins()) {
                    SiteInst newSiteInst = getCorrespondingSiteInst(design, p.getSiteInst(), newAnchor, stamp);
                    if (newSiteInst == null)
                        return false;
                    SitePinInst newPin = new SitePinInst(p.isOutPin(), p.getName(), newSiteInst);
                    newNet.addPin(newPin);
                }

                for (PIP p : n.getPIPs()) {
                    Tile newTile = Module.getCorrespondingTile(p.getTile(), newAnchor.getTile(), anchor.getTile());
                    if (newTile == null) {
                        return false;
                    }
                    PIP newPIP = new PIP(newTile, p.getStartWireIndex(), p.getEndWireIndex());
                    newNet.addPIP(newPIP);
                }
            }

            // Create SiteInst & New Cells
            for (SiteInst si : stamp.getSiteInsts()) {
                SiteInst newSiteInst = getCorrespondingSiteInst(design, si, newAnchor, stamp);
                if (newSiteInst == null)
                    return false;
                for (Cell c : si.getCells()) {
                    String newCellName = prefix + c.getName();
                    EDIFHierCellInst cellInst = design.getNetlist().getHierCellInstFromName(newCellName);
                    if (cellInst == null && c.getEDIFCellInst() != null) {
                        System.out.println("WARNING: Stamped cell not found: " + newCellName);
                        continue;
                    }

                    Cell newCell = c.copyCell(newCellName, cellInst);
                    design.placeCell(newCell, newSiteInst.getSite(), c.getBEL(), c.getPinMappingsP2L());
                }

                for (SitePIP sitePIP : si.getUsedSitePIPs()) {
                    newSiteInst.addSitePIP(sitePIP);
                }

                for (Entry<String, Net> e2 : si.getSiteWireToNetMap().entrySet()) {
                    String siteWire = e2.getKey();
                    String netName = e2.getValue().getName();
                    Net newNet = null;
                    if (e2.getValue().isStaticNet()) {
                        newNet = netName.equals(Net.GND_NET) ? design.getGndNet() : design.getVccNet();
                    } else if (netName.equals(Net.USED_NET)) {
                        newNet = design.getNet(Net.USED_NET);
                        if (newNet == null) {
                            newNet = new Net(Net.USED_NET);
                        }
                    } else {
                        newNet = design.getNet(prefix + netName);
                    }

                    BELPin[] belPins = newSiteInst.getSite().getBELPins(siteWire);
                    newSiteInst.routeIntraSiteNet(newNet, belPins[0], belPins[0]);
                }
            }
        }
        return true;
    }

    /**
     * Looks in the site instance for cells connected to this site pin.
     * @param pin The pint to examine for connected cells
     * @return List of connected cells to this pin
     */
    public static Set<Cell> getConnectedCells(SitePinInst pin) {
        HashSet<Cell> cells = new HashSet<Cell>();
        SiteInst si = pin.getSiteInst();
        if (si == null) return cells;
        for (BELPin p : pin.getBELPin().getSiteConns()) {
            if (p.getBEL().getBELClass() == BELClass.RBEL) {
                SitePIP pip = si.getUsedSitePIP(p.getBELName());
                if (pip == null) continue;
                if (p.isOutput()) {
                    p = pip.getInputPin().getSiteConns().get(0);
                    Cell c = si.getCell(p.getBELName());
                    if (c != null) cells.add(c);
                } else {
                    for (BELPin snk : pip.getOutputPin().getSiteConns()) {
                        Cell c = si.getCell(snk.getBELName());
                        if (c != null) cells.add(c);
                    }
                }
            } else {
                Cell c = si.getCell(p.getBELName());
                if (c != null && c.getLogicalPinMapping(p.getName()) != null) {
                    cells.add(c);
                }
            }
        }
        return cells;
    }

    /**
     * Quick and dumb placement of a cell.  Does not attempt
     * any optimization and will not change the placement
     * of other cells.  Currently it will only place a cell in an empty site.
     * If the cell is already placed, it will leave it as is.
     * TODO - implement basic optimizations
     * @param c The cell to place
     * @return True if the cell is successfully placed, false otherwise.
     */
    public static boolean placeCell(Cell c, Design design) {
        if (c.isPlaced()) {
            // Don't move cell if already placed
            return true;
        }
        Map<SiteTypeEnum, Set<String>> compatTypes = c.getCompatiblePlacements();

        for (Entry<SiteTypeEnum, Set<String>> e : compatTypes.entrySet()) {
            for (Site s : design.getDevice().getAllSitesOfType(e.getKey())) {
                SiteInst i = design.getSiteInstFromSite(s);
                if (i == null) {
                    for (String bel : e.getValue()) {
                        boolean success = design.placeCell(c, s, s.getBEL(bel));
                        if (success) return true;
                    }
                }
            }
        }
        return false;
    }


    /**
     * Creates any and all missing SitePinInsts for this net.  This is common as a placed
     * DCP will not have SitePinInsts annotated and this information is generally necessary
     * for routing to take place.
     * @param design The current design of this net.
     * @return The list of pins that were created or an empty list if none were created.
     */
    public static List<SitePinInst> createMissingSitePinInsts(Design design, Net net) {
        EDIFNetlist n = design.getNetlist();
        List<EDIFHierPortInst> physPins = n.getPhysicalPins(net);
        if (physPins == null) {
            // Perhaps net is not a parent net name
            final EDIFHierNet hierNet = n.getHierNetFromName(net.getName());
            if (hierNet != null) {
                final EDIFHierNet parentHierNet = n.getParentNet(hierNet);
                if (!hierNet.equals(parentHierNet)) {
                    physPins = n.getPhysicalPins(parentHierNet);
                    if (physPins != null) {
                        System.out.println("WARNING: Physical net '" + net.getName() +
                                "' is not the parent net but is treated as such." );
                    }
                }
            }
        }
        List<SitePinInst> newPins = new ArrayList<>();
        if (physPins == null) {
            // Likely net inside encrypted IP, let's see if we can infer anything from existing
            // physical description
            for (SiteInst siteInst : new ArrayList<>(net.getSiteInsts())) {
                for (String siteWire : new ArrayList<>(siteInst.getSiteWiresFromNet(net))) {
                    for (BELPin pin : siteInst.getSiteWirePins(siteWire)) {
                        if (pin.isSitePort()) {
                            SitePinInst currPin = siteInst.getSitePinInst(pin.getName());
                            if (currPin == null) {
                                currPin = net.createPin(pin.getName(), siteInst);
                                newPins.add(currPin);
                            }
                        }
                    }
                }
            }

            return newPins;
        }

        for (EDIFHierPortInst p :  physPins) {
            Cell c = design.getCell(p.getFullHierarchicalInstName());
            if (c == null || c.getBEL() == null) continue;
            String logicalPinName = p.getPortInst().getName();
            Set<String> physPinMappings = c.getAllPhysicalPinMappings(logicalPinName);
            // BRAMs can have two (or more) physical pin mappings for a logical pin
            if (physPinMappings != null) {
                SiteInst si = c.getSiteInst();
                for (String physPin : physPinMappings) {
                    String sitePinName = getRoutedSitePinFromPhysicalPin(c, net, physPin);
                    if (sitePinName == null) continue;
                    SitePinInst newPin = si.getSitePinInst(sitePinName);
                    if (newPin != null) continue;
                    int wireIndex = si.getSite().getTileWireIndexFromPinName(sitePinName);
                    if (Node.getNode(si.getTile(), wireIndex) == null) {
                        // It's possible that the discovered site pin (e.g. as for some IOB tiles)
                        // is not actually connected to the global routing fabric; skip those
                        continue;
                    }
                    newPin = net.createPin(sitePinName, si);
                    if (newPin != null) newPins.add(newPin);
                }
            }
        }
        return newPins;
    }

    /**
     * Gets the first site pin that is currently routed to the specified cell pin.  If
     * the site instance is not routed, it will return null.
     * @param cell The cell with the pin of interest.
     * @param net The physical net to which this pin belongs
     * @param logicalPinName The logical pin name of the cell to query.
     * @return The name of the first site pin on the cell's site to which the pin is routed.
     */
    public static String getRoutedSitePin(Cell cell, Net net, String logicalPinName) {
        String belPinName = cell.getPhysicalPinMapping(logicalPinName);
        return getRoutedSitePinFromPhysicalPin(cell, net, belPinName);
    }

    /**
     * Gets the first site pin that is currently routed to the specified cell pin.  If
     * the site instance is not routed, it will return null.
     * @param cell The cell with the pin of interest.
     * @param net The physical net to which this pin belongs
     * @param belPinName The physical pin name of the cell
     * @return The name of the first site pin on the cell's site to which the pin is routed.
     */
    public static String getRoutedSitePinFromPhysicalPin(Cell cell, Net net, String belPinName) {
        List<String> sitePins = getAllRoutedSitePinsFromPhysicalPin(cell, net, belPinName);
        return (!sitePins.isEmpty()) ? sitePins.get(0) : null;
    }

    /**
     * Gets all site pins that are currently routed to the specified cell pin.  If
     * the site instance is not routed, it will return null.
     * @param cell The cell with the pin of interest.
     * @param net The physical net to which this pin belongs
     * @param belPinName The physical pin name of the cell
     * @return A list of site pin names on the cell's site to which the pin is routed.
     * @since 2023.1.2
     */
    public static List<String> getAllRoutedSitePinsFromPhysicalPin(Cell cell, Net net, String belPinName) {
        SiteInst inst = cell.getSiteInst();
        if (belPinName == null) return Collections.emptyList();
        List<String> sitePins = new ArrayList<>();
        Set<String> siteWires = new HashSet<>(inst.getSiteWiresFromNet(net));
        Queue<BELPin> queue = new LinkedList<>();
        queue.add(cell.getBEL().getPin(belPinName));
        while (!queue.isEmpty()) {
            BELPin curr = queue.remove();
            String siteWireName = curr.getSiteWireName();
            if (!siteWires.contains(siteWireName)) {
                // Allow dedicated paths to pass without site routing
                if (siteWireName.equals("CIN") || siteWireName.equals("COUT")) {
                    return Collections.singletonList(siteWireName);
                }
                return Collections.emptyList();
            }
            if (curr.isInput()) {
                BELPin source = curr.getSourcePin();
                if (source == null) return Collections.emptyList();
                if (source.isSitePort()) {
                    return Collections.singletonList(source.getName());
                } else if (source.getBEL().getBELClass() == BELClass.RBEL) {
                    SitePIP sitePIP = inst.getUsedSitePIP(source.getBELName());
                    if (sitePIP == null) continue;
                    queue.add(sitePIP.getInputPin());
                } else if (source.getBEL().isLUT() || source.getBEL().getBELType().endsWith("MUX")) {
                    Cell possibleRouteThru = inst.getCell(source.getBEL());
                    if (possibleRouteThru != null && possibleRouteThru.isRoutethru()) {
                        String routeThru = possibleRouteThru.getPinMappingsP2L().keySet().iterator().next();
                        queue.add(source.getBEL().getPin(routeThru));
                    }
                }
            } else { // output
                for (BELPin sink : curr.getSiteConns()) {
                    if (!siteWires.contains(sink.getSiteWireName())) continue;
                    if (sink.isSitePort()) {
                        sitePins.add(sink.getName());
                    } else if (sink.getBEL().getBELClass() == BELClass.RBEL) {
                        // Check if the SitePIP is being used
                        SitePIP sitePIP = inst.getUsedSitePIP(sink.getBELName());
                        if (sitePIP == null) continue;
                        // Don't proceed if it's configured for a different pin
                        if (!sitePIP.getInputPinName().equals(sink.getName())) continue;
                        // Make this the new source to search from and keep looking...
                        queue.add(sitePIP.getOutputPin());
                    } else if (sink.getBEL().isFF()) {
                        // FF pass thru option (not a site PIP)
                        siteWireName = sink.getBEL().getPin("Q").getSiteWireName();
                        if (siteWires.contains(siteWireName)) {
                            sitePins.add(siteWireName);
                        }
                    }
                }
            }
        }
        return sitePins;
    }

    /**
     * Creates all missing SitePinInsts in a design. See also {@link #createMissingSitePinInsts(Design, Net)}
     * @param design The current design
     */
    public static void createMissingSitePinInsts(Design design) {
        for (Net net : design.getNets()) {
            createMissingSitePinInsts(design,net);
        }
    }

    private static HashSet<String> muxPins;

    static {
        muxPins = new HashSet<String>();
        for (char c = 'A' ; c <= 'H' ; c++) {
            muxPins.add(c + "MUX");
        }
    }

    /**
     * In Series7 and UltraScale architectures, there are dual output site pin scenarios where an
     * optional additional output can be used to drive out of the SLICE using the OUTMUX routing
     * BEL.  When unrouting a design, some site routing can be left "dangling".  This method will
     * remove those unnecessary sitePIPs and site routing for the *MUX output.  It will also remove
     * the output source pin if it is the *MUX output.
     * @param design The design from which to remove the unnecessary site routing
     */
    public static void unrouteDualOutputSitePinRouting(Design design) {
        boolean isSeries7 = design.getDevice().getSeries() == Series.Series7;
        for (SiteInst siteInst : design.getSiteInsts()) {
            if (Utils.isSLICE(siteInst)) {
                ArrayList<String> toRemove = null;
                for (Entry<String, Net> e : siteInst.getSiteWireToNetMap().entrySet()) {
                    if (muxPins.contains(e.getKey())) {
                        // MUX output is used, is the same net also driving the direct output?
                        String directPin = e.getKey().charAt(0) + (isSeries7 ? "" : "_O");
                        Net net = siteInst.getNetFromSiteWire(directPin);
                        if (e.getValue().equals(net)) {
                            if (toRemove == null) {
                                toRemove = new ArrayList<String>();
                            }
                            toRemove.add(e.getKey());
                        }
                    }
                }
                if (toRemove == null) continue;
                for (String name : toRemove) {
                    Net net = siteInst.getNetFromSiteWire(name);
                    BELPin belPin = siteInst.getBEL(name).getPin(name);
                    BELPin muxOutput = belPin.getSourcePin();
                    SitePIP sitePIP = siteInst.getUsedSitePIP(muxOutput.getBELName());
                    BELPin srcPin = sitePIP.getInputPin().getSourcePin();
                    boolean success = siteInst.unrouteIntraSiteNet(srcPin, belPin);
                    if (!success) throw new RuntimeException("ERROR: Failed to unroute dual output "
                            + "net/pin scenario: " + net + " on pin " + name);
                    siteInst.routeIntraSiteNet(net, srcPin, srcPin);
                    if (net.getSource() != null && net.getSource().getName().equals(belPin.getName())) {
                        net.removePin(net.getSource());
                    }
                }
            }
        }
    }

    /**
     * Finds a legal/available alternative output site pin for the given net.  The most common case
     * is the SLICE.  It depends on the existing output pin of the net to be routed within the site
     * and checks if site routing resource are available to use the alternative output site pin.
     * @param net The net of interest.
     * @return A new potential site pin inst that could be added/routed to.
     */
    public static SitePinInst getLegalAlternativeOutputPin(Net net) {
        SitePinInst alt = net.getAlternateSource();
        if (alt != null) return alt;
        SitePinInst src = net.getSource();
        if (src == null) return null;
        SiteInst siteInst = src.getSiteInst();
        // Currently only support SLICE scenarios
        if (!Utils.isSLICE(siteInst)) return null;

        // Series 7: AMUX <-> A, BMUX <-> B, CMUX <-> C, DMUX <-> D
        // UltraScale/+: AMUX <-> A_O, BMUX <-> B_O, ... HMUX <-> H_O
        Queue<BELPin> q = new LinkedList<>();
        BELPin srcPin = src.getBELPin();

        // Find the logical source
        BELPin logicalSource = getLogicalBELPinDriver(src);
        if (logicalSource == null) return null;
        q.add(logicalSource);

        // Fan out from logical source to all site pins
        BELPin alternateExit = null;
        while (!q.isEmpty()) {
            BELPin currOutPin = q.poll();
            Net currNet = siteInst.getNetFromSiteWire(currOutPin.getSiteWireName());
            // Skip any resources used by another net
            if (currNet != null && !currNet.equals(net)) continue;
            for (BELPin pin : currOutPin.getSiteConns()) {
                if (pin.getBEL().getBELClass() == BELClass.RBEL) {
                    SitePIP pip = src.getSiteInst().getSitePIP(pin);
                    q.add(pip.getOutputPin());
                } else if (pin.isSitePort() && !pin.equals(srcPin)) {
                    Net currNet2 = siteInst.getNetFromSiteWire(pin.getSiteWireName());
                    if (currNet2 == null || currNet2.equals(net)) {
                        alternateExit = pin;
                    }
                }
            }
        }
        if (alternateExit != null) {
            // Create the pin in such a way as it is not put in the SiteInst map
            SitePinInst sitePinInst = new SitePinInst();
            sitePinInst.setSiteInst(src.getSiteInst());
            sitePinInst.setPinName(alternateExit.getName());
            sitePinInst.setIsOutputPin(true);
            return sitePinInst;
        }
        return null;
    }

    /**
     * Looks backwards from a SitePinInst output pin and finds the corresponding BELPin of the
     * driver.
     * @param sitePinInst The output site pin instance from which to find the logical driver.
     * @return The logical driver's BELPin of the provided sitePinInst.
     */
    public static BELPin getLogicalBELPinDriver(SitePinInst sitePinInst) {
        if (!sitePinInst.isOutPin()) return null;
        SiteInst siteInst = sitePinInst.getSiteInst();
        for (BELPin pin : sitePinInst.getBELPin().getSiteConns()) {
            if (pin.isInput()) continue;
            if (pin.getBEL().getBELClass() == BELClass.RBEL) {
                SitePIP p = siteInst.getUsedSitePIP(pin.getBELName());
                if (p == null) continue;
                for (BELPin pin2 : p.getInputPin().getSiteConns()) {
                    if (pin2.isOutput()) {
                        return pin2;
                    }
                }
            }
            return pin;
        }
        // Looks like the approach above failed (site may not be routed), try logical path
        Net net = sitePinInst.getNet();
        if (net == null) return null;
        Design design = siteInst.getDesign();
        EDIFNetlist netlist = design.getNetlist();
        EDIFHierNet hierNet = netlist.getHierNetFromName(net.getName());
        if (hierNet == null) return null;
        List<EDIFPortInst> portInsts = hierNet.getNet().getSourcePortInsts(false);
        for (EDIFPortInst portInst : portInsts) {
            Cell c = design.getCell(hierNet.getHierarchicalInstName(portInst));
            if (c != null) {
                return c.getBELPin(portInst);
            }
        }
        return null;
    }

    /**
     * Routes (within the site) the alternate site output pin for SLICE dual-output scenarios.
     * @param net The current net of interest to be routed
     * @param sitePinInst The alternate site output pin to be routed
     * @return True if the routing was successful, false otherwise
     */
    public static boolean routeAlternativeOutputSitePin(Net net, SitePinInst sitePinInst) {
        if (sitePinInst == null) return false;
        net.setAlternateSource(sitePinInst);
        sitePinInst.setNet(net);

        BELPin driver = getLogicalBELPinDriver(net.getSource());
        BELPin belPinPort = sitePinInst.getBELPin();

        return sitePinInst.getSiteInst().routeIntraSiteNet(net, driver, belPinPort);
    }

    /**
     * Un-routes (within the site) the alternate source pin on the provided net.  This is in
     * reference to dual-output site pin scenarios for SLICEs.
     * @param net The relevant net that has the populated alternative site pin.
     * @return True if the alternate source was unrouted successfully, false otherwise.
     */
    public static boolean unrouteAlternativeOutputSitePin(Net net) {
        SitePinInst altPin = net.getAlternateSource();
        if (altPin == null) return false;
        SiteInst siteInst = altPin.getSiteInst();

        BELPin driver = getLogicalBELPinDriver(net.getSource());
        BELPin belPinPort = altPin.getBELPin();

        boolean result = siteInst.unrouteIntraSiteNet(driver, belPinPort);
        // Re-route the driver site wire
        siteInst.routeIntraSiteNet(net, driver, driver);

        return result;
    }
    /**
     * Given a SitePinInst, this method will find any return hierarchical logical cell pins within
     * the site directly connected to the site pin.
     * @param sitePin The site pin to query.
     * @return A list of hierarchical port instances that connect to the site pin.
     */
    public static List<EDIFHierPortInst> getPortInstsFromSitePinInst(SitePinInst sitePin) {
        SiteInst siteInst = sitePin.getSiteInst();
        BELPin[] belPins = siteInst.getSiteWirePins(sitePin.getName());
        List<EDIFHierPortInst> portInsts = new ArrayList<>();
        Queue<BELPin> queue = new LinkedList<>();
        queue.addAll(Arrays.asList(belPins));
        while (!queue.isEmpty()) {
            BELPin belPin = queue.remove();
            if (belPin.isOutput() == sitePin.isOutPin()) {
                BEL bel = belPin.getBEL();
                if (bel.getBELClass() == BELClass.RBEL) {
                    // Routing BEL, lets look ahead/behind it
                    SitePIP sitePIP = siteInst.getUsedSitePIP(belPin);
                    if (sitePIP != null) {
                        BELPin otherPin = belPin.isOutput() ? sitePIP.getInputPin() : sitePIP.getOutputPin();
                        for (BELPin belPin2 : otherPin.getSiteConns()) {
                            if (belPin2.equals(otherPin)) continue;
                            EDIFHierPortInst portInst = getPortInstFromBELPin(siteInst, belPin2);
                            if (portInst != null) portInsts.add(portInst);
                        }
                    }
                } else {
                    Cell lut = bel.isLUT() ? siteInst.getCell(bel) : null;
                    if (lut != null && lut.isRoutethru() && lut.getLogicalPinMapping(belPin.getName()) != null) {
                        BELPin opin = bel.getPin("O" + bel.getName().charAt(1));
                        belPins = siteInst.getSiteWirePins(opin.getSiteWireName());
                        queue.addAll(Arrays.asList(belPins));
                    } else {
                        EDIFHierPortInst portInst = getPortInstFromBELPin(siteInst, belPin);
                        if (portInst != null) portInsts.add(portInst);
                    }
                }
            }
        }
        return portInsts;
    }

    private static EDIFHierPortInst getPortInstFromBELPin(SiteInst siteInst, BELPin belPin) {
        Cell targetCell = siteInst.getCell(belPin.getBEL());
        if (targetCell == null) {
            // Is it routing through a FF? (Series 7 / UltraScale)
            if (belPin.getName().equals("Q")) {
                Net net = siteInst.getNetFromSiteWire(belPin.getSiteWireName());
                BELPin d = belPin.getBEL().getPin("D");
                Net otherNet = siteInst.getNetFromSiteWire(d.getSiteWireName());
                if (net == otherNet) {
                    BELPin muxOut = d.getSourcePin();
                    SitePIP pip = siteInst.getUsedSitePIP(muxOut);
                    if (pip != null) {
                        BELPin src = pip.getInputPin().getSourcePin();
                        return getPortInstFromBELPin(siteInst, src);
                    }
                }
            }

            return null;
        }
        String logPinName = targetCell.getLogicalPinMapping(belPin.getName());
        if (logPinName == null) return null;
        EDIFPortInst portInst = targetCell.getEDIFCellInst().getPortInst(logPinName);
        final EDIFNetlist netlist = targetCell.getSiteInst().getDesign().getNetlist();
        EDIFHierPortInst hierPortInst =
                new EDIFHierPortInst(netlist.getHierCellInstFromName(targetCell.getParentHierarchicalInstName()), portInst);
        return hierPortInst;
    }

    /**
     * Creates a map that contains pin names for keys that map to the Unisim Verilog parameter that
     * can invert a pins value.
     * @param series The series of interest.
     * @param unisim The unisim of interest.
     * @return A map of invertible pins that are that are mapped to their respective parameter name
     * that controls inversion.
     */
    public static Map<String,String> getInvertiblePinMap(Series series, Unisim unisim) {
        Map<String,String> invertPinMap = new HashMap<String, String>();
        for (Entry<String, VivadoProp> e : Design.getDefaultCellProperties(series, unisim.name()).entrySet()) {
            String propName = e.getKey();
            if (propName.startsWith("IS_") && propName.endsWith("_INVERTED")) {
                String pinName = propName.substring(propName.indexOf('_')+1, propName.lastIndexOf('_'));
                invertPinMap.put(pinName, propName);
            }
        }
        return invertPinMap;
    }

    /**
     * Copies the logic and implementation of a set of cells from one design to another.  This will
     * replace the destination logical cell instances with those of the source design.
     * @param src The source design (with partial or full implementation)
     * @param dest The destination design (with matching cell instance interfaces).
     * @param lockPlacement Flag indicating if the destination implementation copy should have the
     *     placement locked
     * @param lockRouting Flag indicating if the destination implementation copy should have the
     *     routing locked
     * @param srcToDestInstNames A map of source (key) to destination (value) pairs of cell
     * instances from which to copy the implementation. If targeting the top instance, use an
     * empty String ("") as the destination instance name.
     */
    public static void copyImplementation(Design src, Design dest, boolean lockPlacement,
                                          boolean lockRouting, Map<String,String> srcToDestInstNames) {
        copyImplementation(src, dest, false, false, lockPlacement, lockRouting, srcToDestInstNames);
    }

    /**
     * Copies the logic and implementation of a set of cells from one design to another with additional flags to control copying nets.
     * @param src The source design (with partial or full implementation)
     * @param dest The destination design (with matching cell instance interfaces)
     * @param copyStaticNets Flag indicating if static nets should be copied
     * @param copyOnlyInternalNets Flag indicating if only nets with every terminal inside the cell should be copied
     * @param lockPlacement Flag indicating if the destination implementation copy should have the
     *     placement locked
     * @param lockRouting Flag indicating if the destination implementation copy should have the
     *     routing locked
     * @param srcToDestInstNames A map of source (key) to destination (value) pairs of cell
     * instances from which to copy the implementation
     */
    public static void copyImplementation(Design src, Design dest, boolean copyStaticNets, boolean copyOnlyInternalNets, boolean lockPlacement,
            boolean lockRouting, Map<String,String> srcToDestInstNames) {
        // Removing existing logic in target cells in destination design
        EDIFNetlist destNetlist = dest.getNetlist();
        for (Entry<String,String> e : srcToDestInstNames.entrySet()) {
            DesignTools.makeBlackBox(dest, e.getValue());
        }
        destNetlist.removeUnusedCellsFromAllWorkLibraries();

        // Populate black boxes with existing logical netlist cells
        HashSet<String> instsWithSeparator = new HashSet<>();
        for (Entry<String,String> e : srcToDestInstNames.entrySet()) {
            EDIFHierCellInst cellInst = e.getKey().length()==0 ? src.getNetlist().getTopHierCellInst()
                    : src.getNetlist().getHierCellInstFromName(e.getKey());
            if (e.getValue().length() == 0) {
                // If its the top cell, remove the top cell from destNetlist
                EDIFLibrary destLib = destNetlist.getLibrary(cellInst.getCellType().getLibrary().getName());
                if (destLib == null) {
                    destLib = destNetlist.getWorkLibrary();
                }
                EDIFCell existingCell = destLib.getCell(cellInst.getCellType().getName());
                if (existingCell != null) {
                    destLib.removeCell(existingCell);
                }
            }
            destNetlist.copyCellAndSubCells(cellInst.getCellType());
            EDIFHierCellInst bbInst = destNetlist.getHierCellInstFromName(e.getValue());
            EDIFCell destCell = destNetlist.getCell(cellInst.getCellType().getName());
            if (destNetlist.getTopCell() == bbInst.getCellType()) {
                destNetlist.getDesign().setTopCell(destCell);
            }
            bbInst.getInst().setCellType(destCell);
            instsWithSeparator.add(e.getKey() + EDIFTools.EDIF_HIER_SEP);
        }
        destNetlist.resetParentNetMap();

        Map<String,String> prefixes = new HashMap<>();
        for (String srcPrefix : srcToDestInstNames.keySet()) {
            if (srcPrefix.length()==0) {
                prefixes.put(srcPrefix, srcPrefix);
            } else {
                    prefixes.put(srcPrefix + "/", srcPrefix);
            }
        }

        // Identify cells to copy placement
        Set<SiteInst> siteInstsOfCells = new HashSet<>();
        for (Cell cell : src.getCells()) {
            String cellName = cell.getName();

            String prefixMatch = null;
            if ((prefixMatch = StringTools.startsWithAny(cellName, prefixes.keySet())) != null) {
                SiteInst dstSiteInst = dest.getSiteInstFromSite(cell.getSite());
                SiteInst srcSiteInst = cell.getSiteInst();
                siteInstsOfCells.add(srcSiteInst);
                if (dstSiteInst == null) {
                    dstSiteInst = dest.createSiteInst(srcSiteInst.getName(),
                                    srcSiteInst.getSiteTypeEnum(), srcSiteInst.getSite());
                }
                String newCellName = getNewHierName(cellName, srcToDestInstNames, prefixes, prefixMatch);
                Cell copy = cell.copyCell(newCellName, cell.getEDIFHierCellInst(), dstSiteInst);
                dstSiteInst.addCell(copy);
                copy.setBELFixed(lockPlacement);
                copy.setSiteFixed(lockPlacement);

                // Preserve site routing from cell pins to site pins
                copySiteRouting(copy, cell, srcToDestInstNames, prefixes);
            }
        }

        List<Net> staticNets = new ArrayList();

        // Identify nets to copy routing
        for (Net net : src.getNets()) {
            if (net.isStaticNet()) {
                staticNets.add(net);
                continue;
            }

            List<EDIFHierPortInst> pins = src.getNetlist().getPhysicalPins(net);
            if (pins == null) continue;
            // Identify the kinds of routes to preserve:
            //  - Has the source in the preservation zone
            //  - Has at least one sink inside preservation zone
            boolean srcInside = false;
            List<EDIFHierPortInst> outside = new ArrayList<EDIFHierPortInst>();
            for (EDIFHierPortInst portInst : pins) {
                String portInstName = portInst.getFullHierarchicalInstName();
                String prefixMatch = StringTools.startsWithAny(portInstName, prefixes.keySet());
                if (portInst.isOutput() && prefixMatch != null) {
                    srcInside = true;
                }
                if (prefixMatch == null) {
                    outside.add(portInst);
                }
            }
            // Don't keep routing if source is not in preservation zone
            if (!srcInside) continue;
            if (copyOnlyInternalNets && outside.size() > 0) {
                continue;
            }
            if ((outside.size() + 1) >= pins.size()) continue;

            Set<SitePinInst> pinsToRemove = new HashSet<>();
            // Net is partially inside, preserve only portions inside
            for (EDIFHierPortInst removeMe : outside) {
                pinsToRemove.addAll(removeMe.getAllRoutedSitePinInsts(src));
            }
            Set<PIP> pipsToRemove = getTrimmablePIPsFromPins(net, pinsToRemove);

            String newNetName = net.getName();
            String prefixMatch = null;
            if ((prefixMatch = StringTools.startsWithAny(net.getName(), prefixes.keySet())) != null) {
                newNetName = getNewHierName(newNetName, srcToDestInstNames, prefixes, prefixMatch);
            }
            Net copiedNet = dest.createNet(newNetName);
            for (PIP p : net.getPIPs()) {
                if (pipsToRemove.contains(p)) continue;
                copiedNet.addPIP(p);
                if (lockRouting) {
                    p.setIsPIPFixed(true);
                }
            }
            for (SitePinInst spi : net.getPins()) {
                if (pinsToRemove.contains(spi)) continue;
                SiteInst siteInst = dest.getSiteInstFromSite(spi.getSite());
                if (siteInst == null) {
                    dest.createSiteInst(spi.getSite());
                }
                copiedNet.createPin(spi.getName(), siteInst);
            }
        }

        if (copyStaticNets) {
            copyStaticNets(dest, staticNets, siteInstsOfCells);
        }
    }

    /**
     * Copy the route of static nets feeding the sinks within the given SiteInst.
     * The route of static nets connecting to every site pin of the given site instances will be copied.
     * @param dest The destination design
     * @param staticNets The list of static nets to copy
     * @param siteInstsOfCells The set of SiteInst containing the sinks of the static nets
     */
    private static void copyStaticNets(Design dest, List<Net> staticNets, Set<SiteInst> siteInstsOfCells) {
        // This method traces a route similar to that in getTrimmablePIPsFromPins. However, there is one subtle difference.
        // Let's consider a route from one GND source (S) to two sinks (T1 and T2) and the last common node/pip is X.
        // If only T1 is in a cell to be copied, the tracing code here will extract all pips from S to T1.
        // However, getTrimmablePIPsFromPins return only the pips from X to T1.

        // Map from a node to its driver PIP
        // Note: Some PIPs are bidirectional. But, every PIP allows the signal to flow in only one direction.
        // The direction of a bidirectional PIP is determined from the context, ie., its connecting directional PIPs.
        // To determine that context, go through directional PIPs first. This process does not support consecutive bidirectional PIPs.
        Map<Net,Map<Node,PIP>> netToUphillPIPMap = new HashMap<>();
        // netToPIPs to store PIPs extracted for static nets.
        Map<Net,Set<PIP>> netToPIPs = new HashMap<>();
        for (Net net : staticNets) {
            netToPIPs.put(net, new HashSet<>());
            Map<Node,PIP> nodeToDriverPIP = new HashMap<>();
            List<PIP> biPIPs = new ArrayList<>();
            for (PIP pip : net.getPIPs()) {
                if (pip.isBidirectional()) {
                    biPIPs.add(pip);
                } else {
                    nodeToDriverPIP.put(pip.getEndNode(), pip);
                }
            }
            for (PIP pip : biPIPs) {
                Node stNode = pip.getStartNode();
                if (nodeToDriverPIP.containsKey(stNode)) {
                    nodeToDriverPIP.put(pip.getEndNode(), pip);
                } else {
                    nodeToDriverPIP.put(stNode, pip);
                }
            }
            netToUphillPIPMap.put(net, nodeToDriverPIP);
        }

        Set<String> prohibitBels = new HashSet<>();

        for (SiteInst siteInst : siteInstsOfCells) {
            // Go through the set of pins being used on this site instance.
            for (SitePinInst sitePinInst : siteInst.getSitePinInsts()) {
                if (sitePinInst.isOutPin())
                    continue;

                Net net = sitePinInst.getNet();
                Map<Node,PIP> nodeToDriverPIP = netToUphillPIPMap.get(net);
                if (nodeToDriverPIP != null) {
                    Set<PIP> allPIPs = netToPIPs.get(net);
                    // This SitePinInst connects to a static net. Trace and collect all the PIPs to a source.
                    Node node = sitePinInst.getConnectedNode();
                    SitePin sitePin = node.getSitePin();
                    // Backtrack through routing nodes (no SitePin)
                    while ((sitePin == null) || sitePin.isInput()) {
                        PIP pip = nodeToDriverPIP.get(node);
                        allPIPs.add(pip);
                        if (pip.isBidirectional()) {
                            node = pip.getStartNode().equals(node) ? pip.getEndNode() : pip.getStartNode();
                        } else {
                            node = pip.getStartNode();
                        }
                        if (node.getWireName().contains(Net.VCC_WIRE_NAME))
                            break;

                        sitePin = node.getSitePin();
                    }
                    if ((sitePin != null) && !node.getWireName().contains(Net.VCC_WIRE_NAME))  { // GND source
                        String  pinName = sitePin.getPinName();
                        String  siteName = sitePin.getSite().getName();
                        List<String> bels = sitePin2Bels.get(pinName);
                        for (String bel : bels) {
                            prohibitBels.add(siteName + "/" + bel);
                        }
                    }
                    netToPIPs.put(net,allPIPs);
                }
            }
        }

        // When we copy the static nets, we must preserve their sources so that nothing should be placed on it.
        for (String bel : prohibitBels) {
            dest.addXDCConstraint(ConstraintGroup.LATE, "set_property PROHIBIT true [get_bels " + bel + "]");
        }


        for (Map.Entry<Net, Set<PIP>> entry : netToPIPs.entrySet()) {
            if ((entry == null) || (entry.getKey() == null) || (entry.getValue() == null))
                continue;

            Net net = dest.getStaticNet(entry.getKey().getType());
            for (PIP p : entry.getValue()) {
                net.addPIP(p);
            }
        }
    }

    private static String getNewHierName(String srcName, Map<String,String> srcToDestInstNames,
                                            Map<String,String> prefixes, String prefixMatch) {
        String newCellPrefix = srcToDestInstNames.get(prefixes.get(prefixMatch));
        int idx = prefixMatch.length() - (newCellPrefix.length() == 0 ? 0 : 1);
        if (idx == -1) {
            return newCellPrefix + "/" + srcName;
        }
        return newCellPrefix + srcName.substring(idx);
    }

    /**
     * Copies the logic and implementation of a set of cells from one design to another.
     * @param src The source design (with partial or full implementation)
     * @param dest The destination design (with matching cell instance interfaces)
     * @param instNames Names of the cell instances to copy
     */
    public static void copyImplementation(Design src, Design dest, String... instNames) {
        copyImplementation(src, dest, false, false, instNames);
    }

    /**
     * Copies the logic and implementation of a set of cells from one design to another.
     * @param src The source design (with partial or full implementation)
     * @param dest The destination design (with matching cell instance interfaces)
     * @param lockPlacement Flag indicating if the destination implementation copy should have the
     *     placement locked
     * @param lockRouting Flag indicating if the destination implementation copy should have the
     *     routing locked
     * @param instNames Names of the cell instances to copy
     */
    public static void copyImplementation(Design src, Design dest, boolean lockPlacement,
            boolean lockRouting, String... instNames) {
        Map<String,String> map = new HashMap<>();
        for (String instName : instNames) {
            map.put(instName, instName);
        }
        copyImplementation(src, dest, lockPlacement, lockRouting, map);
    }

    /**
     * Copies the site routing for all nets connected to the copied cell based on the original
     * cell.  This method will use destination netlist net names to be consistent with source-named
     * net names as used in Vivado.
     * @param copy The destination cell context to receive the site routing
     * @param orig The original cell with the blueprint of site routing that should be copied
     * @param srcToDestNames Map of source to destination cell instance name prefixes that should be
     * copied.
     * @param prefixes Map of prefixes with '/' at the end (keys) that map to the same String
     * without the '/'
     */
    private static void copySiteRouting(Cell copy, Cell orig, Map<String,String> srcToDestNames,
            Map<String,String> prefixes) {
        Design dest = copy.getSiteInst().getDesign();
        EDIFNetlist destNetlist = dest.getNetlist();
        SiteInst dstSiteInst = copy.getSiteInst();
        SiteInst origSiteInst = orig.getSiteInst();
        // Ensure A6 has VCC if driven in original (dual LUT usage scenarios)
        if (orig.getBELName().contains("LUT")) {
            BEL lut6 = origSiteInst.getBEL(orig.getBELName().replace("5", "6"));
            BELPin a6 = lut6.getPin("A6");
            Net net = origSiteInst.getNetFromSiteWire(a6.getSiteWireName());
            if (net != null && net.getName().equals(Net.VCC_NET)) {
                dstSiteInst.routeIntraSiteNet(dest.getVccNet(), a6, a6);
            }
        }

        EDIFHierCellInst cellInst = destNetlist.getHierCellInstFromName(copy.getName());
        for (Entry<String,String> e : copy.getPinMappingsP2L().entrySet()) {
            EDIFPortInst portInst = cellInst.getInst().getPortInst(e.getValue());
            if (portInst == null) continue;
            EDIFNet edifNet = portInst.getNet();

            String netName = new EDIFHierNet(cellInst.getParent(), edifNet).getHierarchicalNetName();

            String siteWireName = orig.getSiteWireNameFromPhysicalPin(e.getKey());
            Net origNet = origSiteInst.getNetFromSiteWire(siteWireName);
            if (origNet == null) continue;
            Net net = null;
            if (origNet.isStaticNet()) {
                net = origNet;
            } else {
                String parentNetName = destNetlist.getParentNetName(netName);
                if (parentNetName == null) {
                    parentNetName = netName;
                }
                net = dest.getNet(parentNetName);
                if (net == null) {
                    net = dest.createNet(parentNetName);
                }
            }

            BELPin curr = copy.getBEL().getPin(e.getKey());
            dstSiteInst.routeIntraSiteNet(net, curr, curr);
            boolean routingForward = curr.isOutput();
            Queue<BELPin> q = new LinkedList<BELPin>();
            q.add(curr);
            while (!q.isEmpty()) {
                curr = q.poll();
                if (routingForward) {
                    for (BELPin pin : curr.getSiteConns()) {
                        if (pin == curr) continue;
                        SitePIP sitePIP = origSiteInst.getUsedSitePIP(pin);
                        if (sitePIP != null) {
                            String currSiteWireName = sitePIP.getOutputPin().getSiteWireName();
                            Net test = origSiteInst.getNetFromSiteWire(currSiteWireName);
                            if (origNet.equals(test)) {
                                dstSiteInst.addSitePIP(sitePIP);
                                curr = sitePIP.getOutputPin();
                                dstSiteInst.routeIntraSiteNet(net, curr, curr);
                                q.add(curr);
                            }
                        }
                    }
                } else {
                    curr = curr.getSourcePin();
                    if (curr.isSitePort()) continue;
                    String belName = curr.getBELName();
                    Cell tmpCell = origSiteInst.getCell(belName);
                    if (tmpCell != null) {
                        if (tmpCell.isRoutethru()) {
                            String cellName = tmpCell.getName();
                            String prefixMatch = StringTools.startsWithAny(cellName, prefixes.keySet());
                            if (prefixMatch == null) {
                                throw new RuntimeException("ERROR: Unable to find appropriate "
                                    + "translation name for cell: " + tmpCell);
                            }
                            String newCellName = getNewHierName(cellName, srcToDestNames, prefixes, prefixMatch);
                            Cell rtCopy = tmpCell
                                    .copyCell(newCellName, tmpCell.getEDIFHierCellInst(), dstSiteInst);
                            dstSiteInst.getCellMap().put(belName, rtCopy);
                            for (String belPinName : rtCopy.getPinMappingsP2L().keySet()) {
                                BELPin tmp = rtCopy.getBEL().getPin(belPinName);
                                if (tmp.isInput()) {
                                    curr = tmp;
                                    break;
                                }
                            }
                            if (rtCopy.getBELName().endsWith("6LUT") && isUltraScale(rtCopy)) {
                                // Check A6 if it has VCC assignment
                                BELPin a6 = rtCopy.getBEL().getPin("A6");
                                Net isVcc = origSiteInst.getNetFromSiteWire(a6.getSiteWireName());
                                if (isVcc != null && isVcc.getName().equals(Net.VCC_NET)) {
                                    dstSiteInst.routeIntraSiteNet(
                                            dstSiteInst.getDesign().getVccNet(), a6, a6);
                                }
                            }
                        } else {
                            // We found the source
                            break;
                        }
                    } else if (net.isStaticNet() && (belName.contains("LUT") ||
                            curr.getBEL().isStaticSource())) {
                        // LUT used as a static source
                        dstSiteInst.routeIntraSiteNet(net, curr, curr);
                        break;
                    } else {
                        SitePIP sitePIP = origSiteInst.getUsedSitePIP(curr);
                        if (sitePIP != null) {
                            dstSiteInst.addSitePIP(sitePIP);
                            curr = sitePIP.getInputPin();
                        } else {
                            continue;
                        }
                    }
                    dstSiteInst.routeIntraSiteNet(net, curr, curr);
                    q.add(curr);
                }
            }
        }
    }

    private static boolean isUltraScale(Cell cell) {
        SiteInst si = cell.getSiteInst();
        if (si == null) return false;
        Series s = si.getDesign().getDevice().getSeries();
        return s == Series.UltraScale || s == Series.UltraScalePlus;
    }

    public static void printSiteInstInfo(SiteInst siteInst, PrintStream ps) {
        ps.println("=====================================================================");
        ps.println(siteInst.getSiteName() + " :");
        for (BEL bel : siteInst.getSite().getBELs()) {
            Cell cell = siteInst.getCell(bel);
            ps.println("  BEL: " + bel.getName() + " : " + cell);
            for (BELPin pin : bel.getPins()) {
                String isPinFixed = cell != null && cell.isPinFixed(pin.getName()) ? " [*]" : "";
                String logPin = (cell != null ? cell.getLogicalPinMapping(pin.getName()) : "null");
                ps.println("    Pin: " + pin.getName() + " : " + logPin + isPinFixed);
            }
        }

        for (String siteWireName : siteInst.getSite().getSiteWireNames()) {
            ps.println("  SiteWire: " + siteWireName + " " + siteInst.getNetFromSiteWire(siteWireName));
        }

        for (SitePIP pip : siteInst.getSite().getSitePIPs()) {
            ps.println("  SitePIP: " + pip + " : " + siteInst.getSitePIPStatus(pip));
        }
    }

    /**
     * Make all of a Design's physical Net objects consistent with its logical (EDIF) netlist.
     * Specifically, merge all sitewire and SitePinInst-s associated with physical Net-s that
     * are not the parent/canonical logical net into the parent Net, and delete all
     * non-parent Net-s.
     * @param design Design object to be modified in-place.
     */
    public static void makePhysNetNamesConsistent(Design design) {
        Map<EDIFHierNet, EDIFHierNet> netParentMap = design.getNetlist().getParentNetMap();
        EDIFNetlist netlist = design.getNetlist();
        for (Net net : new ArrayList<>(design.getNets())) {
            Net parentPhysNet = null;
            if (net.isStaticNet()) {
                if (net.getType() == NetType.GND) {
                    parentPhysNet = design.getGndNet();
                } else if (net.getType() == NetType.VCC) {
                    parentPhysNet = design.getVccNet();
                } else {
                    throw new RuntimeException();
                }
                if (parentPhysNet == net) {
                    continue;
                }
            } else {
                EDIFHierNet hierNet = netlist.getHierNetFromName(net.getName());
                if (hierNet == null) {
                    // Likely an encrypted cell
                    continue;
                }
                EDIFHierNet parentHierNet = netParentMap.get(hierNet);
                if (parentHierNet == null) {
                    // System.out.println("WARNING: Couldn't find parent net for '" +
                    //         hierNet.getHierarchicalNetName() + "'");
                    continue;
                }

                if (!hierNet.equals(parentHierNet)) {
                    String parentNetName = parentHierNet.getNet().getName();
                    // Assume that a net named <const1> or <const0> is always a VCC or GND net
                    if (parentNetName.equals(EDIFTools.LOGICAL_VCC_NET_NAME)) {
                        parentPhysNet = design.getVccNet();
                    } else if (parentNetName.equals(EDIFTools.LOGICAL_GND_NET_NAME)) {
                        parentPhysNet = design.getGndNet();
                    } else {
                        parentPhysNet = design.getNet(parentHierNet.getHierarchicalNetName());
                    }

                    if (parentPhysNet != null) {
                        // Fall through
                    } else if (!net.rename(parentHierNet.getHierarchicalNetName())) {
                        System.out.println("WARNING: Failed to adjust physical net name " + net.getName());
                    }
                }
            }

            if (parentPhysNet != null) {
                // Merge both physical nets together
                for (SiteInst si : new ArrayList<>(net.getSiteInsts())) {
                    List<String> siteWires = new ArrayList<>(si.getSiteWiresFromNet(net));
                    for (String siteWire : siteWires) {
                        BELPin[] pins = si.getSiteWirePins(siteWire);
                        si.unrouteIntraSiteNet(pins[0], pins[0]);
                        si.routeIntraSiteNet(parentPhysNet, pins[0], pins[0]);
                    }
                }
                design.movePinsToNewNetDeleteOldNet(net, parentPhysNet, true);
            }
        }
    }

    public static void createPossiblePinsToStaticNets(Design design) {
        createA1A6ToStaticNets(design);
        createCeClkOfRoutethruFFToVCC(design);
        createCeSrRstPinsToVCC(design);
    }

    public static void createCeClkOfRoutethruFFToVCC(Design design) {
        Net vcc = design.getVccNet();
        Net gnd = design.getGndNet();
        for (SiteInst si : design.getSiteInsts()) {
            if (!Utils.isSLICE(si)) continue;
            for (BEL bel : si.getBELs()) {
                if (si.getCell(bel) != null) continue;
                BELPin q = bel.getPin("Q");
                if (q != null) {
                    Net netQ = si.getNetFromSiteWire(q.getSiteWireName());
                    if (netQ == null) continue;
                    BELPin dPin = bel.getPin("D");
                    if (dPin != null) {
                        Net netD = si.getNetFromSiteWire(dPin.getSiteWireName());
                        if (netQ == netD) {
                            //System.out.println(si.getSiteName() + "/" + bel + ": " + netQ);
                            // Need VCC at CE
                            BELPin ceInput = bel.getPin("CE");
                            String ceInputSitePinName = ceInput.getConnectedSitePinName();
                            SitePinInst ceSitePin = si.getSitePinInst(ceInputSitePinName);
                            if (ceSitePin == null) {
                                ceSitePin = vcc.createPin(ceInputSitePinName, si);
                            }
                            si.routeIntraSiteNet(vcc, ceSitePin.getBELPin(), ceInput);
                            // ...and GND at CLK
                            BELPin clkInput = bel.getPin("CLK");
                            BELPin clkInvOut = clkInput.getSourcePin();
                            si.routeIntraSiteNet(gnd, clkInvOut, clkInput);
                            BELPin clkInvIn = clkInvOut.getBEL().getPin(0);
                            String clkInputSitePinName = clkInvIn.getConnectedSitePinName();
                            SitePinInst clkInputSitePin = si.getSitePinInst(clkInputSitePinName);
                            if (clkInputSitePin == null) {
                                clkInputSitePin = vcc.createPin(clkInputSitePinName, si);
                            }
                            si.routeIntraSiteNet(vcc, clkInputSitePin.getBELPin(), clkInvIn);
                        }
                    }
                }
            }
        }
    }

    public static void createA1A6ToStaticNets(Design design) {
        for (SiteInst si : design.getSiteInsts()) {
            for (Cell cell : si.getCells()) {
                // SKIPPING <LOCKED> LUTs to resolve site pin conflicts between GND and VCC
                // Without skipping <LOCKED>, some A6 pins of SRL16E LUTs (5LUT and 6LUT used) will be handled twice in createMissingStaticSitePins().
                // In the second processing, those A6 pins are somehow added to VCC while they should stay in GND.
                if (cell.getName().contains("LOCKED")) continue;// Are there better ways to identify this problem?

                BEL bel = cell.getBEL();
                if (bel == null || !bel.isLUT()) continue;
                if (bel.getName().contains("5LUT")) {
                    bel = si.getBEL(bel.getName().replace("5", "6"));
                }
                for (String belPinName : lut6BELPins) {
                    if (belPinName.equals("A1") && !"SRL16E".equals(cell.getType()) && !"SRLC32E".equals(cell.getType())) continue;
                    BELPin belPin = bel.getPin(belPinName);
                    if (belPin != null) {
                        createMissingStaticSitePins(belPin, si, cell);
                    }
                }
            }
        }
    }

    /**
     * Create and add any missing SitePinInst-s belonging to the VCC net.
     * This is indicated by the sitewire corresponding to CE and SR pins of SLICE FFs,
     * or to the RST pins on RAMBs, having no associated net.
     * @param design Design object to be modified in-place.
     */
    public static void createCeSrRstPinsToVCC(Design design) {
        Series series = design.getDevice().getSeries();
        if (series == Series.Series7) {
            // Nothing to be done for Series7 which don't have inverters
            return;
        }
        Net vcc = design.getVccNet();
        Net gndInvertibleToVcc = null;
        // On these series of devices, SR can be inverted from gnd to vcc
        if (EnumSet.of(Series.UltraScale, Series.UltraScalePlus).contains(series)) {
            gndInvertibleToVcc = design.getGndNet();
        }
        Map<String, Pair<String, String>> pinMapping = belTypeSitePinNameMapping.get(series);
        final String[] pins = new String[] {"CE", "SR"};
        for (Cell cell : design.getCells()) {
            if (isUnisimFlipFlopType(cell.getType())) {
                SiteInst si = cell.getSiteInst();
                if (!Utils.isSLICE(si)) {
                    continue;
                }
                BEL bel = cell.getBEL();
                Pair<String, String> sitePinNames = pinMapping.get(bel.getBELType());
                for (String pin : pins) {
                    BELPin belPin = cell.getBEL().getPin(pin);
                    Net net = si.getNetFromSiteWire(belPin.getSiteWireName());
                    if (net == null || (net == gndInvertibleToVcc && pin.equals("SR"))) {
                        String sitePinName;
                        if (pin.equals("CE")) { // CKEN
                            sitePinName = sitePinNames.getFirst();
                        } else { //SRST
                            sitePinName = sitePinNames.getSecond();
                        }
                        if (si.getSitePinInst(sitePinName) == null) {
                            vcc.createPin(sitePinName, si);
                        }
                    }
                }
            } else if (cell.getType().equals("RAMB36E2") && cell.getAllPhysicalPinMappings("RSTREGB") == null) {
                //cell.getEDIFCellInst().getProperty("DOB_REG")): integer(0)
                SiteInst si = cell.getSiteInst();
                String siteWire = cell.getSiteWireNameFromLogicalPin("RSTREGB");
                Net net = si.getNetFromSiteWire(siteWire);
                if (net == null) {
                    for (String pinName : Arrays.asList("RSTREGBU", "RSTREGBL")) {
                        if (si.getSitePinInst(pinName) == null) {
                            vcc.createPin(pinName, si);
                        }
                    }
                }
            } else if (cell.getType().equals("RAMB18E2") && cell.getAllPhysicalPinMappings("RSTREGB") == null) {
                SiteInst si = cell.getSiteInst();
                // type RAMB180: L_O, type RAMB181: U_O
                // TODO Type should be consistent with getPrimarySiteTypeEnum()?
                // System.out.println(cell.getAllPhysicalPinMappings("RSTREGB") + ", " + si + ", " + cell.getSiteWireNameFromLogicalPin("RSTREGB") + ", " + si.getPrimarySiteTypeEnum());
                // [RSTREGB], SiteInst(name="RAMB18_X5Y64", type="RAMB180", site="RAMB18_X5Y64"), OPTINV_RSTREGB_L_O, RAMBFIFO18
                // [RSTREGB], SiteInst(name="RAMB18_X5Y31", type="RAMB181", site="RAMB18_X5Y31"), OPTINV_RSTREGB_U_O, RAMB181
                // null, SiteInst(name="RAMB18_X6Y43", type="RAMB181", site="RAMB18_X6Y43"), null, RAMB181
                // null, SiteInst(name="RAMB18_X5Y22", type="RAMB180", site="RAMB18_X5Y22"), null, RAMBFIFO18
                // The following workaround solves the RAMB18 RSTREGB pin issue
                String siteWire = cell.getBEL().getPin("RSTREGB").getSiteWireName();
                Net net = si.getNetFromSiteWire(siteWire);
                if (net == null) {
                    String pinName;
                    if (siteWire.endsWith("L_O")) {
                        pinName = "RSTREGBL";
                    } else {
                        pinName = "RSTREGBU";
                    }
                    if (si.getSitePinInst(pinName) == null) {
                        vcc.createPin(pinName, si);
                    }
                }
            }
        }
    }

    public static void createMissingStaticSitePins(BELPin belPin, SiteInst si, Cell cell) {
        // SiteWire and SitePin Name are the same for LUT inputs
        String siteWireName = belPin.getSiteWireName();
        // VCC returned based on the site wire, site pins are not stored in dcp
        Net netOnSiteWire = si.getNetFromSiteWire(siteWireName);
        Net net = (netOnSiteWire != null) ? netOnSiteWire : si.getDesign().getVccNet();
        if (net.isStaticNet()) {
            // SRL16Es that have been transformed from SRLC32E require GND on their A6 pin
            if (cell.getType().equals("SRL16E") && siteWireName.endsWith("6")) {
                EDIFPropertyValue val = cell.getProperty("XILINX_LEGACY_PRIM");
                if (val != null && val.getValue().equals("SRLC32E")) {
                    net = si.getDesign().getGndNet();
                }
            }
            String belName = belPin.getBELName();
            if (LUTTools.isCellALUT(cell) &&
                    // No net originally present on input sitewire
                    netOnSiteWire != net &&
                    // No cell placed in the 5LUT spot
                    si.getCell(belName.replace('6', '5')) == null &&
                    // No net present on output sitewire
                    si.getNetFromSiteWire(belName.charAt(0) + "5LUT_O5") == null) {
                // LUT input siteWire has no net attached, nor does the LUT output sitewire: no need for site pin
                return;
            }
            SitePinInst pin = si.getSitePinInst(siteWireName);
            if (pin == null) {
                net.createPin(siteWireName, si);
            } else if (!pin.getNet().equals(net)) {
                pin.getNet().removePin(pin);
                net.addPin(pin);
            }
        }
    }

    //NOTE: SRL16E (reference name SRL16E, EDIFCell in RW) uses A2-A5, so we need to connect A1 & A6 to VCC,
    //however, when SitePinInsts (e.g. A3) are already in GND, adding those again will cause problems to A1
    static String[] lut6BELPins = new String[] {"A1", "A6"};
    static HashSet<String> unisimFlipFlopTypes;
    static {
        unisimFlipFlopTypes = new HashSet<>();
        unisimFlipFlopTypes.add("FDSE");//S CE, logical cell
        unisimFlipFlopTypes.add("FDPE");//PRE CE
        unisimFlipFlopTypes.add("FDRE");//R and CE
        unisimFlipFlopTypes.add("FDCE");//CLR CE
    }

    private static boolean isUnisimFlipFlopType(String cellType) {
        return unisimFlipFlopTypes.contains(cellType);
    }

    static public final Map<Series, Map<String, Pair<String, String>>> belTypeSitePinNameMapping;
    static{
        belTypeSitePinNameMapping = new EnumMap(Series.class);
        Pair<String,String> p;

        {
            Map<String, Pair<String, String>> ultraScalePlus = new HashMap<>();
            belTypeSitePinNameMapping.put(Series.UltraScalePlus, ultraScalePlus);

            p = new Pair<>("CKEN1", "SRST1");
            ultraScalePlus.put("AFF", p);
            ultraScalePlus.put("BFF", p);
            ultraScalePlus.put("CFF", p);
            ultraScalePlus.put("DFF", p);
            p = new Pair<>("CKEN2", "SRST1");
            ultraScalePlus.put("AFF2", p);
            ultraScalePlus.put("BFF2", p);
            ultraScalePlus.put("CFF2", p);
            ultraScalePlus.put("DFF2", p);

            p = new Pair<>("CKEN3", "SRST2");
            ultraScalePlus.put("EFF", p);
            ultraScalePlus.put("FFF", p);
            ultraScalePlus.put("GFF", p);
            ultraScalePlus.put("HFF", p);
            p = new Pair<>("CKEN4", "SRST2");
            ultraScalePlus.put("EFF2", p);
            ultraScalePlus.put("FFF2", p);
            ultraScalePlus.put("GFF2", p);
            ultraScalePlus.put("HFF2", p);
        }
        {
            Map<String, Pair<String, String>> ultraScale = new HashMap<>();
            belTypeSitePinNameMapping.put(Series.UltraScale, ultraScale);

            p = new Pair<>("CKEN_B1", "SRST_B1");
            ultraScale.put("AFF", p);
            ultraScale.put("BFF", p);
            ultraScale.put("CFF", p);
            ultraScale.put("DFF", p);
            p = new Pair<>("CKEN_B2", "SRST_B1");
            ultraScale.put("AFF2", p);
            ultraScale.put("BFF2", p);
            ultraScale.put("CFF2", p);
            ultraScale.put("DFF2", p);

            p = new Pair<>("CKEN_B3", "SRST_B2");
            ultraScale.put("EFF", p);
            ultraScale.put("FFF", p);
            ultraScale.put("GFF", p);
            ultraScale.put("HFF", p);
            p = new Pair<>("CKEN_B4", "SRST_B2");
            ultraScale.put("EFF2", p);
            ultraScale.put("FFF2", p);
            ultraScale.put("GFF2", p);
            ultraScale.put("HFF2", p);
        }
    }

    /**
     * Finds the essential PIPs which connect the provided sink pin to its source.
     * @param sinkPin A sink pin from a routed net.
     * @return The list of PIPs that for the routing connection from the sink to the source.
     */
    public static List<PIP> getConnectionPIPs(SitePinInst sinkPin) {
        if (sinkPin.isOutPin() || sinkPin.getNet() == null) return Collections.emptyList();
        Map<Node, PIP> reverseNodeToPIPMap = new HashMap<>();
        for (PIP p : sinkPin.getNet().getPIPs()) {
            reverseNodeToPIPMap.put(p.getEndNode(), p);
        }

        Node sinkNode = sinkPin.getConnectedNode();
        Node srcNode = sinkPin.getNet().getSource().getConnectedNode();
        Node curr = sinkNode;

        List<PIP> path = new ArrayList<>();
        while (!curr.equals(srcNode)) {
            PIP pip = reverseNodeToPIPMap.get(curr);
            path.add(pip);
            curr = pip.getStartNode();
        }

        return path;
    }

    /**
     * Create a Job running Vivado to create a readable version of
     * the EDIF inside the checkpoint to a separate file.
     * @param checkpoint the input checkpoint
     * @param edif the output EDIF
     * @return the created Job
     */
    public static Job generateReadableEDIFJob(Path checkpoint, Path edif) {
        try {

            final Job job = new LocalJob();
            job.setCommand(FileTools.getVivadoPath() + " -mode batch -source readable.tcl");

            final Path runDir = Files.createTempDirectory(edif.toAbsolutePath().getParent(),edif.getFileName()+"_readable_edif_");
            job.setRunDir(runDir.toString());

            Files.write(runDir.resolve("readable.tcl"), Arrays.asList(
                    "open_checkpoint " + checkpoint.toAbsolutePath(),
                    "write_edif " + edif.toAbsolutePath()
            ));


            return job;
        } catch (IOException e) {
            throw new RuntimeException(e);
        }
    }

    /**
     * Gets the corresponding EDIF directory created when auto generating EDIF from Vivado.
     * @param dcpFile The source DCP file path
     * @return The directory where auto generated .edf and .edn files go.
     */
    public static Path getDefaultReadableEDIFDir(Path dcpFile) {
        return Paths.get(dcpFile.toString() + ".edf");
    }

    /**
     * Gets the corresponding MD5 file path for a DCP that has had its EDIF file auto-generated
     * @param dcpFile The Path to the DCP source
     * @param edfDir The directory containing the auto-generated edf and md5 file
     * @return The path to the MD5 file
     */
    public static Path getDCPAutoGenMD5FilePath(Path dcpFile, Path edfDir) {
        return edfDir.resolve(dcpFile.getFileName().toString() + ".md5");
    }

    /**
     * Gets the path to the auto-generated EDIF file for the provided DCP and EDIF directory.
     * @param dcpFile The Path to the DCP source
     * @param edfDir The directory where the auto-generated EDIF is stored
     * @return The path to the auto-generated EDIF file
     */
    public static Path getEDFAutoGenFilePath(Path dcpFile, Path edfDir) {
        return edfDir.resolve(FileTools.replaceExtension(dcpFile.getFileName(), ".edf"));
    }

    /**
     * Use Vivado to create a readable version of the EDIF file inside a design checkpoint. If no
     * edf file name is provided (edfFileName=null), it will manage over-written DCPs with an md5
     * hash so that edf can stay in sync with a DCP.
     * @param dcp the checkpoint
     * @param edfFileName filename to use or null if we should select a filename
     * @return the readable output edif filename
     */
    public static Path generateReadableEDIF(Path dcp, Path edfFileName) {
        String currMD5 = null;
        Path existingMD5File = null;
        if (edfFileName == null) {
            // We'll manage the creation and location of the edf file, DCP will be checked with
            // an MD5 hash so that if it changes, we re-update the edf file
            currMD5 = Installer.calculateMD5OfFile(dcp);
            Path edfDir = getDefaultReadableEDIFDir(dcp);
            existingMD5File = getDCPAutoGenMD5FilePath(dcp, edfDir);
            edfFileName = getEDFAutoGenFilePath(dcp, edfDir);
            if (!Files.exists(edfDir)) {
                FileTools.makeDirs(edfDir.toString());
            }

            // Check if a previously auto-generated edf is still usable
            String existingMD5 = FileTools.getStoredMD5FromFile(existingMD5File);
            if (Files.exists(edfFileName)) {
                if (currMD5.equals(existingMD5)) {
                    return edfFileName;
                } else {
                    try {
                        Files.delete(edfFileName);
                    } catch (IOException e) {
                        throw new RuntimeException("ERROR: Couldn't auto-generate updated edf file"
                                + " as the file appears to be in use or no permission to do so.");
                    }
                }
            }

        }
        JobQueue queue = new JobQueue();
        Job job = generateReadableEDIFJob(dcp, edfFileName);
        queue.addJob(job);
        if (!queue.runAllToCompletion()) {
            throw new RuntimeException("Generating Readable EDIF job failed");
        }
        FileTools.deleteFolder(job.getRunDir());
        if (currMD5 != null && existingMD5File != null) {
            FileTools.writeStringToTextFile(currMD5, existingMD5File.toString());
        }
        return edfFileName;
    }

    /**
     * When importing designs that have been taken from an in-context implementation
     * (write_checkpoint -cell), often Vivado will write out residual nets that do not necessarily
     * exist in the module or are retaining GND/VCC routing from the parent context.  This method
     * will resolve conflicts by examining the site routing leading from input ports to the sinks
     * and update the site routing to the appropriate net as dictated in the new design.  GND and
     * VCC will be replaced by the name of the source net being driven by the input ports.
     * @param design The design of interest.
     */
    public static void resolveSiteRoutingFromInContextPorts(Design design) {
        EDIFNetlist netlist = design.getNetlist();
        for (EDIFNet net : design.getTopEDIFCell().getNets()) {
            EDIFHierNet parentNet = netlist.getHierNetFromName(net.getName());
            Set<EDIFHierNet> aliases = null;
            for (EDIFPortInst portInst : net.getSourcePortInsts(true)) {
                // Identify top level inport ports
                if (portInst.isTopLevelPort() && portInst.isInput()) {
                    List<EDIFHierPortInst> portInsts = netlist.getSinksFromNet(parentNet);
                    // Iterate over all sinks of the physical net to identify potential site routing
                    // issues
                    for (EDIFHierPortInst sink : portInsts) {
                        Cell c = design.getCell(sink.getFullHierarchicalInstName());
                        if (c == null || !c.isPlaced()) continue;
                        SiteInst i = c.getSiteInst();
                        String logicalPinName = sink.getPortInst().getName();
                        List<String> siteWires = new ArrayList<>();
                        // Using this method just to get site wires along the path
                        c.getSitePinFromLogicalPin(logicalPinName, siteWires);
                        for (String siteWire : siteWires) {
                            Net existingSiteRoutedNet = i.getNetFromSiteWire(siteWire);
                            if (existingSiteRoutedNet == null) continue;
                            EDIFHierNet currNet = netlist.getHierNetFromName(existingSiteRoutedNet.getName());
                            if (aliases == null) {
                                aliases = new HashSet<>(netlist.getNetAliases(parentNet));
                            }
                            if (aliases.contains(currNet)) continue;
                            String updateNetName = parentNet.getHierarchicalNetName();
                            Net updateNet = design.getNet(updateNetName);
                            if (updateNet == null) {
                                updateNet = design.createNet(parentNet);
                            }
                            BELPin belPin = i.getSiteWirePins(siteWire)[0];
                            i.unrouteIntraSiteNet(belPin, belPin);
                            if (i.getSiteWiresFromNet(existingSiteRoutedNet).size() == 0) {
                                existingSiteRoutedNet.getSiteInsts().remove(i);
                            }
                            i.routeIntraSiteNet(updateNet, belPin, belPin);
                        }
                    }
                }
            }
        }
    }

    /**
     * Create a {@link ModuleImplsInst}, i.e. a Module instance with flexible implementation. If an edif cell inst
     * of the given name already exists in the design hierarchy, it will be used for the module. Otherwise, a new
     * EDIF Cell Inst will be created.
     * @param design the design
     * @param name name of the module instance
     * @param module the module to use
     * @return the newly created instance
     */
    public static ModuleImplsInst createModuleImplsInst(Design design, String name, ModuleImpls module) {
        EDIFCellInst cell = design.createOrFindEDIFCellInst(name, module.getNetlist().getTopCell());
        return new ModuleImplsInst(name, cell, module);
    }

    /**
     * Find the physical net corresponding to a {@link ModuleImplsInst}'s port
     * @param port the port to find the net for
     * @param instanceMap map from {@link ModuleImplsInst} to the corresponding real {@link ModuleInst}
     * @return the physical net. This can only be null if the port has no pins
     */
    private static Net findPortNet(ImplsInstancePort port, Map<ModuleImplsInst, ModuleInst> instanceMap) {
        if (port instanceof ImplsInstancePort.SitePinInstPort) {
            SitePinInst spi = ((ImplsInstancePort.SitePinInstPort) port).getSitePinInst();
            Net net = spi.getNet();
            if (net == null) {
                throw new IllegalStateException("No net on SPI "+spi);
            }
            return net;
        } else if (port instanceof ImplsInstancePort.InstPort) {
            ImplsInstancePort.InstPort instPort = (ImplsInstancePort.InstPort) port;
            final Module module = instPort.getInstance().getCurrentModuleImplementation();
            Port modPort = module.getPort(instPort.getPort());
            ModuleInst moduleInst = instanceMap.get(instPort.getInstance());
            Net net = moduleInst.getCorrespondingNet(modPort);
            if (net == null && !modPort.getSitePinInsts().isEmpty()) {
                throw new IllegalStateException("No net on module port "+moduleInst+"."+modPort.getName()+" but we have pins");
            }

            if (!modPort.getPassThruPortNames().isEmpty() && port.isOutputPort()) {
                final List<String> inPorts = modPort.getPassThruPortNames().stream().filter(p -> !module.getPort(p).isOutPort())
                        .collect(Collectors.toList());
                if (inPorts.size()>1) {
                    throw new IllegalStateException("Multiple inputs connected to "+instPort.getInstance().getName()+"."+instPort.getName()+": "+inPorts);
                } else if (inPorts.size() == 1) {
                    final ImplsInstancePort otherPort = instPort.getInstance().getPort(inPorts.get(0));
                    final ImplsInstancePort source = otherPort.getPath().findSource();
                    return findPortNet(source, instanceMap);
                } //Else we only have multiple outs sourced by the same Pin internally, nothing to do
            }

            return net;
        } else {
            throw new IllegalStateException("unknown subtype!");
        }
    }

    /**
     * In a design containing {@link ModuleImplsInst}s, convert them into {@link ModuleInst}s so that the design
     * can be exported to a checkpoint
     * @param design the design
     * @param instances the instances to be converted
     * @param paths nets connecting the instances as returned by {@link BlockPlacer2Impls#getPaths()}
     */
    public static void createModuleInstsFromModuleImplsInsts(Design design, Collection<ModuleImplsInst> instances, Collection<ImplsPath> paths) {
        Map<ModuleImplsInst, ModuleInst> instanceMap = new HashMap<>();
        for (ModuleImplsInst implsInst : instances) {
            ModuleInst modInst = design.createModuleInst(implsInst.getName(), implsInst.getCurrentModuleImplementation());
            boolean success = modInst.place(implsInst.getPlacement().placement);
            if (!success) {
                throw new IllegalStateException("could not place module "+modInst.getName()+" at "+implsInst.getPlacement().placement);
            }
            instanceMap.put(implsInst, modInst);
        }
        for (ImplsPath path : paths) {
            Net net = null;
            for (ImplsInstancePort port : path) {
                Net portNet = findPortNet(port, instanceMap);
                if (portNet == null) {
                    continue;
                }
                if (net == null) {
                    net = portNet;
                } else if (port.isOutputPort()) {
                    design.movePinsToNewNetDeleteOldNet(net, portNet, false);
                    net = portNet;
                } else {
                    design.movePinsToNewNetDeleteOldNet(portNet, net, false);
                }
            }
        }
    }

    /**
     * Determine if a Net is driven by a hierarchical port, created as part of an out-of-context
     * synthesis flow, for example.
     * @param net Net to examine.
     * @return True if driven by a hierport.
     */
    public static boolean isNetDrivenByHierPort(Net net) {
        if (net.getSource() != null) {
            // Net can only be driven by a hier port if it has no site pin driver
            return false;
        }

        if (net.isStaticNet()) {
            // Static nets cannot be driven by a hier port
            return false;
        }

        EDIFNet en = net.getLogicalNet();
        if (en == null) {
            // No corresponding logical net (e.g. present inside an encrypted cell)
            return false;
        }

        List<EDIFPortInst> sourcePorts = en.getSourcePortInsts(true);
        if (sourcePorts.isEmpty()) {
            // Net has no source ports; truly an driver-less net
            return false;
        }

        if (sourcePorts.size() != 1) {
            return false;
        }

        EDIFPortInst epi = sourcePorts.get(0);
        if (!epi.isTopLevelPort()) {
            // Hier ports must be top level ports
            return false;
        }

        return true;
    }

    /**
     * Locks the logical netlist of the design using the DONT_TOUCH property. This
     * strives to be as close as possible to what Vivado's 'lock_design -level
     * netlist' does to lock the design. {@link EDIFTools#lockNetlist(EDIFNetlist)}.
     * 
     * @param design The design of the netlist to lock.
     */
    public static void lockNetlist(Design design) {
        EDIFTools.lockNetlist(design.getNetlist());
    }

    /**
     * Unlocks the logical netlist of the design by removing the DONT_TOUCH
     * property. This strives to be as close as possible to what Vivado's
     * 'lock_design -unlock -level netlist' does to lock the
     * design.{@link EDIFTools#unlockNetlist(EDIFNetlist)}.
     * 
     * @param design The design of the netlist to unlock.
     */
    public static void unlockNetlist(Design design) {
        EDIFTools.unlockNetlist(design.getNetlist());
    }

    /**
     * Locks or unlocks all placement of a design against changes in Vivado. It will
     * also lock or unlock the netlist of the design (see
     * {@link #lockNetlist(Design)}). This strives to be as close as possible to
     * what Vivado's 'lock_design -level placement' does to lock the design.
     * 
     * @param design The design to lock
     * @param lock   Flag indicating to lock (true) or unlock (false) the design's
     *               placement and netlist.
     */
    public static void lockPlacement(Design design, boolean lock) {
        if (lock) {
            lockNetlist(design);
        } else {
            unlockNetlist(design);
        }
        for (SiteInst si : design.getSiteInsts()) {
            si.setSiteLocked(lock);
            for (Cell cell : si.getCells()) {
                cell.setBELFixed(lock);
                cell.setSiteFixed(lock);
            }
        }
    }

    /**
     * Locks placement of cells of a design against changes in Vivado. It will also
     * lock the netlist the design (see {@link #lockNetlist(Design)}). This strives
     * to be as close as possible to what Vivado's 'lock_design -level placement'
     * does to lock the design.
     * 
     * @param design The design to lock
     */
    public static void lockPlacement(Design design) {
        lockPlacement(design, true);
    }

    /**
     * Unlocks placement of cells of a design. It will also unlock the netlist the
     * design (see {@link #unlockNetlist(Design)}). This strives to be as close as
     * possible to what Vivado's 'lock_design -unlock -level placement' does to lock
     * the design.
     * 
     * @param design The design to unlock
     */
    public static void unlockPlacement(Design design) {
        lockPlacement(design, false);
    }

    /**
     * Locks or unlocks all routing of a design (except GND and VCC nets) against
     * changes in Vivado. It will also lock or unlock the netlist and placement of
     * the design (see {@link #lockPlacement(Design, boolean)}). This strives to be
     * as close as possible to what Vivado's 'lock_design -level routing' does to
     * lock the design.
     * 
     * @param design The design to lock
     * @param lock   Flag indicating to lock (true) or unlock (false) the design's
     *               routing, placement and netlist.
     */
    public static void lockRouting(Design design, boolean lock) {
        lockPlacement(design, lock);
        for (Net net : design.getNets()) {
            if (net.isStaticNet())
                continue;
            for (PIP p : net.getPIPs()) {
                p.setIsPIPFixed(lock);
            }
        }
    }

    /**
     * Locks all routing of a design (except GND and VCC nets) against changes in
     * Vivado. It will also lock the netlist and placement of the design. This
     * strives to be as close as possible to what Vivado's 'lock_design -level
     * routing' does to lock the design.
     * 
     * @param design The design to lock
     */
    public static void lockRouting(Design design) {
        lockRouting(design, true);
    }

    /**
     * Unlocks any and all routing of a design. It will also unlock the netlist and
     * placement of the design. This strives to be as close as possible to what
     * Vivado's 'lock_design -unlock -level routing' does to lock the design.
     * 
     * @param design The design to unlock
     */
    public static void unlockRouting(Design design) {
        lockRouting(design, false);
    }

    /***
     * Unroutes the GND net of a design and unroutes the site routing of any LUT GND
     * sources while leaving other site routing inputs intact.
     * 
     * @param design The design to modify.
     */
    public static void unrouteGNDNetAndLUTSources(Design design) {
        // Unroute the site routing of implicit LUT GND sources
        Set<Node> gndNodes = new HashSet<>();
        for (PIP p : design.getGndNet().getPIPs()) {
            gndNodes.add(p.getStartNode());
        }

        for (Node n : gndNodes) {
            SitePin sp = n.getSitePin();
            if (sp != null && !sp.isInput() && Utils.isSLICE(sp.getSite().getSiteTypeEnum())) {
                BELPin src = sp.getBELPin().getSourcePin();
                if (src.getBEL().isLUT()) {
                    SiteInst si = design.getSiteInstFromSite(sp.getSite());
                    if (si != null) {
                        si.unrouteIntraSiteNet(src, sp.getBELPin());
                    }
                }
            }
        }

        design.getGndNet().unroute();
    }

    /**
     * Adds a PROHIBIT constraint for each LUT BEL supplying GND. This is useful
     * when trying to preserve a partially implemented design that have additional
     * logic placed and routed onto it later. The Vivado placer doesn't recognize
     * the GND sources so this prevents the placer from using those BEL sites.
     * 
     * @param design The design to which the PROHIBIT constraints are added.
     */
    public static void prohibitGNDSources(Design design) {
        Set<Node> gndNodes = new HashSet<>();
        for (PIP p : design.getGndNet().getPIPs()) {
            gndNodes.add(p.getStartNode());
        }

        List<String> bels = new ArrayList<>();
        for (Node n : gndNodes) {
            SitePin sp = n.getSitePin();
            if (sp != null && !sp.isInput() && Utils.isSLICE(sp.getSite().getSiteTypeEnum())) {
                BELPin src = sp.getBELPin().getSourcePin();
                if (src.getBEL().isLUT()) {
                    bels.add(sp.getSite().getName() + "/" + src.getBELName());
                }
            }
        }
        addProhibitConstraint(design, bels);
    }

    /**
     * Checks the provided BEL's first letter to determine if it is in the top half
     * of a SLICE or bottom half.
     * 
     * @param bel The BEL of a SLICE to query
     * @return True if the BEL resides in the top half of a SLICE (E6LUT, E5LUT,
     *         EFF, EFF2, ..). Returns false if it is in the bottom half and null if
     *         it couldn't be determined.
     */
    public static Boolean isUltraScaleSliceTop(BEL bel) {
        if (bel.isLUT() || bel.isFF()) {
            char letter = bel.getName().charAt(0);
            return letter >= 'E' && letter <= 'H';
        }
        return null;
    }

    /**
     * This adds PROHIBIT constraints to the design (via .XDC) that will prohibit
     * the use of BEL sites in the same half SLICE if there are any other cells
     * placed in it. This is used for shell creation when an existing placed and
     * routed implementation is desired to be preserved but to allow additional
     * logic to be placed and routed on top of it without an area (pblock)
     * constraint.
     * 
     * @param design The design to which the constraints are added.
     */
    public static void prohibitPartialHalfSlices(Design design) {
        List<String> bels = new ArrayList<>();

        for (SiteInst si : design.getSiteInsts()) {
            if (!Utils.isSLICE(si)) continue;
            boolean bottomUsed = false;
            boolean topUsed = false;
            for (Cell c : si.getCells()) {
                Boolean sliceHalf = isUltraScaleSliceTop(c.getBEL());
                if (sliceHalf != null) {
                    if (sliceHalf) {
                        topUsed = true;
                    } else {
                        bottomUsed = true;
                    }
                }
            }

            for (BEL bel : si.getSite().getBELs()) {
                if (bel.getBELClass() == BELClass.BEL && si.getCell(bel) == null) {
                    Boolean isTop = isUltraScaleSliceTop(bel);
                    if (isTop != null) {
                        if ((isTop && topUsed) || (!isTop && bottomUsed)) {
                            bels.add(si.getSiteName() + "/" + bel.getName());
                        }
                    }
                }
            }
        }
        addProhibitConstraint(design, bels);
    }

    /**
     * Adds a PROHIBIT constraint to the specified BEL Locations (ex:
     * "SLICE_X10Y10/AFF")
     * 
     * @param design       The design to which the constraint should be added
     * @param belLocations A list of BEL locations using the syntax
     *                     '<SITE-NAME>/<BEL-NAME>'.
     */
    public static void addProhibitConstraint(Design design, List<String> belLocations) {
        if (belLocations.size() > 0) {
            StringBuilder sb = new StringBuilder();
            for (String bel : belLocations) {
                sb.append(bel);
                sb.append(" ");
            }
            design.addXDCConstraint(ConstraintGroup.LATE,
                    "set_property PROHIBIT true [get_bels { " + sb.toString() + "} ]");
        }
    }

    /**
     * Update the SitePinInst.isRouted() value of all sink pins on the given
     * Net. A pin will be marked as being routed if it is reachable from the
     * Net's source pins (or in the case of static nets, also from nodes
     * tied to GND or VCC) when following the Net's PIPs.
     * @param net Net on which pins are to be updated.
     */
    public static void updatePinsIsRouted(Net net) {
        for (SitePinInst spi : net.getPins()) {
            spi.setRouted(false);
        }
        if (!net.hasPIPs()) {
            return;
        }

        Queue<Node> queue = new ArrayDeque<>();
        Map<Node, List<Node>> node2fanout = new HashMap<>();
        Map<Node, Set<Node>> bidirNode2nodes = new HashMap<>();
        for (PIP pip : net.getPIPs()) {
            boolean isReversed = pip.isReversed();
            Node startNode = isReversed ? pip.getEndNode() : pip.getStartNode();
            Node endNode = isReversed ? pip.getStartNode() : pip.getEndNode();
            node2fanout.computeIfAbsent(startNode, k -> new ArrayList<>())
                    .add(endNode);
            if (pip.isBidirectional()) {
                bidirNode2nodes.computeIfAbsent(startNode, k -> new HashSet<>()).add(endNode);
                bidirNode2nodes.computeIfAbsent(endNode, k -> new HashSet<>()).add(startNode);
                node2fanout.computeIfAbsent(endNode, k -> new ArrayList<>())
                        .add(startNode);
            }

            if ((net.getType() == NetType.GND && startNode.isTiedToGnd()) ||
                    (net.getType() == NetType.VCC && startNode.isTiedToVcc())) {
                queue.add(startNode);
            }
        }

        Map<Node, SitePinInst> node2spi = new HashMap<>();
        for (SitePinInst spi : net.getPins()) {
            Node node = spi.getConnectedNode();
            if (spi.isOutPin()) {
                queue.add(node);

                if (node2fanout.get(spi.getConnectedNode()) == null) {
                    continue;
                }
            }
            node2spi.put(spi.getConnectedNode(), spi);
        }

        while (!queue.isEmpty()) {
            Node node = queue.poll();
            SitePinInst spi = node2spi.get(node);
            if (spi != null) {
                spi.setRouted(true);
            }

            List<Node> fanouts = node2fanout.get(node);
            if (fanouts != null) {
                for (Node fanout : fanouts) {
                    if (bidirNode2nodes.getOrDefault(fanout, Collections.emptySet()).contains(node)) {
                        // In the case of bidir PIPs, remove the ability to go from the fanout
                        // node back to this node
                        node2fanout.get(fanout).remove(node);
                    }
                    queue.add(fanout);
                }
            }
        }
    }

    /**
<<<<<<< HEAD
     * Creates physical nets from all the logical EDIF nets. Assumes that the EDIF netlist is finalized.
     * @param d The design that contains the complete logical netlist and where the physical nets will be created.
     */
    public static void createPhysNetsFromLogical(Design d) {
        EDIFNet gnd = EDIFTools.getStaticNet(NetType.GND, d.getTopEDIFCell(), d.getNetlist());
        EDIFNet vcc = EDIFTools.getStaticNet(NetType.VCC, d.getTopEDIFCell(), d.getNetlist());

        // Iterate through all canonical nets
        Map<EDIFHierNet, EDIFHierNet> parentNetMap = d.getNetlist().getParentNetMap();
        for (EDIFHierNet n : parentNetMap.values()) {
//            if (n.getNet().equals(gnd) || n.getNet().equals(vcc)) continue; // Static nets do not have physical equivalents
            createPhysNetFromLogical(d, n);
        }
    }

    /**
     * Creates a physical nets from the provided logical EDIF net. Assumes that the EDIF netlist is finalized.
     * @param d The design that contains the complete logical netlist and where the physical net will be created.
     * @param edifNet The EDIF Net to create into a physical net.
     * @return A list of the SitePinInsts added to the newly created physical net
     */
    public static List<SitePinInst> createPhysNetFromLogical(Design d, EDIFHierNet edifNet) {
        //check whether net already exists
        if (d.getNet(edifNet.getHierarchicalNetName()) != null) return null;

        Net net;  //create physical net
        if(edifNet.getNet().equals(EDIFTools.getStaticNet(NetType.GND, d.getTopEDIFCell(), d.getNetlist())))
            net = d.getGndNet();
        else if(edifNet.getNet().equals(EDIFTools.getStaticNet(NetType.VCC, d.getTopEDIFCell(), d.getNetlist())))
            net = d.getVccNet();
        else 
            net = d.createNet(edifNet);

        // Get source EDIF port inst
        EDIFHierPortInst srcPort = null;
        for (EDIFHierPortInst hierPortInst : d.getNetlist().getPhysicalPins(edifNet)) {
            EDIFPortInst portInst = hierPortInst.getPortInst();
            if (portInst.isOutput() && portInst.getCellInst() != null) {
                srcPort = hierPortInst;
                break;
            }
        }

        // Get cell connected to port inst
        Cell srcCell = d.getCell(srcPort.getFullHierarchicalInstName());

        // Connect physical net to the physical cell pins corresponding to the logical ports
        List<SitePinInst> sitePins = new ArrayList<>();
        for(EDIFHierPortInst hierPortInst: d.getNetlist().getPhysicalPins(edifNet)) {
            EDIFPortInst portInst = hierPortInst.getPortInst();
            if (portInst.equals(srcPort)) continue;

            EDIFCellInst cellInst = portInst.getCellInst();
            Cell cell = cellInst == null ? null : d.getCell(cellInst.getName());
            if (cell == null) continue;

            // Only create connection if the net goes outside the site. This prevents sitePins instances from
            // erroneously being created.
            if (!isIntraSiteConnection(srcCell, srcPort.getPortInst(), cell, portInst))
                sitePins.add(net.connect(cell, portInst.getName()));
        }

        if (srcCell != null && sitePins.size() > 0) {
            net.connect(srcCell, srcPort.getPortInst().getName());
        }

        return sitePins;
    }

    /**
     * Checks if the two provided ports of two cells can be connected without leaving the site.
     * @param srcCell source cell
     * @param srcPort port of source Cell
     * @param dstCell destination cell
     * @param dstPort port of destination cell
     * @return true if the ports can be connected without leaving the site. False otherwise.
     */
    public static boolean isIntraSiteConnection(Cell srcCell, EDIFPortInst srcPort, Cell dstCell, EDIFPortInst dstPort) {
        if (dstCell.getSite().equals(srcCell.getSite())) {
            Queue<BELPin> queue = new LinkedList<>();
            queue.add(srcCell.getBELPin(srcPort));
            BELPin dstPin = dstCell.getBELPin(dstPort);
            while (!queue.isEmpty()) {
                ArrayList<BELPin> conns = queue.poll().getSiteConns();
                for (BELPin pin : conns) {
                    if (pin.equals(dstPin)) {
                        return true;
                    }
                    else if (pin.isInput() && pin.getBEL().getBELClass() == BELClass.RBEL) {
                        for (BELPin nextPin : pin.getBEL().getPins()) {
                            if (nextPin.isOutput()) {
                                queue.add(nextPin);
                            }
                        }
                    }
                }
            }
        }
        return false;
=======
     * Update the SitePinInst.isRouted() value of all sink pins in the given
     * Design. See {@link #updatePinsIsRouted(Net)}.
     * @param design Design in which pins are to be updated.
     */
    public static void updatePinsIsRouted(Design design) {
        for (Net net : design.getNets()) {
            updatePinsIsRouted(net);
        }
>>>>>>> 26fa5c42
    }
}<|MERGE_RESOLUTION|>--- conflicted
+++ resolved
@@ -3963,7 +3963,6 @@
     }
 
     /**
-<<<<<<< HEAD
      * Creates physical nets from all the logical EDIF nets. Assumes that the EDIF netlist is finalized.
      * @param d The design that contains the complete logical netlist and where the physical nets will be created.
      */
@@ -4063,7 +4062,9 @@
             }
         }
         return false;
-=======
+    }
+  
+    /*
      * Update the SitePinInst.isRouted() value of all sink pins in the given
      * Design. See {@link #updatePinsIsRouted(Net)}.
      * @param design Design in which pins are to be updated.
@@ -4072,6 +4073,5 @@
         for (Net net : design.getNets()) {
             updatePinsIsRouted(net);
         }
->>>>>>> 26fa5c42
     }
 }