--- conflicted
+++ resolved
@@ -1304,14 +1304,7 @@
 	                    net.setSource(null);
 	                }
 	                pin.setNet(null);
-<<<<<<< HEAD
-	                SiteInst si = pin.getSiteInst();
-	                if(si != null){
-	                    si.removePin(pin);
-	                }
-=======
 	                pin.detachSiteInst();
->>>>>>> 3b8983c9
 	                continue;
 	            }
 	            pins.add(pin);
