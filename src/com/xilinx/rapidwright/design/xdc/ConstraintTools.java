/*
 * Copyright (c) 2025, Advanced Micro Devices, Inc.
 * All rights reserved.
 *
 * Author: Coherent Ho, Synopsys, Inc.
 *
 * This file is part of RapidWright.
 *
 * Licensed under the Apache License, Version 2.0 (the "License");
 * you may not use this file except in compliance with the License.
 * You may obtain a copy of the License at
 *
 *     http://www.apache.org/licenses/LICENSE-2.0
 *
 * Unless required by applicable law or agreed to in writing, software
 * distributed under the License is distributed on an "AS IS" BASIS,
 * WITHOUT WARRANTIES OR CONDITIONS OF ANY KIND, either express or implied.
 * See the License for the specific language governing permissions and
 * limitations under the License.
 *
 */

package com.xilinx.rapidwright.design.xdc;

import java.util.HashMap;
import java.util.Map;
import java.util.EnumSet;
import java.util.regex.Matcher;
import java.util.regex.Pattern;

import com.xilinx.rapidwright.design.Design;
import com.xilinx.rapidwright.design.blocks.PBlock;
import com.xilinx.rapidwright.design.blocks.PblockProperty;
import com.xilinx.rapidwright.design.ConstraintGroup;
import com.xilinx.rapidwright.design.xdc.parser.RegularEdifCellLookup;

/**
 * A collection of methods to access design constraints.
 *
 * Created on: Oct 31, 2025
 */
public class ConstraintTools {
<<<<<<< HEAD

    public static Map<String, PBlock> getPBlockFromXDCConstraints(Design d) {
        Map<String, PBlock> pblockMap = new HashMap<>();

        for (ConstraintGroup cg : ConstraintGroup.values()) {
            XDCConstraints xdcConstraints = XDCParser.parseXDC(d.getDevice(), d.getXDCConstraints(cg), new RegularEdifCellLookup(d.getNetlist()));
            xdcConstraints.getPBlockConstraints().forEach((k,v)->{
                pblockMap.put(k, v.getPblock());
            });
        }

=======
    private static final Pattern PBLOCK_NAME_PATTERN = Pattern.compile("\\[get_pblocks\\s+(\\S+)]");
    private static final Pattern RANGE_PATTERN = Pattern.compile("\\{([^}]+)}");

    public static Map<String, PBlock> getPBlockFromXDCConstraints(Design d) {
        Map<String, PBlock> pblockMap = new HashMap<>();
        Map<String, EnumSet<PblockProperty>> pblockProperties = new HashMap<>();

        for (ConstraintGroup cg : ConstraintGroup.values()) {
            for (String tclLine : d.getXDCConstraints(cg)) {
                String name = extractPBlockName(tclLine);
                if (name == null) continue;

                EnumSet<PblockProperty> props =
                        pblockProperties.computeIfAbsent(name, k -> EnumSet.noneOf(PblockProperty.class));

                if (tclLine.contains("resize_pblock")) {
                    String range = extractRange(tclLine);
                    if (range != null) {
                        pblockMap.put(name, new PBlock(d.getDevice(), range));
                    }
                } else if (tclLine.contains(PblockProperty.CONTAIN_ROUTING + " 1")) {
                    props.add(PblockProperty.CONTAIN_ROUTING);
                } else if (tclLine.contains(PblockProperty.IS_SOFT + " 1")) {
                    props.add(PblockProperty.IS_SOFT);
                } else if (tclLine.contains(PblockProperty.EXCLUDE_PLACEMENT + " 1")) {
                    props.add(PblockProperty.EXCLUDE_PLACEMENT);
                }
            }
        }

        // set property
        for (Map.Entry<String, EnumSet<PblockProperty>> entry : pblockProperties.entrySet()) {
            String name = entry.getKey();
            EnumSet<PblockProperty> props = entry.getValue();
            PBlock pb = pblockMap.get(name);
            if (pb == null) continue;

            if (props.contains(PblockProperty.CONTAIN_ROUTING)) {
                pb.setContainRouting(true);
            }
            if (props.contains(PblockProperty.IS_SOFT)) {
                pb.setIsSoft(true);
            }
            if (props.contains(PblockProperty.EXCLUDE_PLACEMENT)) {
                pb.setExcludePlacement(true);
            }
        }
>>>>>>> 420af35a
        return pblockMap;
    }

    private static String extractPBlockName(String line) {
        Matcher m = PBLOCK_NAME_PATTERN.matcher(line);
        return m.find() ? m.group(1) : null;
    }

    private static String extractRange(String line) {
        Matcher m = RANGE_PATTERN.matcher(line);
        return m.find() ? m.group(1) : null;
    }
}<|MERGE_RESOLUTION|>--- conflicted
+++ resolved
@@ -40,7 +40,6 @@
  * Created on: Oct 31, 2025
  */
 public class ConstraintTools {
-<<<<<<< HEAD
 
     public static Map<String, PBlock> getPBlockFromXDCConstraints(Design d) {
         Map<String, PBlock> pblockMap = new HashMap<>();
@@ -52,55 +51,6 @@
             });
         }
 
-=======
-    private static final Pattern PBLOCK_NAME_PATTERN = Pattern.compile("\\[get_pblocks\\s+(\\S+)]");
-    private static final Pattern RANGE_PATTERN = Pattern.compile("\\{([^}]+)}");
-
-    public static Map<String, PBlock> getPBlockFromXDCConstraints(Design d) {
-        Map<String, PBlock> pblockMap = new HashMap<>();
-        Map<String, EnumSet<PblockProperty>> pblockProperties = new HashMap<>();
-
-        for (ConstraintGroup cg : ConstraintGroup.values()) {
-            for (String tclLine : d.getXDCConstraints(cg)) {
-                String name = extractPBlockName(tclLine);
-                if (name == null) continue;
-
-                EnumSet<PblockProperty> props =
-                        pblockProperties.computeIfAbsent(name, k -> EnumSet.noneOf(PblockProperty.class));
-
-                if (tclLine.contains("resize_pblock")) {
-                    String range = extractRange(tclLine);
-                    if (range != null) {
-                        pblockMap.put(name, new PBlock(d.getDevice(), range));
-                    }
-                } else if (tclLine.contains(PblockProperty.CONTAIN_ROUTING + " 1")) {
-                    props.add(PblockProperty.CONTAIN_ROUTING);
-                } else if (tclLine.contains(PblockProperty.IS_SOFT + " 1")) {
-                    props.add(PblockProperty.IS_SOFT);
-                } else if (tclLine.contains(PblockProperty.EXCLUDE_PLACEMENT + " 1")) {
-                    props.add(PblockProperty.EXCLUDE_PLACEMENT);
-                }
-            }
-        }
-
-        // set property
-        for (Map.Entry<String, EnumSet<PblockProperty>> entry : pblockProperties.entrySet()) {
-            String name = entry.getKey();
-            EnumSet<PblockProperty> props = entry.getValue();
-            PBlock pb = pblockMap.get(name);
-            if (pb == null) continue;
-
-            if (props.contains(PblockProperty.CONTAIN_ROUTING)) {
-                pb.setContainRouting(true);
-            }
-            if (props.contains(PblockProperty.IS_SOFT)) {
-                pb.setIsSoft(true);
-            }
-            if (props.contains(PblockProperty.EXCLUDE_PLACEMENT)) {
-                pb.setExcludePlacement(true);
-            }
-        }
->>>>>>> 420af35a
         return pblockMap;
     }
 
