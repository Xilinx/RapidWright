--- conflicted
+++ resolved
@@ -126,11 +126,8 @@
     public static void disconnectNet(Design design,
                                      List<EDIFHierPortInst> pins,
                                      Map<Net, Set<SitePinInst>> deferredRemovals) {
-<<<<<<< HEAD
-        List<Pair<EDIFHierPortInst,SitePinInst>> deferredIntraSiteUnrouting = new ArrayList<>();
-=======
         final boolean unrouteIntraSite = !Params.isParamSet("rapidwright.ecotools.disconnectNet.skipUnrouteIntraSite");
->>>>>>> 0888da52
+        List<Pair<EDIFHierPortInst,SitePinInst>> deferredIntraSiteUnrouting = unrouteIntraSite ? new ArrayList<>() : null;
 
         for (EDIFHierPortInst ehpi : pins) {
             EDIFHierNet ehn = ehpi.getHierarchicalNet();
@@ -208,19 +205,12 @@
                         continue;
                     }
 
-<<<<<<< HEAD
                     // Defer all removals until after all checks, since DesignTools.getPortInstsFromSitePinInst()
                     // above requires site routing
-                    deferredIntraSiteUnrouting.add(new Pair<>(leafEhpi, spi));
-=======
-                    if (unrouteIntraSite) {
-                        BELPin otherPin = cell.getBELPin(leafEhpi);
-                        BELPin src = otherPin.isOutput() ? otherPin : spi.getBELPin();
-                        BELPin snk = otherPin.isOutput() ? spi.getBELPin() : otherPin;
-                        cell.getSiteInst().unrouteIntraSiteNet(src, snk);
-                    }
-
->>>>>>> 0888da52
+                    if (deferredIntraSiteUnrouting != null) {
+                        deferredIntraSiteUnrouting.add(new Pair<>(leafEhpi, spi));
+                    }
+
                     DesignTools.handlePinRemovals(spi, deferredRemovals);
                 }
             }
