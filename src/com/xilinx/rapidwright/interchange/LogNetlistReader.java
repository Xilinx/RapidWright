--- conflicted
+++ resolved
@@ -62,7 +62,6 @@
 import java.util.function.Supplier;
 
 public class LogNetlistReader {
-<<<<<<< HEAD
     public static boolean CHECK_UNISIM_DEFINITIONS = true;
 
     private String[] allStrings;
@@ -79,7 +78,7 @@
         libraryRename = Collections.emptyMap();
     }
 
-    public LogNetlistReader(Enumerator<String> otherAllStrings) {
+    public LogNetlistReader(StringEnumerator otherAllStrings) {
         this();
         allStrings = new String[otherAllStrings.size()];
         for (int i = 0; i < otherAllStrings.size(); i++) {
@@ -87,7 +86,7 @@
         }
     }
 
-    public LogNetlistReader(Enumerator<String> outsideAllStrings, Map<String, String> libraryRename) {
+    public LogNetlistReader(StringEnumerator outsideAllStrings, Map<String, String> libraryRename) {
         this(outsideAllStrings);
         this.libraryRename = new HashMap<>(libraryRename.size());
         for (Map.Entry<String, String> e : libraryRename.entrySet()) {
@@ -134,27 +133,6 @@
 
     protected EDIFCellInst getInst(int i) {
         return allInsts[i];
-=======
-    private StringEnumerator allStrings;
-    private List<EDIFPort> allPorts;
-    private List<EDIFCell> allCells;
-    private List<EDIFCellInst> allInsts;
-    private Map<String, String> libraryRename;
-
-    public LogNetlistReader() {
-        allStrings = new StringEnumerator();
-        libraryRename = Collections.emptyMap();
-    }
-
-    public LogNetlistReader(StringEnumerator otherAllStrings) {
-        allStrings = otherAllStrings;
-        libraryRename = Collections.emptyMap();
-    }
-
-    public LogNetlistReader(StringEnumerator otherAllStrings, Map<String, String> libraryRename) {
-        allStrings = otherAllStrings;
-        this.libraryRename = libraryRename;
->>>>>>> 24563e94
     }
 
     /**
