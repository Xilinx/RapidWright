--- conflicted
+++ resolved
@@ -23,27 +23,6 @@
 
 package com.xilinx.rapidwright.interchange;
 
-<<<<<<< HEAD
-=======
-import java.io.IOException;
-import java.util.ArrayDeque;
-import java.util.ArrayList;
-import java.util.HashMap;
-import java.util.HashSet;
-import java.util.List;
-import java.util.Map;
-import java.util.Queue;
-import java.util.Set;
-
-import org.capnproto.MessageReader;
-import org.capnproto.PrimitiveList;
-import org.capnproto.ReaderOptions;
-import org.capnproto.StructList;
-import org.capnproto.TextList;
-import org.python.google.common.base.Enums;
-import org.python.google.common.base.Optional;
-
->>>>>>> 31ba0492
 import com.xilinx.rapidwright.design.AltPinMapping;
 import com.xilinx.rapidwright.design.Cell;
 import com.xilinx.rapidwright.design.Design;
@@ -195,14 +174,6 @@
         t.stop().start("Read Design Props");
         readDesignProperties(physNetlist);
 
-        t.stop().start("Post Process");
-        postProcess();
-
-<<<<<<< HEAD
-        t.stop().printSummary();
-
-=======
->>>>>>> 31ba0492
         return design;
     }
 
@@ -971,37 +942,4 @@
             }
         }
     }
-<<<<<<< HEAD
-
-    private void postProcess() {
-        final Series series = device.getSeries();
-
-        if (series == Series.UltraScalePlus || series == Series.UltraScale) {
-            // To be consistent with Vivado DCPs, remove all intra-site routing for
-            // SRST* pins tied to ground on these series of devices.
-            // (Note: this condition is necessary for {@link DesignTools#createCeSrRstPinsToVCC()})
-            String[] siteWires = new String[]{"RST_ABCDINV_OUT", "RST_EFGHINV_OUT"};
-            for (SiteInst si : design.getSiteInsts()) {
-                if (!Utils.isSLICE(si)) {
-                    continue;
-                }
-                for (String sw : siteWires) {
-                    Net net = si.getNetFromSiteWire(sw);
-                    if (net != null && net.getType() == NetType.GND) {
-                        BELPin belPin = si.getSiteWirePins(sw)[0];
-                        assert(belPin.isOutput());
-                        BEL bel = belPin.getBEL();
-                        assert(bel.getBELClass() == BELClass.RBEL);
-                        assert(bel.getInvertingPin() == bel.getNonInvertingPin());
-                        SitePIP sp = si.getSitePIP(belPin);
-                        Net inputNet = si.getNetFromSiteWire(sp.getInputPin().getSiteWireName());
-                        assert(inputNet == null || inputNet.isStaticNet());
-                        si.unrouteIntraSiteNet(sp.getInputPin(), sp.getOutputPin());
-                    }
-                }
-            }
-        }
-    }
-=======
->>>>>>> 31ba0492
 }