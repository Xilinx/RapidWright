/* 
 * Copyright (c) 2020 Xilinx, Inc. 
 * All rights reserved.
 *
 * Author: Chris Lavin, Xilinx Research Labs.
 *  
 * This file is part of RapidWright. 
 * 
 * Licensed under the Apache License, Version 2.0 (the "License");
 * you may not use this file except in compliance with the License.
 * You may obtain a copy of the License at
 * 
 *     http://www.apache.org/licenses/LICENSE-2.0
 * 
 * Unless required by applicable law or agreed to in writing, software
 * distributed under the License is distributed on an "AS IS" BASIS,
 * WITHOUT WARRANTIES OR CONDITIONS OF ANY KIND, either express or implied.
 * See the License for the specific language governing permissions and
 * limitations under the License.
 * 
 */
 
package com.xilinx.rapidwright.interchange;

import java.io.IOException;
import java.util.ArrayList;
import java.util.HashMap;
import java.util.HashSet;
import java.util.List;
import java.util.ArrayDeque;
import java.util.Queue;
import java.util.Map;
import java.util.Set;

import com.xilinx.rapidwright.device.ArcType;
import com.xilinx.rapidwright.device.SitePIP;
import org.capnproto.MessageReader;
import org.capnproto.PrimitiveList;
import org.capnproto.ReaderOptions;
import org.capnproto.StructList;
import org.capnproto.TextList;
import org.python.google.common.base.Enums;
import org.python.google.common.base.Optional;

import com.xilinx.rapidwright.design.AltPinMapping;
import com.xilinx.rapidwright.design.Cell;
import com.xilinx.rapidwright.design.Design;
import com.xilinx.rapidwright.design.Net;
import com.xilinx.rapidwright.design.NetType;
import com.xilinx.rapidwright.design.SiteInst;
import com.xilinx.rapidwright.design.SitePinInst;
import com.xilinx.rapidwright.design.Unisim;
import com.xilinx.rapidwright.device.BEL;
import com.xilinx.rapidwright.device.BELPin;
import com.xilinx.rapidwright.device.Device;
import com.xilinx.rapidwright.device.PIP;
import com.xilinx.rapidwright.device.Site;
import com.xilinx.rapidwright.device.SiteTypeEnum;
import com.xilinx.rapidwright.device.Tile;
import com.xilinx.rapidwright.edif.EDIFCell;
import com.xilinx.rapidwright.edif.EDIFCellInst;
import com.xilinx.rapidwright.edif.EDIFHierCellInst;
import com.xilinx.rapidwright.edif.EDIFHierNet;
import com.xilinx.rapidwright.edif.EDIFLibrary;
import com.xilinx.rapidwright.edif.EDIFNet;
import com.xilinx.rapidwright.edif.EDIFNetlist;
import com.xilinx.rapidwright.edif.EDIFPortInst;
import com.xilinx.rapidwright.edif.EDIFTools;
import com.xilinx.rapidwright.interchange.PhysicalNetlist.PhysNetlist;
import com.xilinx.rapidwright.interchange.PhysicalNetlist.PhysNetlist.CellPlacement;
import com.xilinx.rapidwright.interchange.PhysicalNetlist.PhysNetlist.MultiCellPinMapping;
import com.xilinx.rapidwright.interchange.PhysicalNetlist.PhysNetlist.PhysBelPin;
import com.xilinx.rapidwright.interchange.PhysicalNetlist.PhysNetlist.PhysCell;
import com.xilinx.rapidwright.interchange.PhysicalNetlist.PhysNetlist.PhysCellType;
import com.xilinx.rapidwright.interchange.PhysicalNetlist.PhysNetlist.PhysNet;
import com.xilinx.rapidwright.interchange.PhysicalNetlist.PhysNetlist.PhysNode;
import com.xilinx.rapidwright.interchange.PhysicalNetlist.PhysNetlist.PhysPIP;
import com.xilinx.rapidwright.interchange.PhysicalNetlist.PhysNetlist.PhysSitePIP;
import com.xilinx.rapidwright.interchange.PhysicalNetlist.PhysNetlist.PhysSitePin;
import com.xilinx.rapidwright.interchange.PhysicalNetlist.PhysNetlist.PinMapping;
import com.xilinx.rapidwright.interchange.PhysicalNetlist.PhysNetlist.Property;
import com.xilinx.rapidwright.interchange.PhysicalNetlist.PhysNetlist.RouteBranch;
import com.xilinx.rapidwright.interchange.PhysicalNetlist.PhysNetlist.RouteBranch.RouteSegment;
import com.xilinx.rapidwright.interchange.PhysicalNetlist.PhysNetlist.SiteInstance;

public class PhysNetlistReader {

    protected static final String DISABLE_AUTO_IO_BUFFERS = "DISABLE_AUTO_IO_BUFFERS";
    protected static final String OUT_OF_CONTEXT = "OUT_OF_CONTEXT";

    public static Design readPhysNetlist(PhysNetlist.Reader physNetlist, EDIFNetlist netlist, boolean skipChecks) {
        Design design = new Design();
        design.setNetlist(netlist);

        if (physNetlist.hasPart()) {
            design.setPartName(physNetlist.getPart().toString());
        }

        List<String> allStrings = readAllStrings(physNetlist);

        if (!skipChecks) {
            checkConstantRoutingAndNetNaming(physNetlist, netlist, allStrings);
        }

        readSiteInsts(physNetlist, design, allStrings);

        readPlacement(physNetlist, design, allStrings);

        if (!skipChecks) {
            checkMacros(design);
        }

        readRouting(physNetlist, design, allStrings);

        readDesignProperties(physNetlist, design, allStrings);

        return design;
    }

    public static Design readPhysNetlist(String physNetlistFileName, EDIFNetlist netlist) throws IOException {
        ReaderOptions rdOptions =
                new ReaderOptions(ReaderOptions.DEFAULT_READER_OPTIONS.traversalLimitInWords * 64,
                        ReaderOptions.DEFAULT_READER_OPTIONS.nestingLimit * 128);
        MessageReader readMsg = Interchange.readInterchangeFile(physNetlistFileName, rdOptions);

        PhysNetlist.Reader physNetlist = readMsg.getRoot(PhysNetlist.factory);

        return readPhysNetlist(physNetlist, netlist, false);
    }

    public static List<String> readAllStrings(PhysNetlist.Reader physNetlist){
        TextList.Reader strListReader = physNetlist.getStrList();
        int strCount = strListReader.size();
        List<String> allStrings = new ArrayList<>(strCount);
        for(int i=0; i < strCount; i++) {
            String str = strListReader.get(i).toString();
            allStrings.add(str);
        }
        return allStrings;
    }

    private static void readSiteInsts(PhysNetlist.Reader physNetlist, Design design,
                                      List<String> strings) {
        Device device = design.getDevice();
        StructList.Reader<SiteInstance.Reader> siteInsts = physNetlist.getSiteInsts();
        int siteInstCount = siteInsts.size();
        for(int i=0; i < siteInstCount; i++) {
            SiteInstance.Reader si = siteInsts.get(i);
            String siteName = strings.get(si.getSite());
            SiteTypeEnum type = SiteTypeEnum.valueOf(strings.get(si.getType()));
            design.createSiteInst(siteName, type, device.getSite(siteName));
        }
    }

    private static void readPlacement(PhysNetlist.Reader physNetlist, Design design,
                                      List<String> strings) {
        HashMap<String, PhysCellType> physCells = new HashMap<>();
        StructList.Reader<PhysCell.Reader> physCellReaders = physNetlist.getPhysCells();
        int physCellCount = physCellReaders.size();
        for(int i=0; i < physCellCount; i++) {
            PhysCell.Reader reader = physCellReaders.get(i);
            physCells.put(strings.get(reader.getCellName()), reader.getPhysType());
        }

        StructList.Reader<CellPlacement.Reader> placements = physNetlist.getPlacements();
        int placementCount = placements.size();
        Device device = design.getDevice();
        EDIFLibrary macroPrims = Design.getMacroPrimitives(device.getSeries());
        EDIFNetlist netlist = design.getNetlist();
        for(int i=0; i < placementCount; i++) {
            CellPlacement.Reader placement = placements.get(i);
            String cellName = strings.get(placement.getCellName());
            EDIFCellInst cellInst = null;
            Site site = device.getSite(strings.get(placement.getSite()));
            SiteInst siteInst = design.getSiteInstFromSite(site);
            String belName = strings.get(placement.getBel());
            HashSet<String> otherBELLocs = null;
            if(physCells.get(cellName) == PhysCellType.LOCKED) {
                cellInst = new EDIFCellInst(PhysNetlistWriter.LOCKED,null,null);
                if(siteInst == null) {
                    siteInst = new SiteInst(site.getName(), design, site.getSiteTypeEnum(), site);
                }
                siteInst.setSiteLocked(true);
                Cell c = siteInst.getCell(belName);
                if(c == null){
                    BEL bel = siteInst.getBEL(belName);
                    c = new Cell(PhysNetlistWriter.LOCKED, bel);
                    c.setBELFixed(placement.getIsBelFixed());
                    c.setNullBEL(bel == null);
                    siteInst.addCell(c);
                }
                c.setLocked(true);

                // c Alternative Blocked Site Type // TODO
            } else if(physCells.get(cellName) == PhysCellType.PORT) {
                Cell portCell = new Cell(cellName,siteInst.getBEL(belName));
                portCell.setType(PhysNetlistWriter.PORT);
                siteInst.addCell(portCell);
                portCell.setBELFixed(placement.getIsBelFixed());
                portCell.setSiteFixed(placement.getIsSiteFixed());
            } else {
                cellInst = netlist.getCellInstFromHierName(cellName);
                String cellType = strings.get(placement.getType());
                if(cellInst == null) {
                    Optional<Unisim> maybeUnisim = Enums.getIfPresent(Unisim.class, cellType);
                    Unisim unisim = maybeUnisim.isPresent() ? maybeUnisim.get() : null;
                    if(unisim == null) {
                        EDIFCell cell = new EDIFCell(null,cellType);
                        cellInst = new EDIFCellInst(cellName,cell, null);
                    } else {
                        cellInst = Design.createUnisimInst(null, cellName, unisim);
                    }
                }
                if((cellType != null && macroPrims.containsCell(cellType)) ||
                        macroPrims.containsCell(cellInst.getCellType())) {
                    throw new RuntimeException("ERROR: Placement for macro primitive "
                            + cellInst.getCellType().getName() + " (instance "+cellName+") is "
                            + "invalid.  Please only provide placements for the macro's children "
                            + "leaf cells: " + cellInst.getCellType().getCellInsts() +".");
                }

                BEL bel = siteInst.getBEL(strings.get(placement.getBel()));
                if(bel == null) {
                    throw new RuntimeException(
                          "ERROR: The placement specified on BEL " + site.getName() + "/"
                          + strings.get(placement.getBel()) + " could not be found in the target "
                          + "device.");
                }
                if(bel.getBELType().equals("HARD0") || bel.getBELType().equals("HARD1")) {
                    throw new RuntimeException(
                              "ERROR: The placement specified on BEL " + site.getName() + "/"
                            + bel.getName() + " is not valid. HARD0 and HARD1 BEL types do not "
                            + "require placed cells.");
                }
                Cell cell = new Cell(cellName, siteInst, bel);
                cell.setBELFixed(placement.getIsBelFixed());
                cell.setSiteFixed(placement.getIsSiteFixed());

                PrimitiveList.Int.Reader otherBELs = placement.getOtherBels();
                int otherBELCount = otherBELs.size();
                if(otherBELCount > 0) otherBELLocs = new HashSet<String>();
                for(int j=0; j < otherBELCount; j++) {
                    String belLoc = strings.get(otherBELs.get(j));
                    otherBELLocs.add(belLoc);
                }
            }

            PhysNet.Reader nullNet = physNetlist.getNullNet();
            StructList.Reader<RouteBranch.Reader> stubs = nullNet.getStubs();
            int stubCount = stubs.size();
            for(int k=0; k < stubCount; k++) {
                RouteSegment.Reader segment = stubs.get(k).getRouteSegment();
                PhysSitePIP.Reader spReader = segment.getSitePIP();
                SiteInst sitePIPSiteInst = getSiteInst(spReader.getSite(), design, strings);
                sitePIPSiteInst.addSitePIP(strings.get(spReader.getBel()),
                                           strings.get(spReader.getPin()));
            }


            StructList.Reader<PinMapping.Reader> pinMap = placement.getPinMap();
            int pinMapCount = pinMap.size();
            for(int j=0; j < pinMapCount; j++) {
                PinMapping.Reader pinMapping = pinMap.get(j);
                belName = strings.get(pinMapping.getBel());
                String belPinName = strings.get(pinMapping.getBelPin());
                String cellPinName = strings.get(pinMapping.getCellPin());
                Cell c = siteInst.getCell(belName);
                if(c == null) {
                    if(otherBELLocs.contains(belName)) {
                        BEL bel = siteInst.getBEL(belName);
                        if(bel == null) {
                            throw new RuntimeException("ERROR: Couldn't find BEL " + belName
                                    + " in site " + siteInst.getSiteName() + " of type "
                                    + siteInst.getSiteTypeEnum());
                        }
                        c = new Cell(cellName, bel);
                        c.setSiteInst(siteInst);
                        siteInst.getCellMap().put(belName, c);
                        c.setRoutethru(true);
                    }else {
                        throw new RuntimeException("ERROR: Missing BEL location in other BEL list: "
                                + belName + " on for pin mapping "
                                + belPinName + " -> " + cellPinName);
                    }
                }
                // Remote pin mappings from other cells
                if(c.getLogicalPinMapping(belPinName) != null && pinMapping.hasOtherCell()){
                    c.setRoutethru(true);
                    MultiCellPinMapping.Reader otherCell = pinMapping.getOtherCell();
                    c.addAltPinMapping(belPinName, new AltPinMapping(cellPinName,
                            strings.get(otherCell.getMultiCell()),
                            strings.get(otherCell.getMultiType())));
                }else {
                    c.addPinMapping(belPinName, cellPinName);
                    if(pinMapping.getIsFixed()) {
                        c.fixPin(belPinName);
                    }
                }
            }
        }


    }

    private static NetType getNetType(PhysNet.Reader netReader, String netName) {
        switch(netReader.getType()) {
            case GND:
                if(!netName.equals(Net.GND_NET)) {
                    throw new RuntimeException("ERROR: Invalid GND Net " + netName +
                            ", should be named " + Net.GND_NET);
                }
                return NetType.GND;
            case VCC:
                if(!netName.equals(Net.VCC_NET)) {
                    throw new RuntimeException("ERROR: Invalid VCC Net " + netName +
                            ", should be named " + Net.VCC_NET);
                }
                return NetType.VCC;
            default:
                return NetType.WIRE;
        }
    }

    private static void readRouting(PhysNetlist.Reader physNetlist, Design design,
                                    List<String> strings) {
        StructList.Reader<PhysNet.Reader> nets = physNetlist.getPhysNets();
        EDIFNetlist netlist = design.getNetlist();
        int netCount = nets.size();
        for(int i=0; i < netCount; i++) {
            PhysNet.Reader netReader = nets.get(i);
            String netName = strings.get(netReader.getName());

            Net net = design.getNet(netName);
            if (net == null) {
                // Ignore nets that are completely empty
                if (!netReader.hasSources() && !netReader.hasStubs()) {
                    continue;
                }

                EDIFHierNet edifNet = netlist.getHierNetFromName(netName);
                net = new Net(netName, edifNet == null ? null : edifNet.getNet());
                design.addNet(net);
                net.setType(getNetType(netReader, netName));
            }

            // Sources
            StructList.Reader<RouteBranch.Reader> routeSrcs = netReader.getSources();
            List<ArcType> prevNonGeneralArcTypes = new ArrayList<>();
            int routeSrcsCount = routeSrcs.size();
            for(int j=0; j < routeSrcsCount; j++) {
                RouteBranch.Reader branchReader = routeSrcs.get(j);
                readRouteBranch(branchReader, net, design, strings, prevNonGeneralArcTypes);
            }
            // Stubs
            StructList.Reader<RouteBranch.Reader> routeStubs = netReader.getStubs();
            int routeStubsCount = routeStubs.size();
            for(int j=0; j < routeStubsCount; j++) {
                RouteBranch.Reader branchReader = routeStubs.get(j);
                readRouteBranch(branchReader, net, design, strings, prevNonGeneralArcTypes);
            }
<<<<<<< HEAD
=======

            // Stub Nodes
            StructList.Reader<PhysNode.Reader> stubNodes = netReader.getStubNodes();
            int stubNodeCount = stubNodes.size();
            Device device = design.getDevice();
            for(int j=0; j < stubNodeCount; j++) {
                PhysNode.Reader stubNodeReader = stubNodes.get(j);
                Tile tile = device.getTile(strings.get(stubNodeReader.getTile()));
                PIP pip = new PIP(tile, stubNodeReader.getWire(), PIP.NULL_END_WIRE_IDX);
                net.addPIP(pip);
            }
>>>>>>> a31fe306
        }
    }

    private static void readRouteBranch(RouteBranch.Reader branchReader, Net net, Design design,
                                        List<String> strings, List<ArcType> prevNonGeneralArcTypes) {
        RouteBranch.RouteSegment.Reader segment = branchReader.getRouteSegment();
        Device device = design.getDevice();
        switch(segment.which()) {
            case PIP:{
                PhysPIP.Reader pReader = segment.getPip();
                String tileName = strings.get(pReader.getTile());
                String wire0 = strings.get(pReader.getWire0());
                String wire1 = strings.get(pReader.getWire1());
                // By comparing pointers, equivalent to comparing the originating int
                // because they come from strings.get()
                if (tileName == wire0 && wire0 == wire1) {
                    if (tileName.equals("STUB_ARC")) {
                        prevNonGeneralArcTypes.add(ArcType.STUB);
                    }
                    else throw new RuntimeException("ERROR: Invalid special PIP on net '" + net + "'");
                    break;
                }

                Tile tile = device.getTile(tileName);

                if(tile == null) {
                    throw new RuntimeException("ERROR: Tile " + tile + " for pip from wire " + wire0 + " to wire " + wire1 + " not found.");
                }

                Integer wire0Idx = tile.getWireIndex(wire0);
                if (wire0Idx == null) {
                    throw new RuntimeException("ERROR: Wire0 " + wire0 + " in tile " + tile + " not found.");
                }

                Integer wire1Idx = tile.getWireIndex(wire1);
                if (wire1Idx == null) {
                    throw new RuntimeException("ERROR: Wire1 " + wire1 + " in tile " + tile + " not found.");
                }

                PIP pip = tile.getPIP(wire0Idx, wire1Idx);
                if(pip == null) {
                    throw new RuntimeException("ERROR: PIP for tile " + tile + " from wire " + wire0 + " to wire " + wire1 + " not found.");
                }

                if (!prevNonGeneralArcTypes.isEmpty()) {
                    for (ArcType at : prevNonGeneralArcTypes) {
                        pip.updateArcType(at);
                    }
                    prevNonGeneralArcTypes.clear();
                }

                pip.setIsPIPFixed(pReader.getIsFixed());
                pip.setIsReversed(!pReader.getForward());
                net.addPIP(pip);
                break;
            }
            case BEL_PIN:{
                PhysBelPin.Reader bpReader = segment.getBelPin();
                SiteInst siteInst = getSiteInst(bpReader.getSite(), design, strings);
                String belName = strings.get(bpReader.getBel());
                BEL bel = siteInst.getBEL(belName);
                if(bel == null) {
                    throw new RuntimeException(String.format("ERROR: Failed to get BEL %s", belName));
                }
                String belPinName = strings.get(bpReader.getPin());
                BELPin belPin = bel.getPin(belPinName);
                if(belPin == null) {
                    throw new RuntimeException(String.format("ERROR: Failed to get BEL pin %s/%s", belName, belPinName));
                }

<<<<<<< HEAD
=======
                // Examine BEL input pins from SLICEL/M only
                if (Utils.isSLICE(siteInst) && bel.getBELClass() == BELClass.BEL && belPin.isInput()) {

                    // If this route branch terminates here ...
                    if (branchesCount == 0) {
                        // ... and it routed through a LUT along the way
                        if (routeThruLutInput != null) {
                            // Check that a routethru cell exists

                            Cell belCell = siteInst.getCell(bel);
                            Cell routeThruCell = siteInst.getCell(routeThruLutInput.getBEL());
                            if (routeThruCell == null) {
                                throw new RuntimeException("Expected routethru cell at " + siteInst.getSiteName() +
                                        "/" + routeThruLutInput.getBELName());
                            }
                            String physicalPin = routeThruLutInput.getName();
                            String logicalPin = belCell.getLogicalPinMapping(belPinName);
                            if (routeThruCell.getSiteInst() != siteInst ||
                                !routeThruCell.isRoutethru() ||
                                !routeThruCell.getLogicalPinMapping(physicalPin).equals(logicalPin)) {
                                throw new RuntimeException("Invalid routethru cell: " + routeThruCell);
                            }
                        }
                    } else if (belName.endsWith("LUT")) {
                        assert (routeThruLutInput == null);

                        routeThruLutInput = belPin;
                    }
                }

>>>>>>> a31fe306
                siteInst.routeIntraSiteNet(net, belPin, belPin);
                break;
            }
            case SITE_P_I_P:{
                PhysSitePIP.Reader spReader = segment.getSitePIP();
                SiteInst siteInst = getSiteInst(spReader.getSite(), design, strings);
                SitePIP sitePIP = siteInst.getSitePIP(strings.get(spReader.getBel()),
                                                      strings.get(spReader.getPin()));
                siteInst.addSitePIP(sitePIP);
                String siteWire = sitePIP.getInputPin().getSiteWireName();
                siteInst.addCTag(net, siteWire);
                break;
            }
            case SITE_PIN: {
                PhysSitePin.Reader spReader = segment.getSitePin();
                SiteInst siteInst = getSiteInst(spReader.getSite(), design, strings, net.isStaticNet());
                String pinName = strings.get(spReader.getPin());
                net.addPin(new SitePinInst(pinName, siteInst), false);
                break;
            }
            case _NOT_IN_SCHEMA: {
                throw new RuntimeException("ERROR: Unknown route segment type");
            }
        }

        List<ArcType> nestedPrevNonGeneralArcTypes = new ArrayList<>();

        StructList.Reader<RouteBranch.Reader> branches = branchReader.getBranches();
        int branchesCount = branches.size();
        for(int j=0; j < branchesCount; j++) {
            RouteBranch.Reader bReader = branches.get(j);
            readRouteBranch(bReader, net, design, strings, nestedPrevNonGeneralArcTypes);
        }
    }

    private static void readDesignProperties(PhysNetlist.Reader physNetlist, Design design,
                                             List<String> strings) {
        StructList.Reader<Property.Reader> props = physNetlist.getProperties();
        int propCount = props.size();
        for(int i=0; i < propCount; i++) {
            Property.Reader pReader = props.get(i);
            String key = strings.get(pReader.getKey());
            if(DISABLE_AUTO_IO_BUFFERS.equals(key)) {
                boolean setAutoIOBuffers = "0".equals(strings.get(pReader.getValue()));
                design.setAutoIOBuffers(setAutoIOBuffers);
            }else if(OUT_OF_CONTEXT.equals(key)) {
                boolean isDesignOOC = "1".equals(strings.get(pReader.getValue()));
                design.setDesignOutOfContext(isDesignOOC);
            }
        }
    }

    private static SiteInst getSiteInst(int stringIdx, Design design, List<String> strings) {
        return getSiteInst(stringIdx, design, strings, false);
    }

    private static SiteInst getSiteInst(int stringIdx, Design design, List<String> strings, boolean createIfNotFound) {
        String siteName = strings.get(stringIdx);
        Site site = design.getDevice().getSite(siteName);
        if(site == null) {
            throw new RuntimeException("ERROR: Unknown site " + siteName +
                    " found while parsing routing");
        }
        SiteInst siteInst = design.getSiteInstFromSite(site);
        if(siteInst == null && (site.getSiteTypeEnum() == SiteTypeEnum.TIEOFF || createIfNotFound)) {
            // Create a dummy TIEOFF SiteInst
            siteInst = new SiteInst(SiteInst.STATIC_SOURCE + "_" + site.getName(), site.getSiteTypeEnum());
            siteInst.place(site);
        }
        return siteInst;
    }

    private static void checkNetTypeFromCellNet(Map<String, PhysNet.Reader> cellPinToPhysicalNet, EDIFNet net, List<String> strings) {
        // Expand EDIFNet and make sure sink cell pins that are part of a
        // physical net are annotated as a VCC or GND net.
        //
        // It is harder to verify if the VCC/GND net type is correct, because
        // site local inverters may convert signals on a VCC to a GND net or
        // vice versa.
        //
        // If the full physical net is present and the inverting site pips are
        // labelled, then it would be possible to confirm if the NetType was
        // always correct.
        Queue<EDIFNet> netsToExpand = new ArrayDeque<EDIFNet>();
        netsToExpand.add(net);

        while(!netsToExpand.isEmpty()) {
            net = netsToExpand.remove();
            for(EDIFPortInst portInst : net.getPortInsts()) {
                if(portInst.isOutput() && !portInst.isTopLevelPort()) {
                    // Only following downstream connections.
                    continue;
                }

                if(portInst.isInput() && portInst.isTopLevelPort()) {
                    // Only following downstream connections.
                    continue;
                }

                if(portInst.isTopLevelPort()) {
                    // Follow net to parent cell (if any)
                    EDIFCell parent = portInst.getParentCell();
                    if(parent != null) {
                        EDIFNet outerNet = parent.getInternalNet(portInst);
                        if(outerNet != null) {
                            netsToExpand.add(outerNet);
                        }
                    }
                } else {
                    // Follow net to child cell (if any) or add to sink port
                    // list.
                    EDIFNet innerNet = portInst.getInternalNet();
                    if(innerNet != null) {
                        netsToExpand.add(innerNet);
                    } else {
                        PhysNet.Reader physNet = cellPinToPhysicalNet.get(portInst.getFullName());
                        if(physNet != null) {
                            if (physNet.getType() != PhysNetlist.NetType.VCC && physNet.getType() != PhysNetlist.NetType.GND) {
                                throw new RuntimeException(String.format("ERROR: Net %s connected to cell pin %s should be VCC or GND but is %s", strings.get(physNet.getName()), portInst.getFullName(), physNet.getType().name()));
                            }
                        }
                    }
                }
            }
        }
    }

    private static void mapBelPinsToPhysicalNets(Map<String, PhysNet.Reader> belPinToPhysicalNet, PhysNet.Reader netReader, RouteBranch.Reader routeBranch, List<String> strings) {
        // Populate a map from strings formatted like "<site>/<bel>/<bel pin>"
        // to PhysNet by recursively expanding routing branches.

        RouteSegment.Reader segment = routeBranch.getRouteSegment();
        if(segment.which() == RouteSegment.Which.BEL_PIN) {
            PhysBelPin.Reader bpReader = segment.getBelPin();
            belPinToPhysicalNet.put(strings.get(bpReader.getSite()) + "/" + strings.get(bpReader.getBel()) + "/" + strings.get(bpReader.getPin()), netReader);
        }

        for(PhysNetlist.RouteBranch.Reader childBranch : routeBranch.getBranches()) {
            mapBelPinsToPhysicalNets(belPinToPhysicalNet, netReader, childBranch, strings);
        }
    }

    private static void checkConstantRoutingAndNetNaming(PhysNetlist.Reader PhysicalNetlist, EDIFNetlist netlist, List<String> strings) {
        // Checks that constant routing and net names are valid.
        //
        // Specifically:
        //  - At most 1 GND and 1 VCC nets should be present
        //  - The GND and VCC nets names conform to Nets.GND_NET and Nets.VCC_NET.
        //  - Each net name should be unique
        //  - All EDIFPortInst sinks on nets driven from VCC or GND cells
        //    should be connected to nets marked as either VCC or GND nets.

        // First scan physical nets to create a mapping from BEL pins to
        // physical nets.
        //
        // At this time, check that net names are unique.  If the VCC or GND
        // nets appear, ensure they conform with the constant Nets.GND_NET
        // and Nets.VCC_NET.
        boolean foundGndNet = false;
        boolean foundVccNet = false;
        Map<String, PhysNet.Reader> belPinToPhysicalNet = new HashMap<String, PhysNet.Reader>();
        Set<Integer> netNames = new HashSet<Integer>();
        for(PhysNet.Reader physNet : PhysicalNetlist.getPhysNets()) {
            for(PhysNetlist.RouteBranch.Reader routeBranch : physNet.getSources()) {
                mapBelPinsToPhysicalNets(belPinToPhysicalNet, physNet, routeBranch, strings);
            }

            for(PhysNetlist.RouteBranch.Reader routeBranch : physNet.getStubs()) {
                mapBelPinsToPhysicalNets(belPinToPhysicalNet, physNet, routeBranch, strings);
            }

            if(!netNames.add(physNet.getName())) {
                throw new RuntimeException(String.format("ERROR: Net %s appears in physical netlist more than once?", strings.get(physNet.getName())));
            }

            if(physNet.getType() == PhysNetlist.NetType.VCC) {
                if(foundVccNet) {
                    throw new RuntimeException("ERROR: VCC net type appears more than once in physical netlist?");
                }
                foundVccNet = true;

                String netName = strings.get(physNet.getName());
                if(!netName.equals(Net.VCC_NET)) {
                    throw new RuntimeException("ERROR: Invalid VCC Net " + netName +
                            ", should be named " + Net.VCC_NET);
                }
            }

            if(physNet.getType() == PhysNetlist.NetType.GND) {
                if(foundGndNet) {
                    throw new RuntimeException("ERROR: GND net type appears more than once in physical netlist?");
                }
                foundGndNet = true;

                String netName = strings.get(physNet.getName());
                if(!netName.equals(Net.GND_NET)) {
                    throw new RuntimeException("ERROR: Invalid GND Net " + netName +
                            ", should be named " + Net.GND_NET);
                }
            }
        }

        // Iterate over placements and map cell pins to physical nets.
        Map<String, PhysNet.Reader> cellPinToPhysicalNet = new HashMap<String, PhysNet.Reader>();
        for(CellPlacement.Reader placement : PhysicalNetlist.getPlacements()) {
            for(PinMapping.Reader pinMap : placement.getPinMap()) {
                String key = strings.get(placement.getSite()) + "/" + strings.get(pinMap.getBel()) + "/" + strings.get(pinMap.getBelPin());
                PhysNet.Reader net = belPinToPhysicalNet.get(key);
                if(net != null) {
                    cellPinToPhysicalNet.put(strings.get(placement.getCellName()) + "/"  + strings.get(pinMap.getCellPin()), net);
                }
            }
        }

        // Search the EDIFNetlist for sinks from VCC or GND nets.  Find the
        // EDIFPortInst sinks on those nets, and see if a physical net
        // corresponds to that cell pin.
        //
        // If so, verify that the physical net is marked with either VCC or
        // GND.
        //
        // Note: Sink port instances on the VCC net may end up in the GND
        // physical net, or vice versa. This can occur when a constant net is
        // run through a site local inverter.  Modelling these site local
        // inverters is not done here, hence why the requirement is only that
        // the net type be either VCC or GND.
        for (EDIFCellInst leafEdifCellInst : netlist.getAllLeafCellInstances()) {
            EDIFCell leafEdifCell = leafEdifCellInst.getCellType();
            String leafEdifCellName = leafEdifCell.getName();
            EDIFCell parent = leafEdifCellInst.getParentCell();

            if(leafEdifCellName.equals("VCC")) {
                EDIFPortInst portInst = leafEdifCellInst.getPortInst("P");
                EDIFNet net = portInst.getNet();
                checkNetTypeFromCellNet(cellPinToPhysicalNet, net, strings);
            } else if(leafEdifCellName.equals("GND")) {
                EDIFPortInst portInst = leafEdifCellInst.getPortInst("G");
                EDIFNet net = portInst.getNet();
                checkNetTypeFromCellNet(cellPinToPhysicalNet, net, strings);
            } else {
            }
        }
    }
    
    /**
     * Examines a design to ensure that the provided macro placement is consistent with the 
     * macro definition in the library.
     * @param design The placed design to be checked
     */
    private static void checkMacros(Design design) {
    	EDIFNetlist netlist = design.getNetlist();

        // Validate macro primitives are placed fully
        Device device = design.getDevice();
        EDIFLibrary macroPrims = Design.getMacroPrimitives(device.getSeries());
        Map<String, List<String>> macroLeafChildren = new HashMap<>();

        HashSet<String> checked = new HashSet<>();
        for(Cell c : design.getCells()) {
            EDIFCell cellType = c.getParentCell();
            if(cellType != null && macroPrims.containsCell(cellType)) {
                String parentHierName = c.getParentHierarchicalInstName();
                if(checked.contains(parentHierName)) continue;
                List<String> missingPlacements = null;
                List<String> childrenNames = macroLeafChildren.get(cellType.getName());
                if(childrenNames == null) {
                    childrenNames = EDIFTools.getMacroLeafCellNames(cellType);
                    macroLeafChildren.put(cellType.getName(), childrenNames);
                }
                //for(EDIFCellInst inst : cellType.getCellInsts()) { // TODO - Fix up loop list
                for(String childName : childrenNames) {
                    String childCellName = parentHierName + EDIFTools.EDIF_HIER_SEP + childName;
                    Cell child = design.getCell(childCellName);
                    if(child == null) {
                        if(missingPlacements == null) missingPlacements = new ArrayList<String>();
                        missingPlacements.add(childName + " (" + childCellName + ")");
                    }
                }
                if(missingPlacements != null && !cellType.getName().equals("IOBUFDS")) {
                    throw new RuntimeException("ERROR: Macro primitive '"+ parentHierName
                            + "' is not fully placed. Expected placements for all child cells: "
                            + cellType.getCellInsts() + ", but missing placements "
                            + "for cells: " + missingPlacements);
                }

                checked.add(parentHierName);
            }
        }

    	List<EDIFHierCellInst> leaves = netlist.getTopCell().getAllLeafDescendants();
    	EDIFLibrary macros = Design.getMacroPrimitives(design.getDevice().getSeries());
    	for(EDIFHierCellInst leaf : leaves) {
    		if(macros.containsCell(leaf.getCellType())) {
    			EDIFCell macro = macros.getCell(leaf.getCellName());
    			// Check that the macro children instances have the same placement status 
    			// (all placed or none are placed)
    			Boolean isPlaced = null;
    			boolean inconsistentPlacement = false;
    			String macroName = leaf.getFullHierarchicalInstName() + EDIFTools.EDIF_HIER_SEP;
    			List<EDIFHierCellInst> macroLeaves = macro.getAllLeafDescendants();
    			for(EDIFHierCellInst inst : macroLeaves) {
    				String cellName = macroName + inst.getFullHierarchicalInstName();
    				Cell cell = design.getCell(cellName);
    				boolean isCellPlaced = !(cell == null || !cell.isPlaced());
    				if(isPlaced == null) isPlaced = isCellPlaced;
    				else if(isPlaced != isCellPlaced) {
    					inconsistentPlacement = true;
    				}
    			}
    			if(inconsistentPlacement) {
					System.err.println("ERROR: Inconsistent macro placement for " + macroName 
							+ ", please ensure all member cell instances are either "
							+ "unplaced or fully placed: ");
    				for(EDIFHierCellInst inst : macroLeaves) {
    					String cellName = macroName + inst.getFullHierarchicalInstName();
    					Cell cell = design.getCell(cellName);
    					boolean isCellPlaced = !(cell == null || !cell.isPlaced());
        				System.err.println("\t" + cellName + " is " + (isCellPlaced ? "placed" : "unplaced"));
        			}
    			}
    			
    		}
    	}
    	
    }
}
<|MERGE_RESOLUTION|>--- conflicted
+++ resolved
@@ -1,803 +1,754 @@
-/* 
- * Copyright (c) 2020 Xilinx, Inc. 
- * All rights reserved.
- *
- * Author: Chris Lavin, Xilinx Research Labs.
- *  
- * This file is part of RapidWright. 
- * 
- * Licensed under the Apache License, Version 2.0 (the "License");
- * you may not use this file except in compliance with the License.
- * You may obtain a copy of the License at
- * 
- *     http://www.apache.org/licenses/LICENSE-2.0
- * 
- * Unless required by applicable law or agreed to in writing, software
- * distributed under the License is distributed on an "AS IS" BASIS,
- * WITHOUT WARRANTIES OR CONDITIONS OF ANY KIND, either express or implied.
- * See the License for the specific language governing permissions and
- * limitations under the License.
- * 
- */
- 
-package com.xilinx.rapidwright.interchange;
-
-import java.io.IOException;
-import java.util.ArrayList;
-import java.util.HashMap;
-import java.util.HashSet;
-import java.util.List;
-import java.util.ArrayDeque;
-import java.util.Queue;
-import java.util.Map;
-import java.util.Set;
-
-import com.xilinx.rapidwright.device.ArcType;
-import com.xilinx.rapidwright.device.SitePIP;
-import org.capnproto.MessageReader;
-import org.capnproto.PrimitiveList;
-import org.capnproto.ReaderOptions;
-import org.capnproto.StructList;
-import org.capnproto.TextList;
-import org.python.google.common.base.Enums;
-import org.python.google.common.base.Optional;
-
-import com.xilinx.rapidwright.design.AltPinMapping;
-import com.xilinx.rapidwright.design.Cell;
-import com.xilinx.rapidwright.design.Design;
-import com.xilinx.rapidwright.design.Net;
-import com.xilinx.rapidwright.design.NetType;
-import com.xilinx.rapidwright.design.SiteInst;
-import com.xilinx.rapidwright.design.SitePinInst;
-import com.xilinx.rapidwright.design.Unisim;
-import com.xilinx.rapidwright.device.BEL;
-import com.xilinx.rapidwright.device.BELPin;
-import com.xilinx.rapidwright.device.Device;
-import com.xilinx.rapidwright.device.PIP;
-import com.xilinx.rapidwright.device.Site;
-import com.xilinx.rapidwright.device.SiteTypeEnum;
-import com.xilinx.rapidwright.device.Tile;
-import com.xilinx.rapidwright.edif.EDIFCell;
-import com.xilinx.rapidwright.edif.EDIFCellInst;
-import com.xilinx.rapidwright.edif.EDIFHierCellInst;
-import com.xilinx.rapidwright.edif.EDIFHierNet;
-import com.xilinx.rapidwright.edif.EDIFLibrary;
-import com.xilinx.rapidwright.edif.EDIFNet;
-import com.xilinx.rapidwright.edif.EDIFNetlist;
-import com.xilinx.rapidwright.edif.EDIFPortInst;
-import com.xilinx.rapidwright.edif.EDIFTools;
-import com.xilinx.rapidwright.interchange.PhysicalNetlist.PhysNetlist;
-import com.xilinx.rapidwright.interchange.PhysicalNetlist.PhysNetlist.CellPlacement;
-import com.xilinx.rapidwright.interchange.PhysicalNetlist.PhysNetlist.MultiCellPinMapping;
-import com.xilinx.rapidwright.interchange.PhysicalNetlist.PhysNetlist.PhysBelPin;
-import com.xilinx.rapidwright.interchange.PhysicalNetlist.PhysNetlist.PhysCell;
-import com.xilinx.rapidwright.interchange.PhysicalNetlist.PhysNetlist.PhysCellType;
-import com.xilinx.rapidwright.interchange.PhysicalNetlist.PhysNetlist.PhysNet;
-import com.xilinx.rapidwright.interchange.PhysicalNetlist.PhysNetlist.PhysNode;
-import com.xilinx.rapidwright.interchange.PhysicalNetlist.PhysNetlist.PhysPIP;
-import com.xilinx.rapidwright.interchange.PhysicalNetlist.PhysNetlist.PhysSitePIP;
-import com.xilinx.rapidwright.interchange.PhysicalNetlist.PhysNetlist.PhysSitePin;
-import com.xilinx.rapidwright.interchange.PhysicalNetlist.PhysNetlist.PinMapping;
-import com.xilinx.rapidwright.interchange.PhysicalNetlist.PhysNetlist.Property;
-import com.xilinx.rapidwright.interchange.PhysicalNetlist.PhysNetlist.RouteBranch;
-import com.xilinx.rapidwright.interchange.PhysicalNetlist.PhysNetlist.RouteBranch.RouteSegment;
-import com.xilinx.rapidwright.interchange.PhysicalNetlist.PhysNetlist.SiteInstance;
-
-public class PhysNetlistReader {
-
-    protected static final String DISABLE_AUTO_IO_BUFFERS = "DISABLE_AUTO_IO_BUFFERS";
-    protected static final String OUT_OF_CONTEXT = "OUT_OF_CONTEXT";
-
-    public static Design readPhysNetlist(PhysNetlist.Reader physNetlist, EDIFNetlist netlist, boolean skipChecks) {
-        Design design = new Design();
-        design.setNetlist(netlist);
-
-        if (physNetlist.hasPart()) {
-            design.setPartName(physNetlist.getPart().toString());
-        }
-
-        List<String> allStrings = readAllStrings(physNetlist);
-
-        if (!skipChecks) {
-            checkConstantRoutingAndNetNaming(physNetlist, netlist, allStrings);
-        }
-
-        readSiteInsts(physNetlist, design, allStrings);
-
-        readPlacement(physNetlist, design, allStrings);
-
-        if (!skipChecks) {
-            checkMacros(design);
-        }
-
-        readRouting(physNetlist, design, allStrings);
-
-        readDesignProperties(physNetlist, design, allStrings);
-
-        return design;
-    }
-
-    public static Design readPhysNetlist(String physNetlistFileName, EDIFNetlist netlist) throws IOException {
-        ReaderOptions rdOptions =
-                new ReaderOptions(ReaderOptions.DEFAULT_READER_OPTIONS.traversalLimitInWords * 64,
-                        ReaderOptions.DEFAULT_READER_OPTIONS.nestingLimit * 128);
-        MessageReader readMsg = Interchange.readInterchangeFile(physNetlistFileName, rdOptions);
-
-        PhysNetlist.Reader physNetlist = readMsg.getRoot(PhysNetlist.factory);
-
-        return readPhysNetlist(physNetlist, netlist, false);
-    }
-
-    public static List<String> readAllStrings(PhysNetlist.Reader physNetlist){
-        TextList.Reader strListReader = physNetlist.getStrList();
-        int strCount = strListReader.size();
-        List<String> allStrings = new ArrayList<>(strCount);
-        for(int i=0; i < strCount; i++) {
-            String str = strListReader.get(i).toString();
-            allStrings.add(str);
-        }
-        return allStrings;
-    }
-
-    private static void readSiteInsts(PhysNetlist.Reader physNetlist, Design design,
-                                      List<String> strings) {
-        Device device = design.getDevice();
-        StructList.Reader<SiteInstance.Reader> siteInsts = physNetlist.getSiteInsts();
-        int siteInstCount = siteInsts.size();
-        for(int i=0; i < siteInstCount; i++) {
-            SiteInstance.Reader si = siteInsts.get(i);
-            String siteName = strings.get(si.getSite());
-            SiteTypeEnum type = SiteTypeEnum.valueOf(strings.get(si.getType()));
-            design.createSiteInst(siteName, type, device.getSite(siteName));
-        }
-    }
-
-    private static void readPlacement(PhysNetlist.Reader physNetlist, Design design,
-                                      List<String> strings) {
-        HashMap<String, PhysCellType> physCells = new HashMap<>();
-        StructList.Reader<PhysCell.Reader> physCellReaders = physNetlist.getPhysCells();
-        int physCellCount = physCellReaders.size();
-        for(int i=0; i < physCellCount; i++) {
-            PhysCell.Reader reader = physCellReaders.get(i);
-            physCells.put(strings.get(reader.getCellName()), reader.getPhysType());
-        }
-
-        StructList.Reader<CellPlacement.Reader> placements = physNetlist.getPlacements();
-        int placementCount = placements.size();
-        Device device = design.getDevice();
-        EDIFLibrary macroPrims = Design.getMacroPrimitives(device.getSeries());
-        EDIFNetlist netlist = design.getNetlist();
-        for(int i=0; i < placementCount; i++) {
-            CellPlacement.Reader placement = placements.get(i);
-            String cellName = strings.get(placement.getCellName());
-            EDIFCellInst cellInst = null;
-            Site site = device.getSite(strings.get(placement.getSite()));
-            SiteInst siteInst = design.getSiteInstFromSite(site);
-            String belName = strings.get(placement.getBel());
-            HashSet<String> otherBELLocs = null;
-            if(physCells.get(cellName) == PhysCellType.LOCKED) {
-                cellInst = new EDIFCellInst(PhysNetlistWriter.LOCKED,null,null);
-                if(siteInst == null) {
-                    siteInst = new SiteInst(site.getName(), design, site.getSiteTypeEnum(), site);
-                }
-                siteInst.setSiteLocked(true);
-                Cell c = siteInst.getCell(belName);
-                if(c == null){
-                    BEL bel = siteInst.getBEL(belName);
-                    c = new Cell(PhysNetlistWriter.LOCKED, bel);
-                    c.setBELFixed(placement.getIsBelFixed());
-                    c.setNullBEL(bel == null);
-                    siteInst.addCell(c);
-                }
-                c.setLocked(true);
-
-                // c Alternative Blocked Site Type // TODO
-            } else if(physCells.get(cellName) == PhysCellType.PORT) {
-                Cell portCell = new Cell(cellName,siteInst.getBEL(belName));
-                portCell.setType(PhysNetlistWriter.PORT);
-                siteInst.addCell(portCell);
-                portCell.setBELFixed(placement.getIsBelFixed());
-                portCell.setSiteFixed(placement.getIsSiteFixed());
-            } else {
-                cellInst = netlist.getCellInstFromHierName(cellName);
-                String cellType = strings.get(placement.getType());
-                if(cellInst == null) {
-                    Optional<Unisim> maybeUnisim = Enums.getIfPresent(Unisim.class, cellType);
-                    Unisim unisim = maybeUnisim.isPresent() ? maybeUnisim.get() : null;
-                    if(unisim == null) {
-                        EDIFCell cell = new EDIFCell(null,cellType);
-                        cellInst = new EDIFCellInst(cellName,cell, null);
-                    } else {
-                        cellInst = Design.createUnisimInst(null, cellName, unisim);
-                    }
-                }
-                if((cellType != null && macroPrims.containsCell(cellType)) ||
-                        macroPrims.containsCell(cellInst.getCellType())) {
-                    throw new RuntimeException("ERROR: Placement for macro primitive "
-                            + cellInst.getCellType().getName() + " (instance "+cellName+") is "
-                            + "invalid.  Please only provide placements for the macro's children "
-                            + "leaf cells: " + cellInst.getCellType().getCellInsts() +".");
-                }
-
-                BEL bel = siteInst.getBEL(strings.get(placement.getBel()));
-                if(bel == null) {
-                    throw new RuntimeException(
-                          "ERROR: The placement specified on BEL " + site.getName() + "/"
-                          + strings.get(placement.getBel()) + " could not be found in the target "
-                          + "device.");
-                }
-                if(bel.getBELType().equals("HARD0") || bel.getBELType().equals("HARD1")) {
-                    throw new RuntimeException(
-                              "ERROR: The placement specified on BEL " + site.getName() + "/"
-                            + bel.getName() + " is not valid. HARD0 and HARD1 BEL types do not "
-                            + "require placed cells.");
-                }
-                Cell cell = new Cell(cellName, siteInst, bel);
-                cell.setBELFixed(placement.getIsBelFixed());
-                cell.setSiteFixed(placement.getIsSiteFixed());
-
-                PrimitiveList.Int.Reader otherBELs = placement.getOtherBels();
-                int otherBELCount = otherBELs.size();
-                if(otherBELCount > 0) otherBELLocs = new HashSet<String>();
-                for(int j=0; j < otherBELCount; j++) {
-                    String belLoc = strings.get(otherBELs.get(j));
-                    otherBELLocs.add(belLoc);
-                }
-            }
-
-            PhysNet.Reader nullNet = physNetlist.getNullNet();
-            StructList.Reader<RouteBranch.Reader> stubs = nullNet.getStubs();
-            int stubCount = stubs.size();
-            for(int k=0; k < stubCount; k++) {
-                RouteSegment.Reader segment = stubs.get(k).getRouteSegment();
-                PhysSitePIP.Reader spReader = segment.getSitePIP();
-                SiteInst sitePIPSiteInst = getSiteInst(spReader.getSite(), design, strings);
-                sitePIPSiteInst.addSitePIP(strings.get(spReader.getBel()),
-                                           strings.get(spReader.getPin()));
-            }
-
-
-            StructList.Reader<PinMapping.Reader> pinMap = placement.getPinMap();
-            int pinMapCount = pinMap.size();
-            for(int j=0; j < pinMapCount; j++) {
-                PinMapping.Reader pinMapping = pinMap.get(j);
-                belName = strings.get(pinMapping.getBel());
-                String belPinName = strings.get(pinMapping.getBelPin());
-                String cellPinName = strings.get(pinMapping.getCellPin());
-                Cell c = siteInst.getCell(belName);
-                if(c == null) {
-                    if(otherBELLocs.contains(belName)) {
-                        BEL bel = siteInst.getBEL(belName);
-                        if(bel == null) {
-                            throw new RuntimeException("ERROR: Couldn't find BEL " + belName
-                                    + " in site " + siteInst.getSiteName() + " of type "
-                                    + siteInst.getSiteTypeEnum());
-                        }
-                        c = new Cell(cellName, bel);
-                        c.setSiteInst(siteInst);
-                        siteInst.getCellMap().put(belName, c);
-                        c.setRoutethru(true);
-                    }else {
-                        throw new RuntimeException("ERROR: Missing BEL location in other BEL list: "
-                                + belName + " on for pin mapping "
-                                + belPinName + " -> " + cellPinName);
-                    }
-                }
-                // Remote pin mappings from other cells
-                if(c.getLogicalPinMapping(belPinName) != null && pinMapping.hasOtherCell()){
-                    c.setRoutethru(true);
-                    MultiCellPinMapping.Reader otherCell = pinMapping.getOtherCell();
-                    c.addAltPinMapping(belPinName, new AltPinMapping(cellPinName,
-                            strings.get(otherCell.getMultiCell()),
-                            strings.get(otherCell.getMultiType())));
-                }else {
-                    c.addPinMapping(belPinName, cellPinName);
-                    if(pinMapping.getIsFixed()) {
-                        c.fixPin(belPinName);
-                    }
-                }
-            }
-        }
-
-
-    }
-
-    private static NetType getNetType(PhysNet.Reader netReader, String netName) {
-        switch(netReader.getType()) {
-            case GND:
-                if(!netName.equals(Net.GND_NET)) {
-                    throw new RuntimeException("ERROR: Invalid GND Net " + netName +
-                            ", should be named " + Net.GND_NET);
-                }
-                return NetType.GND;
-            case VCC:
-                if(!netName.equals(Net.VCC_NET)) {
-                    throw new RuntimeException("ERROR: Invalid VCC Net " + netName +
-                            ", should be named " + Net.VCC_NET);
-                }
-                return NetType.VCC;
-            default:
-                return NetType.WIRE;
-        }
-    }
-
-    private static void readRouting(PhysNetlist.Reader physNetlist, Design design,
-                                    List<String> strings) {
-        StructList.Reader<PhysNet.Reader> nets = physNetlist.getPhysNets();
-        EDIFNetlist netlist = design.getNetlist();
-        int netCount = nets.size();
-        for(int i=0; i < netCount; i++) {
-            PhysNet.Reader netReader = nets.get(i);
-            String netName = strings.get(netReader.getName());
-
-            Net net = design.getNet(netName);
-            if (net == null) {
-                // Ignore nets that are completely empty
-                if (!netReader.hasSources() && !netReader.hasStubs()) {
-                    continue;
-                }
-
-                EDIFHierNet edifNet = netlist.getHierNetFromName(netName);
-                net = new Net(netName, edifNet == null ? null : edifNet.getNet());
-                design.addNet(net);
-                net.setType(getNetType(netReader, netName));
-            }
-
-            // Sources
-            StructList.Reader<RouteBranch.Reader> routeSrcs = netReader.getSources();
-            List<ArcType> prevNonGeneralArcTypes = new ArrayList<>();
-            int routeSrcsCount = routeSrcs.size();
-            for(int j=0; j < routeSrcsCount; j++) {
-                RouteBranch.Reader branchReader = routeSrcs.get(j);
-                readRouteBranch(branchReader, net, design, strings, prevNonGeneralArcTypes);
-            }
-            // Stubs
-            StructList.Reader<RouteBranch.Reader> routeStubs = netReader.getStubs();
-            int routeStubsCount = routeStubs.size();
-            for(int j=0; j < routeStubsCount; j++) {
-                RouteBranch.Reader branchReader = routeStubs.get(j);
-                readRouteBranch(branchReader, net, design, strings, prevNonGeneralArcTypes);
-            }
-<<<<<<< HEAD
-=======
-
-            // Stub Nodes
-            StructList.Reader<PhysNode.Reader> stubNodes = netReader.getStubNodes();
-            int stubNodeCount = stubNodes.size();
-            Device device = design.getDevice();
-            for(int j=0; j < stubNodeCount; j++) {
-                PhysNode.Reader stubNodeReader = stubNodes.get(j);
-                Tile tile = device.getTile(strings.get(stubNodeReader.getTile()));
-                PIP pip = new PIP(tile, stubNodeReader.getWire(), PIP.NULL_END_WIRE_IDX);
-                net.addPIP(pip);
-            }
->>>>>>> a31fe306
-        }
-    }
-
-    private static void readRouteBranch(RouteBranch.Reader branchReader, Net net, Design design,
-                                        List<String> strings, List<ArcType> prevNonGeneralArcTypes) {
-        RouteBranch.RouteSegment.Reader segment = branchReader.getRouteSegment();
-        Device device = design.getDevice();
-        switch(segment.which()) {
-            case PIP:{
-                PhysPIP.Reader pReader = segment.getPip();
-                String tileName = strings.get(pReader.getTile());
-                String wire0 = strings.get(pReader.getWire0());
-                String wire1 = strings.get(pReader.getWire1());
-                // By comparing pointers, equivalent to comparing the originating int
-                // because they come from strings.get()
-                if (tileName == wire0 && wire0 == wire1) {
-                    if (tileName.equals("STUB_ARC")) {
-                        prevNonGeneralArcTypes.add(ArcType.STUB);
-                    }
-                    else throw new RuntimeException("ERROR: Invalid special PIP on net '" + net + "'");
-                    break;
-                }
-
-                Tile tile = device.getTile(tileName);
-
-                if(tile == null) {
-                    throw new RuntimeException("ERROR: Tile " + tile + " for pip from wire " + wire0 + " to wire " + wire1 + " not found.");
-                }
-
-                Integer wire0Idx = tile.getWireIndex(wire0);
-                if (wire0Idx == null) {
-                    throw new RuntimeException("ERROR: Wire0 " + wire0 + " in tile " + tile + " not found.");
-                }
-
-                Integer wire1Idx = tile.getWireIndex(wire1);
-                if (wire1Idx == null) {
-                    throw new RuntimeException("ERROR: Wire1 " + wire1 + " in tile " + tile + " not found.");
-                }
-
-                PIP pip = tile.getPIP(wire0Idx, wire1Idx);
-                if(pip == null) {
-                    throw new RuntimeException("ERROR: PIP for tile " + tile + " from wire " + wire0 + " to wire " + wire1 + " not found.");
-                }
-
-                if (!prevNonGeneralArcTypes.isEmpty()) {
-                    for (ArcType at : prevNonGeneralArcTypes) {
-                        pip.updateArcType(at);
-                    }
-                    prevNonGeneralArcTypes.clear();
-                }
-
-                pip.setIsPIPFixed(pReader.getIsFixed());
-                pip.setIsReversed(!pReader.getForward());
-                net.addPIP(pip);
-                break;
-            }
-            case BEL_PIN:{
-                PhysBelPin.Reader bpReader = segment.getBelPin();
-                SiteInst siteInst = getSiteInst(bpReader.getSite(), design, strings);
-                String belName = strings.get(bpReader.getBel());
-                BEL bel = siteInst.getBEL(belName);
-                if(bel == null) {
-                    throw new RuntimeException(String.format("ERROR: Failed to get BEL %s", belName));
-                }
-                String belPinName = strings.get(bpReader.getPin());
-                BELPin belPin = bel.getPin(belPinName);
-                if(belPin == null) {
-                    throw new RuntimeException(String.format("ERROR: Failed to get BEL pin %s/%s", belName, belPinName));
-                }
-
-<<<<<<< HEAD
-=======
-                // Examine BEL input pins from SLICEL/M only
-                if (Utils.isSLICE(siteInst) && bel.getBELClass() == BELClass.BEL && belPin.isInput()) {
-
-                    // If this route branch terminates here ...
-                    if (branchesCount == 0) {
-                        // ... and it routed through a LUT along the way
-                        if (routeThruLutInput != null) {
-                            // Check that a routethru cell exists
-
-                            Cell belCell = siteInst.getCell(bel);
-                            Cell routeThruCell = siteInst.getCell(routeThruLutInput.getBEL());
-                            if (routeThruCell == null) {
-                                throw new RuntimeException("Expected routethru cell at " + siteInst.getSiteName() +
-                                        "/" + routeThruLutInput.getBELName());
-                            }
-                            String physicalPin = routeThruLutInput.getName();
-                            String logicalPin = belCell.getLogicalPinMapping(belPinName);
-                            if (routeThruCell.getSiteInst() != siteInst ||
-                                !routeThruCell.isRoutethru() ||
-                                !routeThruCell.getLogicalPinMapping(physicalPin).equals(logicalPin)) {
-                                throw new RuntimeException("Invalid routethru cell: " + routeThruCell);
-                            }
-                        }
-                    } else if (belName.endsWith("LUT")) {
-                        assert (routeThruLutInput == null);
-
-                        routeThruLutInput = belPin;
-                    }
-                }
-
->>>>>>> a31fe306
-                siteInst.routeIntraSiteNet(net, belPin, belPin);
-                break;
-            }
-            case SITE_P_I_P:{
-                PhysSitePIP.Reader spReader = segment.getSitePIP();
-                SiteInst siteInst = getSiteInst(spReader.getSite(), design, strings);
-                SitePIP sitePIP = siteInst.getSitePIP(strings.get(spReader.getBel()),
-                                                      strings.get(spReader.getPin()));
-                siteInst.addSitePIP(sitePIP);
-                String siteWire = sitePIP.getInputPin().getSiteWireName();
-                siteInst.addCTag(net, siteWire);
-                break;
-            }
-            case SITE_PIN: {
-                PhysSitePin.Reader spReader = segment.getSitePin();
-                SiteInst siteInst = getSiteInst(spReader.getSite(), design, strings, net.isStaticNet());
-                String pinName = strings.get(spReader.getPin());
-                net.addPin(new SitePinInst(pinName, siteInst), false);
-                break;
-            }
-            case _NOT_IN_SCHEMA: {
-                throw new RuntimeException("ERROR: Unknown route segment type");
-            }
-        }
-
-        List<ArcType> nestedPrevNonGeneralArcTypes = new ArrayList<>();
-
-        StructList.Reader<RouteBranch.Reader> branches = branchReader.getBranches();
-        int branchesCount = branches.size();
-        for(int j=0; j < branchesCount; j++) {
-            RouteBranch.Reader bReader = branches.get(j);
-            readRouteBranch(bReader, net, design, strings, nestedPrevNonGeneralArcTypes);
-        }
-    }
-
-    private static void readDesignProperties(PhysNetlist.Reader physNetlist, Design design,
-                                             List<String> strings) {
-        StructList.Reader<Property.Reader> props = physNetlist.getProperties();
-        int propCount = props.size();
-        for(int i=0; i < propCount; i++) {
-            Property.Reader pReader = props.get(i);
-            String key = strings.get(pReader.getKey());
-            if(DISABLE_AUTO_IO_BUFFERS.equals(key)) {
-                boolean setAutoIOBuffers = "0".equals(strings.get(pReader.getValue()));
-                design.setAutoIOBuffers(setAutoIOBuffers);
-            }else if(OUT_OF_CONTEXT.equals(key)) {
-                boolean isDesignOOC = "1".equals(strings.get(pReader.getValue()));
-                design.setDesignOutOfContext(isDesignOOC);
-            }
-        }
-    }
-
-    private static SiteInst getSiteInst(int stringIdx, Design design, List<String> strings) {
-        return getSiteInst(stringIdx, design, strings, false);
-    }
-
-    private static SiteInst getSiteInst(int stringIdx, Design design, List<String> strings, boolean createIfNotFound) {
-        String siteName = strings.get(stringIdx);
-        Site site = design.getDevice().getSite(siteName);
-        if(site == null) {
-            throw new RuntimeException("ERROR: Unknown site " + siteName +
-                    " found while parsing routing");
-        }
-        SiteInst siteInst = design.getSiteInstFromSite(site);
-        if(siteInst == null && (site.getSiteTypeEnum() == SiteTypeEnum.TIEOFF || createIfNotFound)) {
-            // Create a dummy TIEOFF SiteInst
-            siteInst = new SiteInst(SiteInst.STATIC_SOURCE + "_" + site.getName(), site.getSiteTypeEnum());
-            siteInst.place(site);
-        }
-        return siteInst;
-    }
-
-    private static void checkNetTypeFromCellNet(Map<String, PhysNet.Reader> cellPinToPhysicalNet, EDIFNet net, List<String> strings) {
-        // Expand EDIFNet and make sure sink cell pins that are part of a
-        // physical net are annotated as a VCC or GND net.
-        //
-        // It is harder to verify if the VCC/GND net type is correct, because
-        // site local inverters may convert signals on a VCC to a GND net or
-        // vice versa.
-        //
-        // If the full physical net is present and the inverting site pips are
-        // labelled, then it would be possible to confirm if the NetType was
-        // always correct.
-        Queue<EDIFNet> netsToExpand = new ArrayDeque<EDIFNet>();
-        netsToExpand.add(net);
-
-        while(!netsToExpand.isEmpty()) {
-            net = netsToExpand.remove();
-            for(EDIFPortInst portInst : net.getPortInsts()) {
-                if(portInst.isOutput() && !portInst.isTopLevelPort()) {
-                    // Only following downstream connections.
-                    continue;
-                }
-
-                if(portInst.isInput() && portInst.isTopLevelPort()) {
-                    // Only following downstream connections.
-                    continue;
-                }
-
-                if(portInst.isTopLevelPort()) {
-                    // Follow net to parent cell (if any)
-                    EDIFCell parent = portInst.getParentCell();
-                    if(parent != null) {
-                        EDIFNet outerNet = parent.getInternalNet(portInst);
-                        if(outerNet != null) {
-                            netsToExpand.add(outerNet);
-                        }
-                    }
-                } else {
-                    // Follow net to child cell (if any) or add to sink port
-                    // list.
-                    EDIFNet innerNet = portInst.getInternalNet();
-                    if(innerNet != null) {
-                        netsToExpand.add(innerNet);
-                    } else {
-                        PhysNet.Reader physNet = cellPinToPhysicalNet.get(portInst.getFullName());
-                        if(physNet != null) {
-                            if (physNet.getType() != PhysNetlist.NetType.VCC && physNet.getType() != PhysNetlist.NetType.GND) {
-                                throw new RuntimeException(String.format("ERROR: Net %s connected to cell pin %s should be VCC or GND but is %s", strings.get(physNet.getName()), portInst.getFullName(), physNet.getType().name()));
-                            }
-                        }
-                    }
-                }
-            }
-        }
-    }
-
-    private static void mapBelPinsToPhysicalNets(Map<String, PhysNet.Reader> belPinToPhysicalNet, PhysNet.Reader netReader, RouteBranch.Reader routeBranch, List<String> strings) {
-        // Populate a map from strings formatted like "<site>/<bel>/<bel pin>"
-        // to PhysNet by recursively expanding routing branches.
-
-        RouteSegment.Reader segment = routeBranch.getRouteSegment();
-        if(segment.which() == RouteSegment.Which.BEL_PIN) {
-            PhysBelPin.Reader bpReader = segment.getBelPin();
-            belPinToPhysicalNet.put(strings.get(bpReader.getSite()) + "/" + strings.get(bpReader.getBel()) + "/" + strings.get(bpReader.getPin()), netReader);
-        }
-
-        for(PhysNetlist.RouteBranch.Reader childBranch : routeBranch.getBranches()) {
-            mapBelPinsToPhysicalNets(belPinToPhysicalNet, netReader, childBranch, strings);
-        }
-    }
-
-    private static void checkConstantRoutingAndNetNaming(PhysNetlist.Reader PhysicalNetlist, EDIFNetlist netlist, List<String> strings) {
-        // Checks that constant routing and net names are valid.
-        //
-        // Specifically:
-        //  - At most 1 GND and 1 VCC nets should be present
-        //  - The GND and VCC nets names conform to Nets.GND_NET and Nets.VCC_NET.
-        //  - Each net name should be unique
-        //  - All EDIFPortInst sinks on nets driven from VCC or GND cells
-        //    should be connected to nets marked as either VCC or GND nets.
-
-        // First scan physical nets to create a mapping from BEL pins to
-        // physical nets.
-        //
-        // At this time, check that net names are unique.  If the VCC or GND
-        // nets appear, ensure they conform with the constant Nets.GND_NET
-        // and Nets.VCC_NET.
-        boolean foundGndNet = false;
-        boolean foundVccNet = false;
-        Map<String, PhysNet.Reader> belPinToPhysicalNet = new HashMap<String, PhysNet.Reader>();
-        Set<Integer> netNames = new HashSet<Integer>();
-        for(PhysNet.Reader physNet : PhysicalNetlist.getPhysNets()) {
-            for(PhysNetlist.RouteBranch.Reader routeBranch : physNet.getSources()) {
-                mapBelPinsToPhysicalNets(belPinToPhysicalNet, physNet, routeBranch, strings);
-            }
-
-            for(PhysNetlist.RouteBranch.Reader routeBranch : physNet.getStubs()) {
-                mapBelPinsToPhysicalNets(belPinToPhysicalNet, physNet, routeBranch, strings);
-            }
-
-            if(!netNames.add(physNet.getName())) {
-                throw new RuntimeException(String.format("ERROR: Net %s appears in physical netlist more than once?", strings.get(physNet.getName())));
-            }
-
-            if(physNet.getType() == PhysNetlist.NetType.VCC) {
-                if(foundVccNet) {
-                    throw new RuntimeException("ERROR: VCC net type appears more than once in physical netlist?");
-                }
-                foundVccNet = true;
-
-                String netName = strings.get(physNet.getName());
-                if(!netName.equals(Net.VCC_NET)) {
-                    throw new RuntimeException("ERROR: Invalid VCC Net " + netName +
-                            ", should be named " + Net.VCC_NET);
-                }
-            }
-
-            if(physNet.getType() == PhysNetlist.NetType.GND) {
-                if(foundGndNet) {
-                    throw new RuntimeException("ERROR: GND net type appears more than once in physical netlist?");
-                }
-                foundGndNet = true;
-
-                String netName = strings.get(physNet.getName());
-                if(!netName.equals(Net.GND_NET)) {
-                    throw new RuntimeException("ERROR: Invalid GND Net " + netName +
-                            ", should be named " + Net.GND_NET);
-                }
-            }
-        }
-
-        // Iterate over placements and map cell pins to physical nets.
-        Map<String, PhysNet.Reader> cellPinToPhysicalNet = new HashMap<String, PhysNet.Reader>();
-        for(CellPlacement.Reader placement : PhysicalNetlist.getPlacements()) {
-            for(PinMapping.Reader pinMap : placement.getPinMap()) {
-                String key = strings.get(placement.getSite()) + "/" + strings.get(pinMap.getBel()) + "/" + strings.get(pinMap.getBelPin());
-                PhysNet.Reader net = belPinToPhysicalNet.get(key);
-                if(net != null) {
-                    cellPinToPhysicalNet.put(strings.get(placement.getCellName()) + "/"  + strings.get(pinMap.getCellPin()), net);
-                }
-            }
-        }
-
-        // Search the EDIFNetlist for sinks from VCC or GND nets.  Find the
-        // EDIFPortInst sinks on those nets, and see if a physical net
-        // corresponds to that cell pin.
-        //
-        // If so, verify that the physical net is marked with either VCC or
-        // GND.
-        //
-        // Note: Sink port instances on the VCC net may end up in the GND
-        // physical net, or vice versa. This can occur when a constant net is
-        // run through a site local inverter.  Modelling these site local
-        // inverters is not done here, hence why the requirement is only that
-        // the net type be either VCC or GND.
-        for (EDIFCellInst leafEdifCellInst : netlist.getAllLeafCellInstances()) {
-            EDIFCell leafEdifCell = leafEdifCellInst.getCellType();
-            String leafEdifCellName = leafEdifCell.getName();
-            EDIFCell parent = leafEdifCellInst.getParentCell();
-
-            if(leafEdifCellName.equals("VCC")) {
-                EDIFPortInst portInst = leafEdifCellInst.getPortInst("P");
-                EDIFNet net = portInst.getNet();
-                checkNetTypeFromCellNet(cellPinToPhysicalNet, net, strings);
-            } else if(leafEdifCellName.equals("GND")) {
-                EDIFPortInst portInst = leafEdifCellInst.getPortInst("G");
-                EDIFNet net = portInst.getNet();
-                checkNetTypeFromCellNet(cellPinToPhysicalNet, net, strings);
-            } else {
-            }
-        }
-    }
-    
-    /**
-     * Examines a design to ensure that the provided macro placement is consistent with the 
-     * macro definition in the library.
-     * @param design The placed design to be checked
-     */
-    private static void checkMacros(Design design) {
-    	EDIFNetlist netlist = design.getNetlist();
-
-        // Validate macro primitives are placed fully
-        Device device = design.getDevice();
-        EDIFLibrary macroPrims = Design.getMacroPrimitives(device.getSeries());
-        Map<String, List<String>> macroLeafChildren = new HashMap<>();
-
-        HashSet<String> checked = new HashSet<>();
-        for(Cell c : design.getCells()) {
-            EDIFCell cellType = c.getParentCell();
-            if(cellType != null && macroPrims.containsCell(cellType)) {
-                String parentHierName = c.getParentHierarchicalInstName();
-                if(checked.contains(parentHierName)) continue;
-                List<String> missingPlacements = null;
-                List<String> childrenNames = macroLeafChildren.get(cellType.getName());
-                if(childrenNames == null) {
-                    childrenNames = EDIFTools.getMacroLeafCellNames(cellType);
-                    macroLeafChildren.put(cellType.getName(), childrenNames);
-                }
-                //for(EDIFCellInst inst : cellType.getCellInsts()) { // TODO - Fix up loop list
-                for(String childName : childrenNames) {
-                    String childCellName = parentHierName + EDIFTools.EDIF_HIER_SEP + childName;
-                    Cell child = design.getCell(childCellName);
-                    if(child == null) {
-                        if(missingPlacements == null) missingPlacements = new ArrayList<String>();
-                        missingPlacements.add(childName + " (" + childCellName + ")");
-                    }
-                }
-                if(missingPlacements != null && !cellType.getName().equals("IOBUFDS")) {
-                    throw new RuntimeException("ERROR: Macro primitive '"+ parentHierName
-                            + "' is not fully placed. Expected placements for all child cells: "
-                            + cellType.getCellInsts() + ", but missing placements "
-                            + "for cells: " + missingPlacements);
-                }
-
-                checked.add(parentHierName);
-            }
-        }
-
-    	List<EDIFHierCellInst> leaves = netlist.getTopCell().getAllLeafDescendants();
-    	EDIFLibrary macros = Design.getMacroPrimitives(design.getDevice().getSeries());
-    	for(EDIFHierCellInst leaf : leaves) {
-    		if(macros.containsCell(leaf.getCellType())) {
-    			EDIFCell macro = macros.getCell(leaf.getCellName());
-    			// Check that the macro children instances have the same placement status 
-    			// (all placed or none are placed)
-    			Boolean isPlaced = null;
-    			boolean inconsistentPlacement = false;
-    			String macroName = leaf.getFullHierarchicalInstName() + EDIFTools.EDIF_HIER_SEP;
-    			List<EDIFHierCellInst> macroLeaves = macro.getAllLeafDescendants();
-    			for(EDIFHierCellInst inst : macroLeaves) {
-    				String cellName = macroName + inst.getFullHierarchicalInstName();
-    				Cell cell = design.getCell(cellName);
-    				boolean isCellPlaced = !(cell == null || !cell.isPlaced());
-    				if(isPlaced == null) isPlaced = isCellPlaced;
-    				else if(isPlaced != isCellPlaced) {
-    					inconsistentPlacement = true;
-    				}
-    			}
-    			if(inconsistentPlacement) {
-					System.err.println("ERROR: Inconsistent macro placement for " + macroName 
-							+ ", please ensure all member cell instances are either "
-							+ "unplaced or fully placed: ");
-    				for(EDIFHierCellInst inst : macroLeaves) {
-    					String cellName = macroName + inst.getFullHierarchicalInstName();
-    					Cell cell = design.getCell(cellName);
-    					boolean isCellPlaced = !(cell == null || !cell.isPlaced());
-        				System.err.println("\t" + cellName + " is " + (isCellPlaced ? "placed" : "unplaced"));
-        			}
-    			}
-    			
-    		}
-    	}
-    	
-    }
-}
+/* 
+ * Copyright (c) 2020 Xilinx, Inc. 
+ * All rights reserved.
+ *
+ * Author: Chris Lavin, Xilinx Research Labs.
+ *  
+ * This file is part of RapidWright. 
+ * 
+ * Licensed under the Apache License, Version 2.0 (the "License");
+ * you may not use this file except in compliance with the License.
+ * You may obtain a copy of the License at
+ * 
+ *     http://www.apache.org/licenses/LICENSE-2.0
+ * 
+ * Unless required by applicable law or agreed to in writing, software
+ * distributed under the License is distributed on an "AS IS" BASIS,
+ * WITHOUT WARRANTIES OR CONDITIONS OF ANY KIND, either express or implied.
+ * See the License for the specific language governing permissions and
+ * limitations under the License.
+ * 
+ */
+ 
+package com.xilinx.rapidwright.interchange;
+
+import java.io.IOException;
+import java.util.ArrayList;
+import java.util.HashMap;
+import java.util.HashSet;
+import java.util.List;
+import java.util.ArrayDeque;
+import java.util.Queue;
+import java.util.Map;
+import java.util.Set;
+
+import org.capnproto.MessageReader;
+import org.capnproto.PrimitiveList;
+import org.capnproto.ReaderOptions;
+import org.capnproto.StructList;
+import org.capnproto.TextList;
+import org.python.google.common.base.Enums;
+import org.python.google.common.base.Optional;
+
+import com.xilinx.rapidwright.design.AltPinMapping;
+import com.xilinx.rapidwright.design.Cell;
+import com.xilinx.rapidwright.design.Design;
+import com.xilinx.rapidwright.design.Net;
+import com.xilinx.rapidwright.design.NetType;
+import com.xilinx.rapidwright.design.SiteInst;
+import com.xilinx.rapidwright.design.SitePinInst;
+import com.xilinx.rapidwright.design.Unisim;
+import com.xilinx.rapidwright.device.BEL;
+import com.xilinx.rapidwright.device.BELClass;
+import com.xilinx.rapidwright.device.BELPin;
+import com.xilinx.rapidwright.device.Device;
+import com.xilinx.rapidwright.device.PIP;
+import com.xilinx.rapidwright.device.Site;
+import com.xilinx.rapidwright.device.SiteTypeEnum;
+import com.xilinx.rapidwright.device.Tile;
+import com.xilinx.rapidwright.edif.EDIFCell;
+import com.xilinx.rapidwright.edif.EDIFCellInst;
+import com.xilinx.rapidwright.edif.EDIFHierCellInst;
+import com.xilinx.rapidwright.edif.EDIFHierNet;
+import com.xilinx.rapidwright.edif.EDIFLibrary;
+import com.xilinx.rapidwright.edif.EDIFNet;
+import com.xilinx.rapidwright.edif.EDIFNetlist;
+import com.xilinx.rapidwright.edif.EDIFPortInst;
+import com.xilinx.rapidwright.edif.EDIFTools;
+import com.xilinx.rapidwright.interchange.PhysicalNetlist.PhysNetlist;
+import com.xilinx.rapidwright.interchange.PhysicalNetlist.PhysNetlist.CellPlacement;
+import com.xilinx.rapidwright.interchange.PhysicalNetlist.PhysNetlist.MultiCellPinMapping;
+import com.xilinx.rapidwright.interchange.PhysicalNetlist.PhysNetlist.PhysBelPin;
+import com.xilinx.rapidwright.interchange.PhysicalNetlist.PhysNetlist.PhysCell;
+import com.xilinx.rapidwright.interchange.PhysicalNetlist.PhysNetlist.PhysCellType;
+import com.xilinx.rapidwright.interchange.PhysicalNetlist.PhysNetlist.PhysNet;
+import com.xilinx.rapidwright.interchange.PhysicalNetlist.PhysNetlist.PhysNode;
+import com.xilinx.rapidwright.interchange.PhysicalNetlist.PhysNetlist.PhysPIP;
+import com.xilinx.rapidwright.interchange.PhysicalNetlist.PhysNetlist.PhysSitePIP;
+import com.xilinx.rapidwright.interchange.PhysicalNetlist.PhysNetlist.PhysSitePin;
+import com.xilinx.rapidwright.interchange.PhysicalNetlist.PhysNetlist.PinMapping;
+import com.xilinx.rapidwright.interchange.PhysicalNetlist.PhysNetlist.Property;
+import com.xilinx.rapidwright.interchange.PhysicalNetlist.PhysNetlist.RouteBranch;
+import com.xilinx.rapidwright.interchange.PhysicalNetlist.PhysNetlist.RouteBranch.RouteSegment;
+import com.xilinx.rapidwright.interchange.PhysicalNetlist.PhysNetlist.SiteInstance;
+import com.xilinx.rapidwright.util.Utils;
+
+public class PhysNetlistReader {
+
+    protected static final String DISABLE_AUTO_IO_BUFFERS = "DISABLE_AUTO_IO_BUFFERS";
+    protected static final String OUT_OF_CONTEXT = "OUT_OF_CONTEXT";
+
+    private static final String STATIC_SOURCE = "STATIC_SOURCE";
+    private static int tieoffInstanceCount = 0;
+
+    public static Design readPhysNetlist(String physNetlistFileName, EDIFNetlist netlist) throws IOException {
+        Design design = new Design();
+        design.setNetlist(netlist);
+        ReaderOptions rdOptions =
+                new ReaderOptions(ReaderOptions.DEFAULT_READER_OPTIONS.traversalLimitInWords * 64,
+                ReaderOptions.DEFAULT_READER_OPTIONS.nestingLimit * 128);
+        MessageReader readMsg = Interchange.readInterchangeFile(physNetlistFileName, rdOptions);
+
+        PhysNetlist.Reader physNetlist = readMsg.getRoot(PhysNetlist.factory);
+        design.setPartName(physNetlist.getPart().toString());
+
+        Enumerator<String> allStrings = readAllStrings(physNetlist);
+
+        checkConstantRoutingAndNetNaming(physNetlist, netlist, allStrings);
+
+        readSiteInsts(physNetlist, design, allStrings);
+
+        readPlacement(physNetlist, design, allStrings);
+
+        checkMacros(design);
+        
+        readRouting(physNetlist, design, allStrings);
+
+        readDesignProperties(physNetlist, design, allStrings);
+
+        return design;
+    }
+
+    public static Enumerator<String> readAllStrings(PhysNetlist.Reader physNetlist){
+        Enumerator<String> allStrings = new Enumerator<>();
+        TextList.Reader strListReader = physNetlist.getStrList();
+        int strCount = strListReader.size();
+        for(int i=0; i < strCount; i++) {
+            String str = strListReader.get(i).toString();
+            allStrings.addObject(str);
+        }
+        return allStrings;
+    }
+
+    private static void readSiteInsts(PhysNetlist.Reader physNetlist, Design design,
+                                        Enumerator<String> strings) {
+        Device device = design.getDevice();
+        StructList.Reader<SiteInstance.Reader> siteInsts = physNetlist.getSiteInsts();
+        int siteInstCount = siteInsts.size();
+        for(int i=0; i < siteInstCount; i++) {
+            SiteInstance.Reader si = siteInsts.get(i);
+            String siteName = strings.get(si.getSite());
+            SiteTypeEnum type = SiteTypeEnum.valueOf(strings.get(si.getType()));
+            design.createSiteInst(siteName, type, device.getSite(siteName));
+        }
+    }
+
+    private static void readPlacement(PhysNetlist.Reader physNetlist, Design design,
+                                        Enumerator<String> strings) {
+        HashMap<String, PhysCellType> physCells = new HashMap<>();
+        StructList.Reader<PhysCell.Reader> physCellReaders = physNetlist.getPhysCells();
+        int physCellCount = physCellReaders.size();
+        for(int i=0; i < physCellCount; i++) {
+            PhysCell.Reader reader = physCellReaders.get(i);
+            physCells.put(strings.get(reader.getCellName()), reader.getPhysType());
+        }
+
+
+        StructList.Reader<CellPlacement.Reader> placements = physNetlist.getPlacements();
+        int placementCount = placements.size();
+        Device device = design.getDevice();
+        EDIFNetlist netlist = design.getNetlist();
+        EDIFLibrary macroPrims = Design.getMacroPrimitives(device.getSeries());
+        Map<String, List<String>> macroLeafChildren = new HashMap<>();
+        for(int i=0; i < placementCount; i++) {
+            CellPlacement.Reader placement = placements.get(i);
+            String cellName = strings.get(placement.getCellName());
+            EDIFCellInst cellInst = null;
+            Site site = device.getSite(strings.get(placement.getSite()));
+            SiteInst siteInst = design.getSiteInstFromSite(site);
+            String belName = strings.get(placement.getBel());
+            HashSet<String> otherBELLocs = null;
+            if(physCells.get(cellName) == PhysCellType.LOCKED) {
+                cellInst = new EDIFCellInst(PhysNetlistWriter.LOCKED,null,null);
+                if(siteInst == null) {
+                    siteInst = new SiteInst(site.getName(), design, site.getSiteTypeEnum(), site);
+                }
+                siteInst.setSiteLocked(true);
+                Cell c = siteInst.getCell(belName);
+                if(c == null){
+                    BEL bel = siteInst.getBEL(belName);
+                    c = new Cell(PhysNetlistWriter.LOCKED, bel);
+                    c.setBELFixed(placement.getIsBelFixed());
+                    c.setNullBEL(bel == null);
+                    siteInst.addCell(c);
+                }
+                c.setLocked(true);
+
+                // c Alternative Blocked Site Type // TODO
+            } else if(physCells.get(cellName) == PhysCellType.PORT) {
+                Cell portCell = new Cell(cellName,siteInst.getBEL(belName));
+                portCell.setType(PhysNetlistWriter.PORT);
+                siteInst.addCell(portCell);
+                portCell.setBELFixed(placement.getIsBelFixed());
+                portCell.setSiteFixed(placement.getIsSiteFixed());
+            } else {
+                cellInst = netlist.getCellInstFromHierName(cellName);
+                String cellType = strings.get(placement.getType());
+                if(cellInst == null) {
+                    Optional<Unisim> maybeUnisim = Enums.getIfPresent(Unisim.class, cellType);
+                    Unisim unisim = maybeUnisim.isPresent() ? maybeUnisim.get() : null;
+                    if(unisim == null) {
+                        EDIFCell cell = new EDIFCell(null,cellType);
+                        cellInst = new EDIFCellInst(cellName,cell, null);
+                    } else {
+                        cellInst = Design.createUnisimInst(null, cellName, unisim);
+                    }
+                }
+                if((cellType != null && macroPrims.containsCell(cellType)) ||
+                        macroPrims.containsCell(cellInst.getCellType())) {
+                    throw new RuntimeException("ERROR: Placement for macro primitive "
+                            + cellInst.getCellType().getName() + " (instance "+cellName+") is "
+                            + "invalid.  Please only provide placements for the macro's children "
+                            + "leaf cells: " + cellInst.getCellType().getCellInsts() +".");
+                }
+
+                BEL bel = siteInst.getBEL(strings.get(placement.getBel()));
+                if(bel == null) {
+                    throw new RuntimeException(
+                          "ERROR: The placement specified on BEL " + site.getName() + "/"
+                          + strings.get(placement.getBel()) + " could not be found in the target "
+                          + "device.");
+                }
+                if(bel.getBELType().equals("HARD0") || bel.getBELType().equals("HARD1")) {
+                    throw new RuntimeException(
+                              "ERROR: The placement specified on BEL " + site.getName() + "/"
+                            + bel.getName() + " is not valid. HARD0 and HARD1 BEL types do not "
+                            + "require placed cells.");
+                }
+                Cell cell = new Cell(cellName, siteInst, bel);
+                cell.setBELFixed(placement.getIsBelFixed());
+                cell.setSiteFixed(placement.getIsSiteFixed());
+
+                PrimitiveList.Int.Reader otherBELs = placement.getOtherBels();
+                int otherBELCount = otherBELs.size();
+                if(otherBELCount > 0) otherBELLocs = new HashSet<String>();
+                for(int j=0; j < otherBELCount; j++) {
+                    String belLoc = strings.get(otherBELs.get(j));
+                    otherBELLocs.add(belLoc);
+                }
+            }
+
+            PhysNet.Reader nullNet = physNetlist.getNullNet();
+            StructList.Reader<RouteBranch.Reader> stubs = nullNet.getStubs();
+            int stubCount = stubs.size();
+            for(int k=0; k < stubCount; k++) {
+                RouteSegment.Reader segment = stubs.get(k).getRouteSegment();
+                PhysSitePIP.Reader spReader = segment.getSitePIP();
+                SiteInst sitePIPSiteInst = getSiteInst(spReader.getSite(), design, strings);
+                sitePIPSiteInst.addSitePIP(strings.get(spReader.getBel()),
+                                           strings.get(spReader.getPin()));
+            }
+
+
+            StructList.Reader<PinMapping.Reader> pinMap = placement.getPinMap();
+            int pinMapCount = pinMap.size();
+            for(int j=0; j < pinMapCount; j++) {
+                PinMapping.Reader pinMapping = pinMap.get(j);
+                belName = strings.get(pinMapping.getBel());
+                String belPinName = strings.get(pinMapping.getBelPin());
+                String cellPinName = strings.get(pinMapping.getCellPin());
+                Cell c = siteInst.getCell(belName);
+                if(c == null) {
+                    if(otherBELLocs.contains(belName)) {
+                        BEL bel = siteInst.getBEL(belName);
+                        if(bel == null) {
+                            throw new RuntimeException("ERROR: Couldn't find BEL " + belName
+                                    + " in site " + siteInst.getSiteName() + " of type "
+                                    + siteInst.getSiteTypeEnum());
+                        }
+                        c = new Cell(cellName, bel);
+                        c.setSiteInst(siteInst);
+                        siteInst.getCellMap().put(belName, c);
+                        c.setRoutethru(true);
+                    }else {
+                        throw new RuntimeException("ERROR: Missing BEL location in other BEL list: "
+                                + belName + " on for pin mapping "
+                                + belPinName + " -> " + cellPinName);
+                    }
+                }
+                // Remote pin mappings from other cells
+                if(c.getLogicalPinMapping(belPinName) != null && pinMapping.hasOtherCell()){
+                    c.setRoutethru(true);
+                    MultiCellPinMapping.Reader otherCell = pinMapping.getOtherCell();
+                    c.addAltPinMapping(belPinName, new AltPinMapping(cellPinName,
+                            strings.get(otherCell.getMultiCell()),
+                            strings.get(otherCell.getMultiType())));
+                }else {
+                    c.addPinMapping(belPinName, cellPinName);
+                    if(pinMapping.getIsFixed()) {
+                        c.fixPin(belPinName);
+                    }
+                }
+            }
+        }
+
+        // Validate macro primitives are placed fully
+        HashSet<String> checked = new HashSet<>();
+        for(Cell c : design.getCells()) {
+            EDIFCell cellType = c.getParentCell();
+            if(cellType != null && macroPrims.containsCell(cellType)) {
+                String parentHierName = c.getParentHierarchicalInstName();
+                if(checked.contains(parentHierName)) continue;
+                List<String> missingPlacements = null;
+                List<String> childrenNames = macroLeafChildren.get(cellType.getName());
+                if(childrenNames == null) {
+                    childrenNames = EDIFTools.getMacroLeafCellNames(cellType);
+                    macroLeafChildren.put(cellType.getName(), childrenNames);
+                }
+                //for(EDIFCellInst inst : cellType.getCellInsts()) { // TODO - Fix up loop list
+                for(String childName : childrenNames) {
+                    String childCellName = parentHierName + EDIFTools.EDIF_HIER_SEP + childName;
+                    Cell child = design.getCell(childCellName);
+                    if(child == null) {
+                        if(missingPlacements == null) missingPlacements = new ArrayList<String>();
+                        missingPlacements.add(childName + " (" + childCellName + ")");
+                    }
+                }
+                if(missingPlacements != null && !cellType.getName().equals("IOBUFDS")) {
+                    throw new RuntimeException("ERROR: Macro primitive '"+ parentHierName
+                            + "' is not fully placed. Expected placements for all child cells: "
+                            + cellType.getCellInsts() + ", but missing placements "
+                            + "for cells: " + missingPlacements);
+                }
+
+                checked.add(parentHierName);
+            }
+        }
+    }
+
+    private static NetType getNetType(PhysNet.Reader netReader, String netName) {
+        switch(netReader.getType()) {
+            case GND:
+                if(!netName.equals(Net.GND_NET)) {
+                    throw new RuntimeException("ERROR: Invalid GND Net " + netName +
+                            ", should be named " + Net.GND_NET);
+                }
+                return NetType.GND;
+            case VCC:
+                if(!netName.equals(Net.VCC_NET)) {
+                    throw new RuntimeException("ERROR: Invalid VCC Net " + netName +
+                            ", should be named " + Net.VCC_NET);
+                }
+                return NetType.VCC;
+            default:
+                return NetType.WIRE;
+        }
+    }
+
+    private static void readRouting(PhysNetlist.Reader physNetlist, Design design,
+                                    Enumerator<String> strings) {
+        StructList.Reader<PhysNet.Reader> nets = physNetlist.getPhysNets();
+        EDIFNetlist netlist = design.getNetlist();
+        int netCount = nets.size();
+        for(int i=0; i < netCount; i++) {
+            PhysNet.Reader netReader = nets.get(i);
+            String netName = strings.get(netReader.getName());
+            EDIFHierNet edifNet = netlist.getHierNetFromName(netName);
+            Net net = new Net(netName, edifNet == null ? null : edifNet.getNet());
+            design.addNet(net);
+            net.setType(getNetType(netReader, netName));
+
+            // Sources
+            StructList.Reader<RouteBranch.Reader> routeSrcs = netReader.getSources();
+            int routeSrcsCount = routeSrcs.size();
+            for(int j=0; j < routeSrcsCount; j++) {
+                RouteBranch.Reader branchReader = routeSrcs.get(j);
+                readRouteBranch(branchReader, net, design, strings, null);
+            }
+            // Stubs
+            StructList.Reader<RouteBranch.Reader> routeStubs = netReader.getStubs();
+            int routeStubsCount = routeStubs.size();
+            for(int j=0; j < routeStubsCount; j++) {
+                RouteBranch.Reader branchReader = routeStubs.get(j);
+                readRouteBranch(branchReader, net, design, strings, null);
+            }
+
+            // Stub Nodes
+            StructList.Reader<PhysNode.Reader> stubNodes = netReader.getStubNodes();
+            int stubNodeCount = stubNodes.size();
+            Device device = design.getDevice();
+            for(int j=0; j < stubNodeCount; j++) {
+                PhysNode.Reader stubNodeReader = stubNodes.get(j);
+                Tile tile = device.getTile(strings.get(stubNodeReader.getTile()));
+                PIP pip = new PIP(tile, stubNodeReader.getWire(), PIP.NULL_END_WIRE_IDX);
+                net.addPIP(pip);
+            }
+        }
+    }
+
+    private static void readRouteBranch(RouteBranch.Reader branchReader, Net net, Design design,
+                                        Enumerator<String> strings, BELPin routeThruLutInput) {
+        RouteBranch.RouteSegment.Reader segment = branchReader.getRouteSegment();
+        StructList.Reader<RouteBranch.Reader> branches = branchReader.getBranches();
+        int branchesCount = branches.size();
+        Device device = design.getDevice();
+        switch(segment.which()) {
+            case PIP:{
+                PhysPIP.Reader pReader = segment.getPip();
+                Tile tile = device.getTile(strings.get(pReader.getTile()));
+                String wire0 = strings.get(pReader.getWire0());
+                String wire1 = strings.get(pReader.getWire1());
+                if(tile == null) {
+                    throw new RuntimeException("ERROR: Tile " + tile + " for pip from wire " + wire0 + " to wire " + wire1 + " not found.");
+                }
+
+                Integer wire0Idx = tile.getWireIndex(wire0);
+                if (wire0Idx == null) {
+                    throw new RuntimeException("ERROR: Wire0 " + wire0 + " in tile " + tile + " not found.");
+                }
+
+                Integer wire1Idx = tile.getWireIndex(wire1);
+                if (wire1Idx == null) {
+                    throw new RuntimeException("ERROR: Wire1 " + wire1 + " in tile " + tile + " not found.");
+                }
+
+                PIP pip = tile.getPIP(wire0Idx, wire1Idx);
+                if(pip == null) {
+                    throw new RuntimeException("ERROR: PIP for tile " + tile + " from wire " + wire0 + " to wire " + wire1 + " not found.");
+                }
+
+                pip.setIsPIPFixed(pReader.getIsFixed());
+                pip.setIsReversed(!pReader.getForward());
+                net.addPIP(pip);
+                break;
+            }
+            case BEL_PIN:{
+                PhysBelPin.Reader bpReader = segment.getBelPin();
+                SiteInst siteInst = getSiteInst(bpReader.getSite(), design, strings);
+                String belName = strings.get(bpReader.getBel());
+                BEL bel = siteInst.getBEL(belName);
+                if(bel == null) {
+                    throw new RuntimeException(String.format("ERROR: Failed to get BEL %s", belName));
+                }
+                String belPinName = strings.get(bpReader.getPin());
+                BELPin belPin = bel.getPin(belPinName);
+                if(belPin == null) {
+                    throw new RuntimeException(String.format("ERROR: Failed to get BEL pin %s/%s", belName, belPinName));
+                }
+
+                // Examine BEL input pins from SLICEL/M only
+                if (Utils.isSLICE(siteInst) && bel.getBELClass() == BELClass.BEL && belPin.isInput()) {
+
+                    // If this route branch terminates here ...
+                    if (branchesCount == 0) {
+                        // ... and it routed through a LUT along the way
+                        if (routeThruLutInput != null) {
+                            // Check that a routethru cell exists
+
+                            Cell belCell = siteInst.getCell(bel);
+                            Cell routeThruCell = siteInst.getCell(routeThruLutInput.getBEL());
+                            if (routeThruCell == null) {
+                                throw new RuntimeException("Expected routethru cell at " + siteInst.getSiteName() +
+                                        "/" + routeThruLutInput.getBELName());
+                            }
+                            String physicalPin = routeThruLutInput.getName();
+                            String logicalPin = belCell.getLogicalPinMapping(belPinName);
+                            if (routeThruCell.getSiteInst() != siteInst ||
+                                !routeThruCell.isRoutethru() ||
+                                !routeThruCell.getLogicalPinMapping(physicalPin).equals(logicalPin)) {
+                                throw new RuntimeException("Invalid routethru cell: " + routeThruCell);
+                            }
+                        }
+                    } else if (belName.endsWith("LUT")) {
+                        assert (routeThruLutInput == null);
+
+                        routeThruLutInput = belPin;
+                    }
+                }
+
+                siteInst.routeIntraSiteNet(net, belPin, belPin);
+                break;
+            }
+            case SITE_P_I_P:{
+                PhysSitePIP.Reader spReader = segment.getSitePIP();
+                SiteInst siteInst = getSiteInst(spReader.getSite(), design, strings);
+                siteInst.addSitePIP(strings.get(spReader.getBel()),
+                                    strings.get(spReader.getPin()));
+                break;
+            }
+            case SITE_PIN: {
+                PhysSitePin.Reader spReader = segment.getSitePin();
+                SiteInst siteInst = getSiteInst(spReader.getSite(), design, strings);
+                String pinName = strings.get(spReader.getPin());
+                if(siteInst == null && net.isStaticNet()){
+                    Site site = design.getDevice().getSite(strings.get(spReader.getSite()));
+                    siteInst = new SiteInst(STATIC_SOURCE + tieoffInstanceCount++, site.getSiteTypeEnum());
+                    siteInst.place(site);
+                }
+
+                net.addPin(new SitePinInst(pinName, siteInst), false);
+
+                assert(routeThruLutInput == null);
+                break;
+            }
+            case _NOT_IN_SCHEMA: {
+                throw new RuntimeException("ERROR: Unknown route segment type");
+            }
+        }
+
+        for(int j=0; j < branchesCount; j++) {
+            RouteBranch.Reader bReader = branches.get(j);
+            readRouteBranch(bReader, net, design, strings, routeThruLutInput);
+        }
+
+    }
+
+    private static void readDesignProperties(PhysNetlist.Reader physNetlist, Design design,
+                                                Enumerator<String> strings) {
+        StructList.Reader<Property.Reader> props = physNetlist.getProperties();
+        int propCount = props.size();
+        for(int i=0; i < propCount; i++) {
+            Property.Reader pReader = props.get(i);
+            String key = strings.get(pReader.getKey());
+            if(DISABLE_AUTO_IO_BUFFERS.equals(key)) {
+                boolean setAutoIOBuffers = "0".equals(strings.get(pReader.getValue()));
+                design.setAutoIOBuffers(setAutoIOBuffers);
+            }else if(OUT_OF_CONTEXT.equals(key)) {
+                boolean isDesignOOC = "1".equals(strings.get(pReader.getValue()));
+                design.setDesignOutOfContext(isDesignOOC);
+            }
+        }
+    }
+
+    private static SiteInst getSiteInst(int stringIdx, Design design, Enumerator<String> strings) {
+        String siteName = strings.get(stringIdx);
+        Site site = design.getDevice().getSite(siteName);
+        if(site == null) {
+            throw new RuntimeException("ERROR: Unknown site " + siteName +
+                    " found while parsing routing");
+        }
+        SiteInst siteInst = design.getSiteInstFromSite(site);
+        if(siteInst == null && site.getSiteTypeEnum() == SiteTypeEnum.TIEOFF) {
+            // Create a dummy TIEOFF SiteInst
+            siteInst = new SiteInst(STATIC_SOURCE + tieoffInstanceCount++, site.getSiteTypeEnum());
+            siteInst.place(site);
+        }
+        return siteInst;
+    }
+
+    private static void checkNetTypeFromCellNet(Map<String, PhysNet.Reader> cellPinToPhysicalNet, EDIFNet net, Enumerator<String> strings) {
+        // Expand EDIFNet and make sure sink cell pins that are part of a
+        // physical net are annotated as a VCC or GND net.
+        //
+        // It is harder to verify if the VCC/GND net type is correct, because
+        // site local inverters may convert signals on a VCC to a GND net or
+        // vise versa.
+        //
+        // If the full physical net is present and the inverting site pips are
+        // labelled, then it would be possible to confirm if the NetType was
+        // always correct.
+        Queue<EDIFNet> netsToExpand = new ArrayDeque<EDIFNet>();
+        netsToExpand.add(net);
+
+        while(!netsToExpand.isEmpty()) {
+            net = netsToExpand.remove();
+            for(EDIFPortInst portInst : net.getPortInsts()) {
+                if(portInst.isOutput() && !portInst.isTopLevelPort()) {
+                    // Only following downstream connections.
+                    continue;
+                }
+
+                if(portInst.isInput() && portInst.isTopLevelPort()) {
+                    // Only following downstream connections.
+                    continue;
+                }
+
+                if(portInst.isTopLevelPort()) {
+                    // Follow net to parent cell (if any)
+                    EDIFCell parent = portInst.getParentCell();
+                    if(parent != null) {
+                        EDIFNet outerNet = parent.getInternalNet(portInst);
+                        if(outerNet != null) {
+                            netsToExpand.add(outerNet);
+                        }
+                    }
+                } else {
+                    // Follow net to child cell (if any) or add to sink port
+                    // list.
+                    EDIFNet innerNet = portInst.getInternalNet();
+                    if(innerNet != null) {
+                        netsToExpand.add(innerNet);
+                    } else {
+                        PhysNet.Reader physNet = cellPinToPhysicalNet.get(portInst.getFullName());
+                        if(physNet != null) {
+                            if (physNet.getType() != PhysNetlist.NetType.VCC && physNet.getType() != PhysNetlist.NetType.GND) {
+                                throw new RuntimeException(String.format("ERROR: Net %s connected to cell pin %s should be VCC or GND but is %s", strings.get(physNet.getName()), portInst.getFullName(), physNet.getType().name()));
+                            }
+                        }
+                    }
+                }
+            }
+        }
+    }
+
+    private static void mapBelPinsToPhysicalNets(Map<String, PhysNet.Reader> belPinToPhysicalNet, PhysNet.Reader netReader, RouteBranch.Reader routeBranch, Enumerator<String> strings) {
+        // Populate a map from strings formatted like "<site>/<bel>/<bel pin>"
+        // to PhysNet by recursively expanding routing branches.
+
+        RouteSegment.Reader segment = routeBranch.getRouteSegment();
+        if(segment.which() == RouteSegment.Which.BEL_PIN) {
+            PhysBelPin.Reader bpReader = segment.getBelPin();
+            belPinToPhysicalNet.put(strings.get(bpReader.getSite()) + "/" + strings.get(bpReader.getBel()) + "/" + strings.get(bpReader.getPin()), netReader);
+        }
+
+        for(PhysNetlist.RouteBranch.Reader childBranch : routeBranch.getBranches()) {
+            mapBelPinsToPhysicalNets(belPinToPhysicalNet, netReader, childBranch, strings);
+        }
+    }
+
+    private static void checkConstantRoutingAndNetNaming(PhysNetlist.Reader PhysicalNetlist, EDIFNetlist netlist, Enumerator<String> strings) {
+        // Checks that constant routing and net names are valid.
+        //
+        // Specifically:
+        //  - At most 1 GND and 1 VCC nets should be present
+        //  - The GND and VCC nets names conform to Nets.GND_NET and Nets.VCC_NET.
+        //  - Each net name should be unique
+        //  - All EDIFPortInst sinks on nets driven from VCC or GND cells
+        //    should be connected to nets marked as either VCC or GND nets.
+
+        // First scan physical nets to create a mapping from BEL pins to
+        // physical nets.
+        //
+        // At this time, check that net names are unique.  If the VCC or GND
+        // nets appear, ensure they conform with the constant Nets.GND_NET
+        // and Nets.VCC_NET.
+        boolean foundGndNet = false;
+        boolean foundVccNet = false;
+        Map<String, PhysNet.Reader> belPinToPhysicalNet = new HashMap<String, PhysNet.Reader>();
+        Set<Integer> netNames = new HashSet<Integer>();
+        for(PhysNet.Reader physNet : PhysicalNetlist.getPhysNets()) {
+            for(PhysNetlist.RouteBranch.Reader routeBranch : physNet.getSources()) {
+                mapBelPinsToPhysicalNets(belPinToPhysicalNet, physNet, routeBranch, strings);
+            }
+
+            for(PhysNetlist.RouteBranch.Reader routeBranch : physNet.getStubs()) {
+                mapBelPinsToPhysicalNets(belPinToPhysicalNet, physNet, routeBranch, strings);
+            }
+
+            if(!netNames.add(physNet.getName())) {
+                throw new RuntimeException(String.format("ERROR: Net %s appears in physical netlist more than once?", strings.get(physNet.getName())));
+            }
+
+            if(physNet.getType() == PhysNetlist.NetType.VCC) {
+                if(foundVccNet) {
+                    throw new RuntimeException("ERROR: VCC net type appears more than once in physical netlist?");
+                }
+                foundVccNet = true;
+
+                String netName = strings.get(physNet.getName());
+                if(!netName.equals(Net.VCC_NET)) {
+                    throw new RuntimeException("ERROR: Invalid VCC Net " + netName +
+                            ", should be named " + Net.VCC_NET);
+                }
+            }
+
+            if(physNet.getType() == PhysNetlist.NetType.GND) {
+                if(foundGndNet) {
+                    throw new RuntimeException("ERROR: GND net type appears more than once in physical netlist?");
+                }
+                foundGndNet = true;
+
+                String netName = strings.get(physNet.getName());
+                if(!netName.equals(Net.GND_NET)) {
+                    throw new RuntimeException("ERROR: Invalid GND Net " + netName +
+                            ", should be named " + Net.GND_NET);
+                }
+            }
+        }
+
+        // Iterate over placements and map cell pins to physical nets.
+        Map<String, PhysNet.Reader> cellPinToPhysicalNet = new HashMap<String, PhysNet.Reader>();
+        for(CellPlacement.Reader placement : PhysicalNetlist.getPlacements()) {
+            for(PinMapping.Reader pinMap : placement.getPinMap()) {
+                String key = strings.get(placement.getSite()) + "/" + strings.get(pinMap.getBel()) + "/" + strings.get(pinMap.getBelPin());
+                PhysNet.Reader net = belPinToPhysicalNet.get(key);
+                if(net != null) {
+                    cellPinToPhysicalNet.put(strings.get(placement.getCellName()) + "/"  + strings.get(pinMap.getCellPin()), net);
+                }
+            }
+        }
+
+        // Search the EDIFNetlist for sinks from VCC or GND nets.  Find the
+        // EDIFPortInst sinks on those nets, and see if a physical net
+        // corrisponds to that cell pin.
+        //
+        // If so, verify that the physical net is marked with either VCC or
+        // GND.
+        //
+        // Note: Sink port instances on the VCC net may end up in the GND
+        // physical net, or vise versa. This can occur when a constant net is
+        // run through a site local inverter.  Modelling these site local
+        // inverters is not done here, hence why the requirement is only that
+        // the net type be either VCC or GND.
+        for (EDIFCellInst leafEdifCellInst : netlist.getAllLeafCellInstances()) {
+            EDIFCell leafEdifCell = leafEdifCellInst.getCellType();
+            String leafEdifCellName = leafEdifCell.getName();
+            EDIFCell parent = leafEdifCellInst.getParentCell();
+
+            if(leafEdifCellName.equals("VCC")) {
+                EDIFPortInst portInst = leafEdifCellInst.getPortInst("P");
+                EDIFNet net = portInst.getNet();
+                checkNetTypeFromCellNet(cellPinToPhysicalNet, net, strings);
+            } else if(leafEdifCellName.equals("GND")) {
+                EDIFPortInst portInst = leafEdifCellInst.getPortInst("G");
+                EDIFNet net = portInst.getNet();
+                checkNetTypeFromCellNet(cellPinToPhysicalNet, net, strings);
+            } else {
+            }
+        }
+    }
+    
+    /**
+     * Examines a design to ensure that the provided macro placement is consistent with the 
+     * macro definition in the library.
+     * @param design The placed design to be checked
+     */
+    private static void checkMacros(Design design) {
+    	EDIFNetlist netlist = design.getNetlist();
+    	List<EDIFHierCellInst> leaves = netlist.getTopCell().getAllLeafDescendants();
+    	EDIFLibrary macros = Design.getMacroPrimitives(design.getDevice().getSeries());
+    	for(EDIFHierCellInst leaf : leaves) {
+    		if(macros.containsCell(leaf.getCellType())) {
+    			EDIFCell macro = macros.getCell(leaf.getCellName());
+    			// Check that the macro children instances have the same placement status 
+    			// (all placed or none are placed)
+    			Boolean isPlaced = null;
+    			boolean inconsistentPlacement = false;
+    			String macroName = leaf.getFullHierarchicalInstName() + EDIFTools.EDIF_HIER_SEP;
+    			List<EDIFHierCellInst> macroLeaves = macro.getAllLeafDescendants();
+    			for(EDIFHierCellInst inst : macroLeaves) {
+    				String cellName = macroName + inst.getFullHierarchicalInstName();
+    				Cell cell = design.getCell(cellName);
+    				boolean isCellPlaced = !(cell == null || !cell.isPlaced());
+    				if(isPlaced == null) isPlaced = isCellPlaced;
+    				else if(isPlaced != isCellPlaced) {
+    					inconsistentPlacement = true;
+    				}
+    			}
+    			if(inconsistentPlacement) {
+					System.err.println("ERROR: Inconsistent macro placement for " + macroName 
+							+ ", please ensure all member cell instances are either "
+							+ "unplaced or fully placed: ");
+    				for(EDIFHierCellInst inst : macroLeaves) {
+    					String cellName = macroName + inst.getFullHierarchicalInstName();
+    					Cell cell = design.getCell(cellName);
+    					boolean isCellPlaced = !(cell == null || !cell.isPlaced());
+        				System.err.println("\t" + cellName + " is " + (isCellPlaced ? "placed" : "unplaced"));
+        			}
+    			}
+    			
+    		}
+    	}
+    	
+    }
+}