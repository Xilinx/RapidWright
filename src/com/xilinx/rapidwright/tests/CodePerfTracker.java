--- conflicted
+++ resolved
@@ -42,7 +42,6 @@
  */
 public class CodePerfTracker {
 
-<<<<<<< HEAD
 	private String name;
 	
 	private ArrayList<Long> runtimes;
@@ -329,243 +328,4 @@
 		}
 		removeTotalEntry();
 	}
-=======
-    private String name;
-
-    private ArrayList<Long> runtimes;
-
-    private ArrayList<Long> memUsages;
-
-    private ArrayList<String> segmentNames;
-
-    private Map<String,Long> inflightTimes;
-
-    private Runtime rt;
-
-    private int maxRuntimeSize = 9;
-    private int maxUsageSize = 10;
-    private int maxSegmentNameSize = 24;
-    private boolean printProgress = true;
-    private boolean trackMemoryUsingGC = false;
-
-    public static final CodePerfTracker SILENT;
-
-    static {
-        SILENT = new CodePerfTracker("",false);
-        SILENT.setVerbose(false);
-    }
-
-    private static final boolean GLOBAL_DEBUG = true;
-
-    private boolean verbose = true;
-
-
-    public CodePerfTracker(String name) {
-        init(name,true);
-    }
-
-    public CodePerfTracker(String name, boolean printProgress) {
-        init(name,printProgress);
-    }
-
-    public CodePerfTracker(String name, boolean printProgress, boolean isVerbose) {
-        verbose = isVerbose;
-        init(name,printProgress);
-    }
-
-    public void init(String name, boolean printProgress) {
-        if (!GLOBAL_DEBUG) return;
-        this.name = name;
-        this.printProgress = printProgress;
-        runtimes = new ArrayList<Long>();
-        memUsages = new ArrayList<Long>();
-        segmentNames = new ArrayList<String>();
-        inflightTimes = new HashMap<>();
-        rt = Runtime.getRuntime();
-        if (this.printProgress && isVerbose() && name != null) {
-            MessageGenerator.printHeader(name);
-        }
-    }
-
-    public void updateName(String name) {
-        this.name = name;
-    }
-
-    private int getSegmentIndex(String segmentName) {
-        int i=0;
-        for (String name : segmentNames) {
-            if (name.equals(segmentName)) {
-                return i;
-            }
-            i++;
-        }
-        return -1;
-    }
-
-    public Long getRuntime(String segmentName) {
-        int i = getSegmentIndex(segmentName);
-        return i == -1 ? null : runtimes.get(i);
-    }
-
-    public Long getMemUsage(String segmentName) {
-        int i = getSegmentIndex(segmentName);
-        return i == -1 ? null : memUsages.get(i);
-    }
-
-    public boolean isVerbose() {
-        return verbose;
-    }
-
-    public void setVerbose(boolean verbose) {
-        this.verbose = verbose;
-    }
-
-    public CodePerfTracker start(String segmentName) {
-        if (!GLOBAL_DEBUG || this == SILENT) return this;
-        if (isUsingGCCallsToTrackMemory()) System.gc();
-        long currUsage = rt.totalMemory() - rt.freeMemory();
-        segmentNames.add(segmentName);
-        memUsages.add(currUsage);
-        runtimes.add(System.nanoTime());
-        return this;
-    }
-
-    public CodePerfTracker stop() {
-        if (!GLOBAL_DEBUG || this == SILENT) return this;
-        long end = System.nanoTime();
-        int idx = runtimes.size()-1;
-        if (idx < 0) return null;
-        long start = runtimes.get(idx);
-        if (isUsingGCCallsToTrackMemory()) System.gc();
-        long currUsage = (rt.totalMemory() - rt.freeMemory());
-        long prevUsage = memUsages.get(idx);
-
-        runtimes.set(idx, end-start);
-        memUsages.set(idx,    currUsage-prevUsage);
-
-        if (printProgress && isVerbose()) {
-            print(idx);
-        }
-        return this;
-    }
-
-    public synchronized CodePerfTracker start(String segmentName, boolean nested) {
-        if (!nested) {
-            return start(segmentName);
-        }
-
-        inflightTimes.put(segmentName, System.nanoTime());
-        return this;
-    }
-
-    public synchronized CodePerfTracker stop(String segmentName) {
-        Long start = inflightTimes.remove(segmentName);
-        if (start == null) {
-            return stop();
-        }
-
-        long end = System.nanoTime();
-        if (printProgress && isVerbose()) {
-            print("(" + segmentName + ")", end-start, null, true);
-        }
-        return this;
-    }
-
-    private void print(String segmentName, Long runtime, Long memUsage) {
-        print(segmentName, runtime, memUsage, false);
-    }
-
-    private void print(String segmentName, Long runtime, Long memUsage, boolean nested) {
-        if (isUsingGCCallsToTrackMemory()) {
-            if (nested) {
-                System.out.printf("%"+maxSegmentNameSize+"s: %"+maxRuntimeSize+"s %" + maxUsageSize + "s      (%" + maxRuntimeSize + ".3fs)\n",
-                        segmentName,
-                        "",
-                        "",
-                        (runtime)/1000000000.0);
-            } else {
-                System.out.printf("%"+maxSegmentNameSize+"s: %"+maxRuntimeSize+".3fs %"+maxUsageSize+".3fMBs\n",
-                        segmentName,
-                        (runtime)/1000000000.0,
-                        (memUsage)/(1024.0*1024.0));
-            }
-        } else {
-            if (nested) {
-                System.out.printf("%" + maxSegmentNameSize + "s: %" + maxRuntimeSize + "s  (%" + maxRuntimeSize + ".3fs)\n",
-                        segmentName,
-                        "",
-                        (runtime) / 1000000000.0);
-            } else {
-                System.out.printf("%" + maxSegmentNameSize + "s: %" + maxRuntimeSize + ".3fs\n",
-                        segmentName,
-                        (runtime) / 1000000000.0);
-            }
-        }
-    }
-
-    private void print(int idx) {
-        print(segmentNames.get(idx), runtimes.get(idx), memUsages.get(idx));
-    }
-
-    /**
-     * Gets the flag that determines if System.gc() is called at beginning and end
-     * of each segment to more accurately track memory usage.
-     * @return True if this CodePerfTracker is using System.gc() calls at beginning and end
-     * of segments to obtain more accurate memory usages.  False otherwise.
-     */
-    public boolean isUsingGCCallsToTrackMemory() {
-        return trackMemoryUsingGC;
-    }
-
-    /**
-     * By setting this flag, more accurate memory usage numbers can be captured.
-     * The tradeoff is that System.gc() calls can increase total runtime of the program
-     * (although the call is not included in measured runtime).
-     *
-     * @param useGCCalls Sets a flag that uses System.gc() calls at the beginning and end
-     * of segements to obtain more accurate memory usages.
-     */
-    public void useGCToTrackMemory(boolean useGCCalls) {
-        this.trackMemoryUsingGC = useGCCalls;
-    }
-
-    private void addTotalEntry() {
-        long totalRuntime = 0L;
-        long totalUsage = 0L;
-//        maxSegmentNameSize = 0;
-        for (int i=0; i < runtimes.size(); i++) {
-            totalRuntime += runtimes.get(i);
-            totalUsage += memUsages.get(i);
-            int len = segmentNames.get(i).length() + 1;
-            if (len > maxSegmentNameSize) maxSegmentNameSize = len;
-        }
-        runtimes.add(totalRuntime);
-        memUsages.add(totalUsage);
-        String totalName = isUsingGCCallsToTrackMemory() ? "*Total*" : " [No GC] *Total*";
-        segmentNames.add(totalName);
-        if (maxSegmentNameSize < totalName.length()) maxSegmentNameSize = totalName.length();
-    }
-
-    private void removeTotalEntry() {
-        final int idx = runtimes.size() - 1;
-        runtimes.remove(idx);
-        memUsages.remove(idx);
-        segmentNames.remove(idx);
-    }
-
-    public void printSummary() {
-        if (!GLOBAL_DEBUG || this == SILENT) return;
-        if (!isVerbose()) return;
-        if (!printProgress) MessageGenerator.printHeader(name);
-        addTotalEntry();
-        int start = printProgress ? runtimes.size()-1 : 0;
-        for (int i=start; i < runtimes.size(); i++) {
-            if (i == runtimes.size()-1) {
-                System.out.println("------------------------------------------------------------------------------");
-            }
-            print(i);
-        }
-        removeTotalEntry();
-    }
->>>>>>> f5930b27
 }