--- conflicted
+++ resolved
@@ -48,12 +48,7 @@
     }
     static {
         partMap = new HashMap<String,Part>();
-<<<<<<< HEAD
         try (Input his = FileTools.getKryoZstdInputStream(FileTools.getRapidWrightResourceInputStream(FileTools.PART_DB_PATH))) {
-
-=======
-        try (Input his = FileTools.getKryoInputStream(FileTools.getRapidWrightResourceInputStream(FileTools.PART_DB_PATH))) {
->>>>>>> 2a3b1a7f
             int version = his.readInt();
             if (version != FileTools.PART_DB_FILE_VERSION) {
                 throw new RuntimeException("ERROR: " + FileTools.PART_DB_PATH
