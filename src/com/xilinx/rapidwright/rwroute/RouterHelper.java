--- conflicted
+++ resolved
@@ -403,10 +403,7 @@
                 }
 
                 String physicalPinName = "A" + spi.getName().charAt(1);
-<<<<<<< HEAD
-=======
                 BELPin cellBelPin = null;
->>>>>>> a3b66f87
                 for (Cell cell : connectedCells) {
                     if (!LUTTools.isCellALUT(cell)) {
                         continue nextSitePin;
@@ -432,12 +429,6 @@
                     EDIFHierNet ehn = ehpi.getHierarchicalNet();
                     EDIFHierNet parentEhn = netlist.getParentNet(ehn);
                     if (parentEhn == null || !parentEhn.getNet().isGND()) {
-<<<<<<< HEAD
-                        // Unable to be confirm (e.g. due to a partially encrypted design) that this
-                        // pin is also logically connected to GND
-                        continue nextSitePin;
-                    }
-=======
                         // Unable to be sure (e.g. due to a partially encrypted design) that this
                         // pin is also logically connected to GND
                         continue nextSitePin;
@@ -448,7 +439,6 @@
                     } else {
                         assert(cellBelPin.getSiteWireIndex() == cell.getBELPin(ehpi).getSiteWireIndex());
                     }
->>>>>>> a3b66f87
                 }
 
                 toInvertPins.add(spi);
