--- conflicted
+++ resolved
@@ -59,324 +59,6 @@
  * A collection of supportive methods for the router.
  */
 public class RouterHelper {
-<<<<<<< HEAD
-	/**
-	 * Checks if a {@link Net} instance has source and sink {@link SitePinInst} instances to be routable.
-	 * @param net The net to be checked.
-	 * @return true, if the net has source and sink pins.
-	 */
-	public static boolean isRoutableNetWithSourceSinks(Net net){
-		return net.getSource() != null && net.getSinkPins().size() > 0;
-	}
-	
-	/**
-	 * Checks if a {@link Net} instance is driver-less or load-less.
-	 * @param net The net to be checked.
-	 * @return true, if the nets is driver-less or load-less.
-	 */
-	public static boolean isDriverLessOrLoadLessNet(Net net){
-		return (isDriverLessNet(net) || isLoadLessNet(net));
-	}
-	
-	/**
-	 * Checks if a {@link Net} instance is driver-less.
-	 * @param net The net to be checked.
-	 * @return true, if the net does not have a source pin.
-	 */
-	public static boolean isDriverLessNet(Net net) {
-		return (net.getSource() == null && net.getSinkPins().size() > 0);
-	}
-	
-	/**
-	 * Checks if a {@link Net} instance is load-less.
-	 * @param net The net to be checked.
-	 * @return true, if the net does not have sink pins.
-	 */
-	public static boolean isLoadLessNet(Net net) {
-		return (net.getSource() != null && net.getSinkPins().size() == 0);
-	}
-	
-	/**
-	 * Checks if a {@link Net} instance is internally routed net.
-	 * @param net The net to be checked.
-	 * @return true, if the net does not have pins.
-	 */
-	public static boolean isInternallyRoutedNet(Net net){
-		return net.getPins().size() == 0;
-	}
-	
-	/**
-	 * Checks if the source-sink connection is an external connection driven by COUT.
-	 * If true, the source pin swapped to the alternative pin of the {@link Net} instance.
-	 * Because COUT only connects to CIN.
-	 * @param source The source SitePinInst of this connection.
-	 * @param sink The sink SitePinInst of this connection.
-	 * @return true, if the source is a COUT while the sink is not CIN.
-	 */
-	public static boolean isExternalConnectionToCout(SitePinInst source, SitePinInst sink){
-		return source.getName().equals("COUT") && (!sink.getName().equals("CIN"));
-	}
-	
-	/**
-	 * Gets a {@link Node} instance that connects to an INT {@link Tile} instance from an output {@link SitePinInst} instance.
-	 * @param output The output pin.
-	 * @return A node that connects to an INT tile from an output pin.
-	 */
-	public static Node projectOutputPinToINTNode(SitePinInst output) {
-		Node intNode = output.getConnectedNode();
-		int watchdog = 5;
-		
-		while(intNode.getAllDownhillNodes().get(0).getTile().getTileTypeEnum() != TileTypeEnum.INT) {
-			List<Node> downhills = intNode.getAllDownhillNodes();
-			intNode = downhills.get(0);
-			if(downhills.size() > 1) {
-				int i = 1;
-				while(intNode.getAllDownhillNodes().size() == 0) {
-					intNode = downhills.get(i);
-					i++;
-				}
-			}
-			watchdog--;
-			if(intNode.getAllDownhillNodes().size() == 0 || watchdog < 0) {
-				intNode = null;
-				break;
-			}
-		}
-		return intNode;
-	}
-	
-	/**
-	 * Gets a list of {@link Node} instances that connect an input {@link SitePinInst} instance to an INT {@link Tile} instance.
-	 * @param input The input pin.
-	 * @return A list of nodes from the input SitePinInst to an INT tile.
-	 */
-	public static List<Node> projectInputPinToINTNode(SitePinInst input) {
-		List<Node> sinkToSwitchBoxPath = new ArrayList<>();		
-		RoutingNode sink = new RoutingNode(input.getConnectedNode());
-		sink.setPrev(null);
-		Queue<RoutingNode> q = new LinkedList<>();
-		q.add(sink);
-		int watchdog = 1000;		
-		while(!q.isEmpty()) {
-			RoutingNode n = q.poll();
-			if(n.getNode().getTile().getTileTypeEnum() == TileTypeEnum.INT) {
-				while(n != null) {
-					sinkToSwitchBoxPath.add(n.getNode());
-					n = n.getPrev();
-				}
-				return sinkToSwitchBoxPath;
-			}
-			for(Node uphill : n.getNode().getAllUphillNodes()) {
-				if(uphill.getAllUphillNodes().size() == 0) continue;
-				RoutingNode prev = new RoutingNode(uphill);
-				prev.setPrev(n);
-				q.add(prev);
-			}
-			watchdog--;
-			if(watchdog < 0) {
-				break;
-			}		
-		}
-		
-		return sinkToSwitchBoxPath;
-	}
-	
-	public static Tile getUpstreamINTTileOfClkIn(SitePinInst clkIn) {
-		List<Node> pathToINTTile = projectInputPinToINTNode(clkIn);
-		if(pathToINTTile.isEmpty()) {
-			throw new RuntimeException("ERROR: CLK_IN does not connet to INT Tile directly");
-		}
-		
-		return pathToINTTile.get(0).getTile();
-	}
-	
-	/**
-	 * Gets a list of {@link PIP} instances for routing a connection.
-	 * @param connection The {@link Connection} instance that has been routed with a list of {@link Node} instances.
-	 * @return A list of PIPs for the connection.
-	 */
-	public static List<PIP> getConnectionPIPs(Connection connection){
-		return getPIPsFromListOfReversedNodes(connection.getNodes());
-	}
-	
-	/**
-	 * Gets a list of {@link PIP} instances from a list of {@link Node} instances in a reversed order.
-	 * @param connectionNodes The list of nodes of a routed {@link Connection} instance.
-	 * @return A list of PIPs generated from the list of nodes.
-	 */
-	public static List<PIP> getPIPsFromListOfReversedNodes(List<Node> connectionNodes){
-		List<PIP> connectionPIPs = new ArrayList<>();
-		if(connectionNodes == null) return connectionPIPs;
-		// Nodes of a connection are added to the list starting from its sink to its source
-		for(int i = connectionNodes.size() -1; i > 0; i--){
-			Node driver = connectionNodes.get(i);
-			Node load = connectionNodes.get(i-1);		
-			PIP pip = findPIPbetweenNodes(driver, load);	
-			if(pip != null){
-				connectionPIPs.add(pip);
-			}else{
-				System.err.println("ERROR: Null PIP connecting these two nodes: " + driver.toString() + ", " + load.toString());
-			}
-		}
-		return connectionPIPs;
-	}
-	
-	/**
-	 * Finds the {@link PIP} instance that connects two {@link Node} instances.
-	 * @param driver The driver node.
-	 * @param load The load node.
-	 * @return The PIP connecting the two nodes.
-	 */
-	public static PIP findPIPbetweenNodes(Node driver, Node load){
-		PIP pip = getPIP(load.getTile(), driver.getAllWiresInNode(), load.getWire());
-		if(pip == null) {
-			// for other scenarios regarding bidirectional nodes, such as LAG tile nodes, LAG_LAG_X12Y250/LAG_MUX_ATOM_0_TXOUT to node LAG_LAG_X12Y310/UBUMP0 
-			pip = getPIP(driver, load);
-		}
-		
-		return pip;
-	}
-	
-	/**
-	 * Gets the {@link PIP} instance based on the {@link Tile} instance of a node, its driver node wires and its base {@link Wire} instance.
-	 * @param loadTile The base tile of the load node.
-	 * @param driverWires All wires in the driver node.
-	 * @param loadWire The wire of the load node.
-	 * @return The PIP that connects one of the wires in the driver node and the wire of the load node.
-	 */
-	public static PIP getPIP(Tile loadTile, Wire[] driverWires, int loadWire) {
-		PIP pip = null;
-		for(Wire wire : driverWires){
-			if(wire.getTile().equals(loadTile)){
-				pip = loadTile.getPIP(wire.getWireIndex(), loadWire);
-				if(pip != null){
-					break;
-				}
-			}
-		}
-		return pip;
-	}
-	
-	/**
-	 * Gets the {@link PIP} instance from a driver {@link Node} instance to a load {@link Node} instance.
-	 * @param driver The driver node.
-	 * @param load The load node.
-	 * @return The PIP from the driver node to the load node.
-	 */
-	public static PIP getPIP(Node driver, Node load) {
-		PIP pip = null;
-		for(PIP p : driver.getAllDownhillPIPs()) {
-			if(p.getEndNode().equals(load))
-				return p;
-		}
-		for(PIP p : driver.getAllUphillPIPs()) {
-			if(p.getStartNode().equals(load))
-				return p;
-		}
-		return pip;
-	}
-	
-	/**
-	 * Gets {@link Node} instances of a {@link Net} instance from its {@link PIP} instances, 
-	 * in the order of source pin node, sink pin nodes, and other intermediate nodes.
-	 * @param net The target net.
-	 * @return All nodes used by the net.
-	 */
-	public static List<Node> getNodesOfNet(Net net){
-		List<Node> nodes = new ArrayList<>();
-		if(net.getSource() != null) nodes.add(net.getSource().getConnectedNode());
-		for(SitePinInst pin : net.getSinkPins()) {
-			Node pinNode = pin.getConnectedNode();
-			if(pinNode != null) {
-				nodes.add(pinNode);
-			}else {
-				System.err.println("ERROR: No node connects to pin " + pin + ", net " + net);
-			}
-		}
-		
-		for(PIP pip : net.getPIPs()) {
-			Node end = pip.getEndNode();
-			Node start = pip.getStartNode();
-			if(!nodes.contains(end)) nodes.add(end);
-			if(!nodes.contains(start)) nodes.add(start);
-		}	
-		return nodes;
-	}
-	
-	/**
-	 * Gets a set of {@link Node} instances used by a {@link Net} instance.
-	 * @param net The target net.
-	 * @return A set of nodes used by a net.
-	 */
-	public static Set<Node> getUsedNodesOfNet(Net net){
-		Set<Node> nodes = new HashSet<>();
-		if(net.getSource() != null) nodes.add(net.getSource().getConnectedNode());
-		for(SitePinInst pin : net.getSinkPins()) {
-			Node pinNode = pin.getConnectedNode();
-			if(pinNode != null) {
-				nodes.add(pinNode);
-			}else {
-				System.err.println("ERROR: No node connects to pin " + pin + ", net " + net);
-			}
-		}
-		
-		for(PIP pip : net.getPIPs()) {
-			Node end = pip.getEndNode();
-			Node start = pip.getStartNode();
-			nodes.add(end);
-			nodes.add(start);
-		}
-		
-		return nodes;
-	}
-	
-	/**
-	 * Inverts all possible GND sink pins to VCC pins.
-	 * @param design The target design.
-	 * @param gndPins List of GND pins (from which inverted pins are removed)
-	 * @param vccPins List of VCC pins (on which inverted pins are inserted)
-	 */
-	public static void invertPossibleGndPinsToVccPins(Design design, List<SitePinInst> gndPins, List<SitePinInst> vccPins) {
-		Net gndNet = design.getGndNet();
-		Set<SitePinInst> toInvertPins = new HashSet<>();
-		for(SitePinInst currSitePinInst : gndPins) {
-			if (!currSitePinInst.getNet().equals(gndNet))
-				throw new RuntimeException(currSitePinInst.toString());
-			SiteInst si = currSitePinInst.getSiteInst();
-			String siteName = si.getSiteName();
-			BELPin[] belPins = currSitePinInst.getSiteInst().getSiteWirePins(currSitePinInst.getName());
-			// DSP or BRAM
-			if(belPins.length == 2) {
-				for(BELPin belPin : belPins){
-					if(belPin.isSitePort())	continue;
-					// DO NOT invert CLK_OPTINV_CLKB_L and CLK_OPTINV_CLKB_U
-					if(belPin.getBEL().getName().contains("CLKB")) continue;
-					if(siteName.contains("RAM") || siteName.contains("DSP") || siteName.startsWith("LAGUNA")) {
-						if(belPin.getBEL().canInvert()) {
-							// SRST2 of SLICE also has an inverter, but should not be invertible
-							toInvertPins.add(currSitePinInst);
-		                }
-					}
-	           }
-			}
-		}
-
-		// Batch unroute all to-be-inverted pins
-		DesignTools.unroutePins(gndNet, toInvertPins);
-
-		// Temporarily move all PIPs out of gndNet, since Net.removePin() will insist
-		// on either unrouting the whole net, or attempting to unroute the pin at
-		// great expense
-		List<PIP> gndPIPs = gndNet.getPIPs();
-		gndNet.setPIPs(Collections.emptyList());
-
-		Net vccNet = design.getVccNet();
-		for(SitePinInst toinvert:toInvertPins) {
-			boolean success = gndNet.removePin(toinvert);
-			success |= vccNet.addPin(toinvert);
-
-            if(!success) {
-=======
     /**
      * Checks if a {@link Net} instance has source and sink {@link SitePinInst} instances to be routable.
      * @param net The net to be checked.
@@ -648,27 +330,19 @@
     }
 
     /**
-     * Checks if a DSP {@link BELPin} instance is invertible.
-     * @param belPin The bel pin in question.
-     * @return true, if the bel pin is invertible.
-     */
-    private static boolean isInvertibleDSPBELPin(BELPin belPin) {
-        if (belPin.getBELName().equals("CLKINV")) {
-            //NEED TO BE INVERTED when BEL.canInvert returns false
-            return true;
-        }
-        return belPin.getBEL().canInvert();
-    }
-
-    /**
      * Inverts all possible GND sink pins to VCC pins.
      * @param design The target design.
-     * @param staticNet The static net, should be VCC only.
-     */
-    public static void invertPossibleGndPinsToVccPins(Design design, Net staticNet) {
-        if (!staticNet.getName().equals(Net.GND_NET)) return;
-        List<SitePinInst> toInvertPins = new ArrayList<>();
-        for (SitePinInst currSitePinInst:staticNet.getPins()) {
+     * @param gndPins List of GND pins (from which inverted pins are removed)
+     * @param vccPins List of VCC pins (on which inverted pins are inserted)
+     */
+    public static void invertPossibleGndPinsToVccPins(Design design, List<SitePinInst> gndPins, List<SitePinInst> vccPins) {
+        Net gndNet = design.getGndNet();
+        Set<SitePinInst> toInvertPins = new HashSet<>();
+        for (SitePinInst currSitePinInst : gndPins) {
+            if (!currSitePinInst.getNet().equals(gndNet))
+                throw new RuntimeException(currSitePinInst.toString());
+            SiteInst si = currSitePinInst.getSiteInst();
+            String siteName = si.getSiteName();
             BELPin[] belPins = currSitePinInst.getSiteInst().getSiteWirePins(currSitePinInst.getName());
             // DSP or BRAM
             if (belPins.length == 2) {
@@ -676,29 +350,42 @@
                     if (belPin.isSitePort())    continue;
                     // DO NOT invert CLK_OPTINV_CLKB_L and CLK_OPTINV_CLKB_U
                     if (belPin.getBEL().getName().contains("CLKB")) continue;
-                    if (currSitePinInst.toString().contains("RAM")) {
+                    if (siteName.contains("RAM") || siteName.contains("DSP") || siteName.startsWith("LAGUNA")) {
                         if (belPin.getBEL().canInvert()) {
                             // SRST2 of SLICE also has an inverter, but should not be invertible
                             toInvertPins.add(currSitePinInst);
                         }
-                    } else if (currSitePinInst.toString().contains("DSP")) {
-                        if (isInvertibleDSPBELPin(belPin)) {
-                            toInvertPins.add(currSitePinInst);
-                        }
                     }
                }
             }
         }
 
+        // Batch unroute all to-be-inverted pins
+        DesignTools.unroutePins(gndNet, toInvertPins);
+
+        // Temporarily move all PIPs out of gndNet, since Net.removePin() will insist
+        // on either unrouting the whole net, or attempting to unroute the pin at
+        // great expense
+        List<PIP> gndPIPs = gndNet.getPIPs();
+        gndNet.setPIPs(Collections.emptyList());
+
+        Net vccNet = design.getVccNet();
         for (SitePinInst toinvert:toInvertPins) {
-            boolean success = staticNet.removePin(toinvert, true);
-            success |= design.getVccNet().addPin(toinvert);
+            boolean success = gndNet.removePin(toinvert);
+            success |= vccNet.addPin(toinvert);
+
             if (!success) {
->>>>>>> 459a14a2
                   throw new RuntimeException("ERROR: Couldn't invert site pin " +
                           toinvert);
             }
         }
+
+        // Restore all gndNet's PIPs
+        gndNet.setPIPs(gndPIPs);
+
+        // Move inverted pins from gnd to vcc net
+        gndPins.removeIf(toInvertPins::contains);
+        vccPins.addAll(toInvertPins);
     }
 
     /**
@@ -780,257 +467,6 @@
                 delay = computeNodeDelay(estimator, endNode)
                         + DelayEstimatorBase.getExtraDelay(endNode, DelayEstimatorBase.isLong(startNode));
             }
-<<<<<<< HEAD
-		}
-
-		// Restore all gndNet's PIPs
-		gndNet.setPIPs(gndPIPs);
-
-		// Move inverted pins from gnd to vcc net
-		gndPins.removeIf(toInvertPins::contains);
-		vccPins.addAll(toInvertPins);
-	}
-	
-	/**
-	 * Gets the wirelength of a node.
-	 * @param node The target node.
-	 * @return The wirelength of the node.
-	 */
-	public static int getLengthOfNode(Node node) {
-		Tile entry = node.getTile();	
-		Tile exit = null;
-		List<Tile> intTiles = new ArrayList<>();
-		for(Wire w : node.getAllWiresInNode()) {
-			Tile wireTile = w.getTile();
-			if(wireTile.getTileTypeEnum() == TileTypeEnum.INT) {
-				if(!intTiles.contains(wireTile)) {
-					intTiles.add(wireTile);
-				}
-			}
-		}	
-		if(intTiles.size() > 1) {
-			exit = intTiles.get(1);
-		}else if(intTiles.size() == 1) {
-			exit = entry;
-		}		
-		return Math.abs(entry.getTileXCoordinate()- exit.getTileXCoordinate())
-				+ Math.abs(entry.getTileYCoordinate() - exit.getTileYCoordinate());
-	}
-	
-	/**
-	 * Adds the {@link IntentCode} and wirelength of an used node to the map.
-	 * @param node The target node.
-	 * @param wlNode The wirelength of the node.
-	 * @param typeUsage The map between each node type and the number of used nodes for the node type.
-	 * @param typeLength The map between each node type and the total wirelength of used nodes for the node type.
-	 */
-	public static void addNodeTypeLengthToMap(Node node, int wlNode, Map<IntentCode, Long> typeUsage, Map<IntentCode, Long> typeLength) {
-		IntentCode ic = node.getIntentCode();
-		Long counter = typeUsage.get(ic);
-		if(counter == null) {
-			counter = (long) 1;
-		}else {
-			counter++;
-		}
-		typeUsage.put(ic, counter);
-		
-		Long length = typeLength.get(ic);
-		if(length == null) {
-			length = (long) wlNode;
-		}else {
-			length += wlNode;
-		}
-		typeLength.put(ic, length);
-	}	
-	
-	/**
-	 * Gets a map containing net delay for each sink pin paired with an INT tile node of a routed net.
-	 * @param net The target routed net.
-	 * @param estimator An instantiation of DelayEstimatorBase.
-	 * @return The map containing net delay for each sink pin paired with an INT tile node of a routed net.
-	 */
-	public static Map<Pair<SitePinInst, Node>, Short> getSourceToSinkINTNodeDelays(Net net, DelayEstimatorBase estimator) {
-		List<PIP> pips = net.getPIPs();
-		Map<Node, RoutingNode> nodeRoutingNodeMap = new HashMap<>();
-		boolean firstPIP = true;
-		for(PIP pip : pips) {
-			Node startNode = pip.getStartNode();
-			RoutingNode startrn = createRoutingNode(pip.getStartNode(), nodeRoutingNodeMap);
-			
-			if(firstPIP) {
-				startrn.setDelayFromSource(0);
-			}
-			firstPIP = false;
-			
-			Node endNode = pip.getEndNode();
-			RoutingNode endrn = createRoutingNode(endNode, nodeRoutingNodeMap);
-			endrn.setPrev(startrn);
-			int delay = 0;
-			if(endNode.getTile().getTileTypeEnum() == TileTypeEnum.INT) {//device independent?
-				delay = computeNodeDelay(estimator, endNode)
-						+ DelayEstimatorBase.getExtraDelay(endNode, DelayEstimatorBase.isLong(startNode));
-			}
-			
-			endrn.setDelayFromSource(startrn.getDelayFromSource() + delay);		
-		}
-		
-		Map<Pair<SitePinInst, Node>, Short> sinkNodeDelays = new HashMap<>();
-		for(SitePinInst sink : net.getSinkPins()) {
-			Node sinkNode = sink.getConnectedNode();
-			if(!(sinkNode.getTile().getTileTypeEnum() == TileTypeEnum.INT)) {
-				sinkNode = projectInputPinToINTNode(sink).get(0);
-			}
-			
-			short routeDelay = (short) nodeRoutingNodeMap.get(sinkNode).getDelayFromSource();
-			sinkNodeDelays.put(new Pair<>(sink, sinkNode), routeDelay);
-		}
-		
-		return sinkNodeDelays;
-	}
-	
-	/**
-	 * Creates a {@link RoutingNode} Object based on a {@link Node} Object, avoiding duplicates.
-	 * @param node The {@link Node} instance that is used to create a RoutingNode object.
-	 * @param createdRoutingNodes A map storing created {@link RoutingNode} instances and corresponding {@link Node} instances.
-	 * @return A created RoutingNode instance based on a node
-	 */
-	public static RoutingNode createRoutingNode(Node node, Map<Node, RoutingNode> createdRoutingNodes) {
-		RoutingNode resourceNode = createdRoutingNodes.get(node);
-		if(resourceNode == null) {
-			resourceNode = new RoutingNode(node);
-			createdRoutingNodes.put(node, resourceNode);
-		}
-		return resourceNode;
-	}
-	
-	/**
-	 * Computes the delay of a node.
-	 * @param estimator An instantiation of the DelayEstimatorBase.
-	 * @param node The node in question.
-	 * @return The delay of the node.
-	 */
-	public static short computeNodeDelay(DelayEstimatorBase estimator, Node node) {
-		if(RoutableNode.isExitNode(node)) {
-			return estimator.getDelayOf(node);
-		}
-		return 0;
-	}
-	
-	/**
-	 * Routes and assigns nodes to a direct connection, e.g. carry chain connections and connections between cascaded BRAMs.
-	 * @param directConnection The target direct connection.
-	 * @return true, if the connection is successfully routed.
-	 */
-	public static boolean routeDirectConnection(Connection directConnection){
-		directConnection.newNodes();
-		directConnection.setNodes(findPathBetweenNodes(directConnection.getSource().getConnectedNode(), directConnection.getSink().getConnectedNode()));
-		return directConnection.getNodes() != null? true : false;
-	}
-	
-	/**
-	 * Find a path from a source node to a sink node.
-	 * @param source The source node.
-	 * @param sink The sink node.
-	 * @return A list of nodes making up the path.
-	 */
-	public static List<Node> findPathBetweenNodes(Node source, Node sink){
-		List<Node> path = new ArrayList<>();		
-		if(source.equals(sink)) {
-			return path; // for pins without additional projected int_node	
-		}
-		if(source.getAllDownhillNodes().contains(sink)) {
-			path.add(sink);
-			path.add(source);
-			return path;
-		}		
-		RoutingNode sourcer = new RoutingNode(source);
-		sourcer.setPrev(null);
-		Queue<RoutingNode> queue = new LinkedList<>();
-		queue.add(sourcer);
-		
-		int watchdog = 10000;
-		boolean success = false;
-		while(!queue.isEmpty()) {
-			RoutingNode curr = queue.poll();		
-			if(curr.getNode().equals(sink)) {
-				while(curr != null) {
-					path.add(curr.getNode());
-					curr = curr.getPrev();
-				}
-				success = true;
-				break;
-			}	
-			for(Node n : curr.getNode().getAllDownhillNodes()) {
-				RoutingNode child = new RoutingNode(n);
-				child.setPrev(curr);
-				queue.add(child);	
-			}
-			watchdog--;
-			if(watchdog < 0) {
-				success = false;
-				break;
-			}	
-		}
-		
-		if(!success) {
-			System.err.println("ERROR: Failed to find a path between two nodes: " + source + ", " + sink);
-		}
-		return path;
-	}
-	
-	/**
-	 *  Gets the delay of a given path, using output pin only.
-	 *  The path format: 
-	 *  {@code superSource -> Q -> O -> --- -> D.}
-	 */
-	public static void getSamplePathDelay(String filePath, TimingManager timingManager,
-			Map<TimingEdge, Connection> timingEdgeConnectionMap, Map<Node, Routable> rnodesCreated) {
-		List<String> verticesOfVivadoPath = new ArrayList<>();
-		// Include CLK if the first in the path is BRAM or DSP to check the logic delay
-		// NOTE: remember to change the pin names of DSPs from subblock to top-level block that we use
-		verticesOfVivadoPath.add("superSource");	
-		File vivadoReport = new File(filePath);	
-		if(!vivadoReport.exists()) {
-			System.err.println("ERROR: Target file does not exist for getting the sample path delay");
-			return;
-		}
-		try {
-			List<String> path = parseVivadoPathToStringList(vivadoReport);
-			System.out.println("INFO: Given path: " + path);
-			verticesOfVivadoPath.addAll(path);
-		} catch (IOException e) {
-			
-			e.printStackTrace();
-		}
-		System.out.println(verticesOfVivadoPath);
-		timingManager.getSamplePathDelayInfo(verticesOfVivadoPath, timingEdgeConnectionMap, true, rnodesCreated);
-	}
-
-	/**
-	 * Parses the data path from an input file indicating data path of a Vivado timing report.
-	 * @param file The file contains a data path of a Vivado timing report.
-	 * @return The data path.
-	 * @throws IOException
-	 */
-	public static List<String> parseVivadoPathToStringList(File file) throws IOException{
-		List<String> path = new ArrayList<>();
-		BufferedReader reader = new BufferedReader(new FileReader(file));
-		String line;
-		while ((line = reader.readLine()) != null) {
-			if (line.length() == 0) {
-				break;
-			}
-			
-			if(!line.contains(" r  ") && !line.contains(" f  ")) continue;
-			
-			String[] dataStrings = line.split("\\s+");
-			path.add(dataStrings[dataStrings.length - 1]);
-		}
-		reader.close();
-		return path;
-	}
-	
-=======
 
             endrn.setDelayFromSource(startrn.getDelayFromSource() + delay);
         }
@@ -1191,5 +627,4 @@
         return path;
     }
 
->>>>>>> 459a14a2
 }