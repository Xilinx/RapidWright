/*
 * 
 * Copyright (c) 2021 Ghent University. 
 * All rights reserved.
 *
 * Author: Yun Zhou, Ghent University.
 *
 * This file is part of RapidWright. 
 * 
 * Licensed under the Apache License, Version 2.0 (the "License");
 * you may not use this file except in compliance with the License.
 * You may obtain a copy of the License at
 * 
 *     http://www.apache.org/licenses/LICENSE-2.0
 * 
 * Unless required by applicable law or agreed to in writing, software
 * distributed under the License is distributed on an "AS IS" BASIS,
 * WITHOUT WARRANTIES OR CONDITIONS OF ANY KIND, either express or implied.
 * See the License for the specific language governing permissions and
 * limitations under the License.
 * 
 */

package com.xilinx.rapidwright.rwroute;

import java.io.BufferedReader;
import java.io.File;
import java.io.FileReader;
import java.io.IOException;
import java.util.ArrayList;
import java.util.Collection;
import java.util.HashMap;
import java.util.LinkedList;
import java.util.List;
import java.util.Map;
import java.util.Queue;

import com.xilinx.rapidwright.design.Design;
import com.xilinx.rapidwright.design.Net;
import com.xilinx.rapidwright.design.SitePinInst;
import com.xilinx.rapidwright.device.BELPin;
import com.xilinx.rapidwright.device.IntentCode;
import com.xilinx.rapidwright.device.Node;
import com.xilinx.rapidwright.device.PIP;
import com.xilinx.rapidwright.device.Tile;
import com.xilinx.rapidwright.device.TileTypeEnum;
import com.xilinx.rapidwright.device.Wire;
import com.xilinx.rapidwright.timing.TimingEdge;
import com.xilinx.rapidwright.timing.TimingManager;
import com.xilinx.rapidwright.timing.delayestimator.DelayEstimatorBase;
import com.xilinx.rapidwright.util.Pair;

/**
 * A collection of supportive methods for the router.
 */
public class RouterHelper {
	/**
	 * Checks if a {@link Net} instance has source and sink {@link SitePinInst} instances to be routable.
	 * @param net The net to be checked.
	 * @return true, if the net has source and sink pins.
	 */
	public static boolean isRoutableNetWithSourceSinks(Net net){
		return net.getSource() != null && net.getSinkPins().size() > 0;
	}
	
	/**
	 * Checks if a {@link Net} instance is driver-less or load-less.
	 * @param net The net to be checked.
	 * @return true, if the nets is driver-less or load-less.
	 */
	public static boolean isDriverLessOrLoadLessNet(Net net){
		return (isDriverLessNet(net) || isLoadLessNet(net));
	}
	
	/**
	 * Checks if a {@link Net} instance is driver-less.
	 * @param net The net to be checked.
	 * @return true, if the net does not have a source pin.
	 */
	public static boolean isDriverLessNet(Net net) {
		return (net.getSource() == null && net.getSinkPins().size() > 0);
	}
	
	/**
	 * Checks if a {@link Net} instance is load-less.
	 * @param net The net to be checked.
	 * @return true, if the net does not have sink pins.
	 */
	public static boolean isLoadLessNet(Net net) {
		return (net.getSource() != null && net.getSinkPins().size() == 0);
	}
	
	/**
	 * Checks if a {@link Net} instance is internally routed net.
	 * @param net The net to be checked.
	 * @return true, if the net does not have pins.
	 */
	public static boolean isInternallyRoutedNet(Net net){
		return net.getPins().size() == 0;
	}
	
	/**
	 * Checks if the source-sink connection is an external connection driven by COUT.
	 * If true, the source pin swapped to the alternative pin of the {@link Net} instance.
	 * Because COUT only connects to CIN.
	 * @param source The source SitePinInst of this connection.
	 * @param sink The sink SitePinInst of this connection.
	 * @return true, if the source is a COUT while the sink is not CIN.
	 */
	public static boolean isExternalConnectionToCout(SitePinInst source, SitePinInst sink){
		return source.getName().equals("COUT") && (!sink.getName().equals("CIN"));
	}
	
	/**
	 * Gets a {@link Node} instance that connects to an INT {@link Tile} instance from an output {@link SitePinInst} instance.
	 * @param output The output pin.
	 * @return A node that connects to an INT tile from an output pin.
	 */
	public static Node projectOutputPinToINTNode(SitePinInst output) {
		Node intNode = output.getConnectedNode();
		int watchdog = 5;
		
		while(intNode.getAllDownhillNodes().get(0).getTile().getTileTypeEnum() != TileTypeEnum.INT) {
			List<Node> downhills = intNode.getAllDownhillNodes();
			intNode = downhills.get(0);
			if(downhills.size() > 1) {
				int i = 1;
				while(intNode.getAllDownhillNodes().size() == 0) {
					intNode = downhills.get(i);
					i++;
				}
			}
			watchdog--;
			if(intNode.getAllDownhillNodes().size() == 0 || watchdog < 0) {
				intNode = null;
				break;
			}
		}
		return intNode;
	}
	
	/**
	 * Gets a list of {@link Node} instances that connect an input {@link SitePinInst} instance to an INT {@link Tile} instance.
	 * @param input The input pin.
	 * @return A list of nodes from the input SitePinInst to an INT tile.
	 */
	public static List<Node> projectInputPinToINTNode(SitePinInst input) {
		List<Node> sinkToSwitchBoxPath = new ArrayList<>();		
		LightweightRouteNode sink = new LightweightRouteNode(input.getConnectedNode());
		sink.setPrev(null);
		Queue<LightweightRouteNode> q = new LinkedList<>();
		q.add(sink);
		int watchdog = 1000;		
		while(!q.isEmpty()) {
			LightweightRouteNode n = q.poll();
			if(n.getNode().getTile().getTileTypeEnum() == TileTypeEnum.INT) {
				while(n != null) {
					sinkToSwitchBoxPath.add(n.getNode());
					n = n.getPrev();
				}
				return sinkToSwitchBoxPath;
			}
			for(Node uphill : n.getNode().getAllUphillNodes()) {
				if(uphill.getAllUphillNodes().size() == 0) continue;
				LightweightRouteNode prev = new LightweightRouteNode(uphill);
				prev.setPrev(n);
				q.add(prev);
			}
			watchdog--;
			if(watchdog < 0) {
				break;
			}		
		}
		
		return sinkToSwitchBoxPath;
	}
	
	public static Tile getUpstreamINTTileOfClkIn(SitePinInst clkIn) {
		List<Node> pathToINTTile = projectInputPinToINTNode(clkIn);
		if(pathToINTTile.isEmpty()) {
			throw new RuntimeException("ERROR: CLK_IN does not connect to INT Tile directly");
		}
		
		return pathToINTTile.get(0).getTile();
	}
	
	/**
	 * Gets a list of {@link PIP} instances for routing a connection.
	 * @param connection The {@link Connection} instance that has been routed with a list of {@link Node} instances.
	 * @return A list of PIPs for the connection.
	 */
	public static List<PIP> getConnectionPIPs(Connection connection){
		return getPIPsFromNodes(connection.getNodes());
	}
	

	/**
	 * Gets a list of {@link PIP} instances from a list of {@link Node} instances.
	 * @param connectionNodes The list of nodes of a routed {@link Connection} instance.
	 * @return A list of PIPs generated from the list of nodes.
	 */
	public static List<PIP> getPIPsFromNodes(List<Node> connectionNodes){
		List<PIP> connectionPIPs = new ArrayList<>();
		if(connectionNodes == null) return connectionPIPs;
		// Nodes of a connection are added to the list starting from its sink to its source
		for(int i = 0; i < connectionNodes.size() - 1; i++) {
			Node driver = connectionNodes.get(i+1);
			Node load = connectionNodes.get(i);
			PIP pip = findPIPbetweenNodes(driver, load);
			if(pip != null){
				connectionPIPs.add(pip);
			}else{
				System.err.println("ERROR: Null PIP connecting these two nodes: " + driver+ ", " + load);
			}
		}
		return connectionPIPs;
	}
	
	/**
	 * Finds the {@link PIP} instance that connects two {@link Node} instances.
	 * @param driver The driver node.
	 * @param load The load node.
	 * @return The PIP connecting the two nodes.
	 */
	public static PIP findPIPbetweenNodes(Node driver, Node load){
		PIP pip = getPIP(load.getTile(), driver.getAllWiresInNode(), load.getWire());
		if(pip == null) {
			// for other scenarios regarding bidirectional nodes, such as LAG tile nodes, LAG_LAG_X12Y250/LAG_MUX_ATOM_0_TXOUT to node LAG_LAG_X12Y310/UBUMP0 
			pip = getPIP(driver, load);
		}
		
		return pip;
	}
	
	/**
	 * Gets the {@link PIP} instance based on the {@link Tile} instance of a node, its driver node wires and its base {@link Wire} instance.
	 * @param loadTile The base tile of the load node.
	 * @param driverWires All wires in the driver node.
	 * @param loadWire The wire of the load node.
	 * @return The PIP that connects one of the wires in the driver node and the wire of the load node.
	 */
	public static PIP getPIP(Tile loadTile, Wire[] driverWires, int loadWire) {
		PIP pip = null;
		for(Wire wire : driverWires){
			if(wire.getTile().equals(loadTile)){
				pip = loadTile.getPIP(wire.getWireIndex(), loadWire);
				if(pip != null){
					break;
				}
			}
		}
		return pip;
	}
	
	/**
	 * Gets the {@link PIP} instance from a driver {@link Node} instance to a load {@link Node} instance.
	 * @param driver The driver node.
	 * @param load The load node.
	 * @return The PIP from the driver node to the load node.
	 */
	public static PIP getPIP(Node driver, Node load) {
		for(PIP p : driver.getAllDownhillPIPs()) {
			if(p.getEndNode().equals(load))
				return p;
		}
		for(PIP p : driver.getAllUphillPIPs()) {
			if(p.getStartNode().equals(load))
				return p;
		}
		return null;
	}
	
	/**
	 * Gets a (non-unique) collection of {@link Node} instances used by a {@link Net} instance.
	 * Nodes associated with unrouted sink pins on this net will be excluded.
	 * @param net The target net.
<<<<<<< HEAD
	 * @return A collection of nodes used by a net.
=======
	 * @return A collection of nodes used by target net.
>>>>>>> 4975bdfc
	 */
	public static Collection<Node> getNodesOfNet(Net net){
		List<SitePinInst> pins = net.getPins();
		List<Node> nodes = new ArrayList<>(net.getPins().size() + net.getPIPs().size() / 2);
		SitePinInst sourcePin = net.getSource();
		assert(sourcePin == null || pins.contains(sourcePin));
		SitePinInst altSourcePin = net.getAlternateSource();
		assert(altSourcePin == null || pins.contains(altSourcePin));
		for(SitePinInst pin : net.getPins()) {
			// SitePinInst.isRouted() is meaningless for output pins
			if (!pin.isRouted() && !pin.isOutPin()) {
				continue;
			}

			Node pinNode = pin.getConnectedNode();
			if(pinNode != null) {
				nodes.add(pinNode);
			}else {
				System.err.println("ERROR: No node connects to pin " + pin + ", net " + net);
			}
		}
		
		for(PIP pip : net.getPIPs()) {
			Node end = pip.getEndNode();
			Node start = pip.getStartNode();
			nodes.add(end);
			nodes.add(start);
		}
		
		return nodes;
	}
	
	/**
	 * Checks if a DSP {@link BELPin} instance is invertible.
	 * @param belPin The bel pin in question.
	 * @return true, if the bel pin is invertible.
	 */
	private static boolean isInvertibleDSPBELPin(BELPin belPin) {
		if(belPin.getBELName().equals("CLKINV")) {
			//NEED TO BE INVERTED when BEL.canInvert returns false
			return true;
		}
		return belPin.getBEL().canInvert();
	}
	
	/**
	 * Inverts all possible GND sink pins to VCC pins.
	 * @param design The target design.
	 * @param staticNet The static net, should be VCC only.
	 */
	public static void invertPossibleGndPinsToVccPins(Design design, Net staticNet) {
		if(!staticNet.getName().equals(Net.GND_NET)) return;
		List<SitePinInst> toInvertPins = new ArrayList<>();
		for(SitePinInst currSitePinInst:staticNet.getPins()) {
			BELPin[] belPins = currSitePinInst.getSiteInst().getSiteWirePins(currSitePinInst.getName());
			// DSP or BRAM
			if(belPins.length == 2) {
				for(BELPin belPin : belPins){
					if(belPin.isSitePort())	continue;
					// DO NOT invert CLK_OPTINV_CLKB_L and CLK_OPTINV_CLKB_U
					if(belPin.getBEL().getName().contains("CLKB")) continue;
					if(currSitePinInst.toString().contains("RAM")) {
						if(belPin.getBEL().canInvert()) {
							// SRST2 of SLICE also has an inverter, but should not be invertible
							toInvertPins.add(currSitePinInst);
		                }
					}else if (currSitePinInst.toString().contains("DSP")) {
						if(isInvertibleDSPBELPin(belPin)) {
							toInvertPins.add(currSitePinInst);
						}
					}
	           }
			}
		}
		
		for(SitePinInst toinvert:toInvertPins) {
			boolean success = staticNet.removePin(toinvert, true);
            success |= design.getVccNet().addPin(toinvert);
            if(!success) {
                  throw new RuntimeException("ERROR: Couldn't invert site pin " +
                		  toinvert);
            }
		}
	}
	
	/**
	 * Gets the wirelength of a node.
	 * @param node The target node.
	 * @return The wirelength of the node.
	 */
	public static int getLengthOfNode(Node node) {
		Tile entry = node.getTile();	
		Tile exit = null;
		List<Tile> intTiles = new ArrayList<>();
		for(Wire w : node.getAllWiresInNode()) {
			Tile wireTile = w.getTile();
			if(wireTile.getTileTypeEnum() == TileTypeEnum.INT) {
				if(!intTiles.contains(wireTile)) {
					intTiles.add(wireTile);
				}
			}
		}	
		if(intTiles.size() > 1) {
			exit = intTiles.get(1);
		}else if(intTiles.size() == 1) {
			exit = entry;
		}		
		return Math.abs(entry.getTileXCoordinate()- exit.getTileXCoordinate())
				+ Math.abs(entry.getTileYCoordinate() - exit.getTileYCoordinate());
	}
	
	/**
	 * Adds the {@link IntentCode} and wirelength of an used node to the map.
	 * @param node The target node.
	 * @param wlNode The wirelength of the node.
	 * @param typeUsage The map between each node type and the number of used nodes for the node type.
	 * @param typeLength The map between each node type and the total wirelength of used nodes for the node type.
	 */
	public static void addNodeTypeLengthToMap(Node node, long wlNode, Map<IntentCode, Long> typeUsage, Map<IntentCode, Long> typeLength) {
		IntentCode ic = node.getIntentCode();
		typeUsage.merge(ic, 1L, Long::sum);
		typeLength.merge(ic, wlNode, Long::sum);
	}	
	
	/**
	 * Gets a map containing net delay for each sink pin paired with an INT tile node of a routed net.
	 * @param net The target routed net.
	 * @param estimator An instantiation of DelayEstimatorBase.
	 * @return The map containing net delay for each sink pin paired with an INT tile node of a routed net.
	 */
	public static Map<Pair<SitePinInst, Node>, Short> getSourceToSinkINTNodeDelays(Net net, DelayEstimatorBase estimator) {
		List<PIP> pips = net.getPIPs();
		Map<Node, LightweightRouteNode> nodeRoutingNodeMap = new HashMap<>();
		boolean firstPIP = true;
		for(PIP pip : pips) {
			Node startNode = pip.getStartNode();
			LightweightRouteNode startrn = createRoutingNode(pip.getStartNode(), nodeRoutingNodeMap);
			
			if(firstPIP) {
				startrn.setDelayFromSource(0);
			}
			firstPIP = false;
			
			Node endNode = pip.getEndNode();
			LightweightRouteNode endrn = createRoutingNode(endNode, nodeRoutingNodeMap);
			endrn.setPrev(startrn);
			int delay = 0;
			if(endNode.getTile().getTileTypeEnum() == TileTypeEnum.INT) {//device independent?
				delay = computeNodeDelay(estimator, endNode)
						+ DelayEstimatorBase.getExtraDelay(endNode, DelayEstimatorBase.isLong(startNode));
			}
			
			endrn.setDelayFromSource(startrn.getDelayFromSource() + delay);		
		}
		
		Map<Pair<SitePinInst, Node>, Short> sinkNodeDelays = new HashMap<>();
		for(SitePinInst sink : net.getSinkPins()) {
			Node sinkNode = sink.getConnectedNode();
			if(!(sinkNode.getTile().getTileTypeEnum() == TileTypeEnum.INT)) {
				sinkNode = projectInputPinToINTNode(sink).get(0);
			}
			
			short routeDelay = (short) nodeRoutingNodeMap.get(sinkNode).getDelayFromSource();
			sinkNodeDelays.put(new Pair<>(sink, sinkNode), routeDelay);
		}
		
		return sinkNodeDelays;
	}
	
	/**
	 * Creates a {@link LightweightRouteNode} Object based on a {@link Node} Object, avoiding duplicates.
	 * @param node The {@link Node} instance that is used to create a RoutingNode object.
	 * @param createdRoutingNodes A map storing created {@link LightweightRouteNode} instances and corresponding {@link Node} instances.
	 * @return A created RoutingNode instance based on a node
	 */
	public static LightweightRouteNode createRoutingNode(Node node, Map<Node, LightweightRouteNode> createdRoutingNodes) {
		LightweightRouteNode resourceNode = createdRoutingNodes.get(node);
		if(resourceNode == null) {
			resourceNode = new LightweightRouteNode(node);
			createdRoutingNodes.put(node, resourceNode);
		}
		return resourceNode;
	}
	
	/**
	 * Computes the delay of a node.
	 * @param estimator An instantiation of the DelayEstimatorBase.
	 * @param node The node in question.
	 * @return The delay of the node.
	 */
	public static short computeNodeDelay(DelayEstimatorBase estimator, Node node) {
		if(RouteNode.isExitNode(node)) {
			return estimator.getDelayOf(node);
		}
		return 0;
	}
	
	/**
	 * Routes and assigns nodes to a direct connection, e.g. carry chain connections and connections between cascaded BRAMs.
	 * @param directConnection The target direct connection.
	 * @return true, if the connection is successfully routed.
	 */
	public static boolean routeDirectConnection(Connection directConnection){
		directConnection.setNodes(findPathBetweenNodes(directConnection.getSource().getConnectedNode(), directConnection.getSink().getConnectedNode()));
		return directConnection.getNodes() != null;
	}
	
	/**
	 * Find a path from a source node to a sink node.
	 * @param source The source node.
	 * @param sink The sink node.
	 * @return A list of nodes making up the path.
	 */
	public static List<Node> findPathBetweenNodes(Node source, Node sink){
		List<Node> path = new ArrayList<>();		
		if(source.equals(sink)) {
			return path; // for pins without additional projected int_node	
		}
		if(source.getAllDownhillNodes().contains(sink)) {
			path.add(sink);
			path.add(source);
			return path;
		}		
		LightweightRouteNode sourcer = new LightweightRouteNode(source);
		sourcer.setPrev(null);
		Queue<LightweightRouteNode> queue = new LinkedList<>();
		queue.add(sourcer);
		
		int watchdog = 10000;
		boolean success = false;
		while(!queue.isEmpty()) {
			LightweightRouteNode curr = queue.poll();
			if(curr.getNode().equals(sink)) {
				while(curr != null) {
					path.add(curr.getNode());
					curr = curr.getPrev();
				}
				success = true;
				break;
			}	
			for(Node n : curr.getNode().getAllDownhillNodes()) {
				LightweightRouteNode child = new LightweightRouteNode(n);
				child.setPrev(curr);
				queue.add(child);	
			}
			watchdog--;
			if(watchdog < 0) {
				break;
			}	
		}
		
		if(!success) {
			System.err.println("ERROR: Failed to find a path between two nodes: " + source + ", " + sink);
			return null;
		}
		return path;
	}
	
	/**
	 *  Gets the delay of a given path, using output pin only.
	 *  The path format: 
	 *  {@code superSource -> Q -> O -> --- -> D.}
	 */
	public static void getSamplePathDelay(String filePath, TimingManager timingManager,
			Map<TimingEdge, Connection> timingEdgeConnectionMap, RouteNodeGraph routingGraph) {
		List<String> verticesOfVivadoPath = new ArrayList<>();
		// Include CLK if the first in the path is BRAM or DSP to check the logic delay
		// NOTE: remember to change the pin names of DSPs from subblock to top-level block that we use
		verticesOfVivadoPath.add("superSource");	
		File vivadoReport = new File(filePath);	
		if(!vivadoReport.exists()) {
			System.err.println("ERROR: Target file does not exist for getting the sample path delay");
			return;
		}
		try {
			List<String> path = parseVivadoPathToStringList(vivadoReport);
			System.out.println("INFO: Given path: " + path);
			verticesOfVivadoPath.addAll(path);
		} catch (IOException e) {
			
			e.printStackTrace();
		}
		System.out.println(verticesOfVivadoPath);
		timingManager.getSamplePathDelayInfo(verticesOfVivadoPath, timingEdgeConnectionMap, true, routingGraph);
	}

	/**
	 * Parses the data path from an input file indicating data path of a Vivado timing report.
	 * @param file The file contains a data path of a Vivado timing report.
	 * @return The data path.
	 * @throws IOException
	 */
	public static List<String> parseVivadoPathToStringList(File file) throws IOException{
		List<String> path = new ArrayList<>();
		BufferedReader reader = new BufferedReader(new FileReader(file));
		String line;
		while ((line = reader.readLine()) != null) {
			if (line.length() == 0) {
				break;
			}
			
			if(!line.contains(" r  ") && !line.contains(" f  ")) continue;
			
			String[] dataStrings = line.split("\\s+");
			path.add(dataStrings[dataStrings.length - 1]);
		}
		reader.close();
		return path;
	}
	
}<|MERGE_RESOLUTION|>--- conflicted
+++ resolved
@@ -274,11 +274,7 @@
 	 * Gets a (non-unique) collection of {@link Node} instances used by a {@link Net} instance.
 	 * Nodes associated with unrouted sink pins on this net will be excluded.
 	 * @param net The target net.
-<<<<<<< HEAD
-	 * @return A collection of nodes used by a net.
-=======
 	 * @return A collection of nodes used by target net.
->>>>>>> 4975bdfc
 	 */
 	public static Collection<Node> getNodesOfNet(Net net){
 		List<SitePinInst> pins = net.getPins();
