/*
 *
 * Copyright (c) 2021 Ghent University.
 * Copyright (c) 2022-2025, Advanced Micro Devices, Inc.
 * All rights reserved.
 *
 * Author: Yun Zhou, Ghent University.
 *
 * This file is part of RapidWright.
 *
 * Licensed under the Apache License, Version 2.0 (the "License");
 * you may not use this file except in compliance with the License.
 * You may obtain a copy of the License at
 *
 *     http://www.apache.org/licenses/LICENSE-2.0
 *
 * Unless required by applicable law or agreed to in writing, software
 * distributed under the License is distributed on an "AS IS" BASIS,
 * WITHOUT WARRANTIES OR CONDITIONS OF ANY KIND, either express or implied.
 * See the License for the specific language governing permissions and
 * limitations under the License.
 *
 */

package com.xilinx.rapidwright.rwroute;

import java.io.BufferedReader;
import java.io.File;
import java.io.FileReader;
import java.io.IOException;
import java.util.ArrayDeque;
import java.util.ArrayList;
import java.util.Arrays;
import java.util.Collection;
import java.util.Collections;
import java.util.EnumSet;
import java.util.HashMap;
import java.util.HashSet;
import java.util.LinkedList;
import java.util.List;
import java.util.Map;
import java.util.Queue;
import java.util.Set;

import com.xilinx.rapidwright.design.Cell;
import com.xilinx.rapidwright.design.Design;
import com.xilinx.rapidwright.design.DesignTools;
import com.xilinx.rapidwright.design.Net;
import com.xilinx.rapidwright.design.NetType;
import com.xilinx.rapidwright.design.SiteInst;
import com.xilinx.rapidwright.design.SitePinInst;
import com.xilinx.rapidwright.design.tools.LUTTools;
import com.xilinx.rapidwright.device.BEL;
import com.xilinx.rapidwright.device.BELPin;
import com.xilinx.rapidwright.device.IntentCode;
import com.xilinx.rapidwright.device.Node;
import com.xilinx.rapidwright.device.PIP;
import com.xilinx.rapidwright.device.Series;
import com.xilinx.rapidwright.device.SiteTypeEnum;
import com.xilinx.rapidwright.device.Tile;
import com.xilinx.rapidwright.device.TileTypeEnum;
import com.xilinx.rapidwright.edif.EDIFHierCellInst;
import com.xilinx.rapidwright.edif.EDIFHierNet;
import com.xilinx.rapidwright.edif.EDIFHierPortInst;
import com.xilinx.rapidwright.edif.EDIFNet;
import com.xilinx.rapidwright.edif.EDIFNetlist;
import com.xilinx.rapidwright.edif.EDIFPortInst;
import com.xilinx.rapidwright.edif.EDIFTools;
import com.xilinx.rapidwright.timing.TimingEdge;
import com.xilinx.rapidwright.timing.TimingManager;
import com.xilinx.rapidwright.timing.delayestimator.DelayEstimatorBase;
import com.xilinx.rapidwright.util.Pair;
import com.xilinx.rapidwright.util.Utils;

/**
 * A collection of supportive methods for the router.
 */
public class RouterHelper {
    public static class NodeWithPrev extends Node {
        protected NodeWithPrev prev;
        public NodeWithPrev(Node node) {
            super(node);
        }

        public NodeWithPrev(Node node, NodeWithPrev prev) {
            super(node);
            setPrev(prev);
        }

        public void setPrev(NodeWithPrev prev) {
            this.prev = prev;
        }

        public NodeWithPrev getPrev() {
            return prev;
        }

        public List<Node> getPrevPath() {
            List<Node> path = new ArrayList<>();
            NodeWithPrev curr = this;
            while (curr != null) {
                path.add(curr);
                curr = curr.getPrev();
            }
            return path;
        }
    }

    /**
     * Checks if a {@link Net} instance has source and sink {@link SitePinInst} instances to be routable.
     * @param net The net to be checked.
     * @return true, if the net has source and sink pins.
     */
    public static boolean isRoutableNetWithSourceSinks(Net net) {
        return net.getSource() != null && net.getSinkPins().size() > 0;
    }

    /**
     * Checks if a {@link Net} instance is driver-less or load-less.
     * @param net The net to be checked.
     * @return true, if the nets is driver-less or load-less.
     */
    public static boolean isDriverLessOrLoadLessNet(Net net) {
        return (isDriverLessNet(net) || isLoadLessNet(net));
    }

    /**
     * Checks if a {@link Net} instance is driver-less.
     * @param net The net to be checked.
     * @return true, if the net does not have a source pin.
     */
    public static boolean isDriverLessNet(Net net) {
        return (net.getSource() == null && net.getSinkPins().size() > 0);
    }

    /**
     * Checks if a {@link Net} instance is load-less.
     * @param net The net to be checked.
     * @return true, if the net does not have sink pins.
     */
    public static boolean isLoadLessNet(Net net) {
        return (net.getSource() != null && net.getSinkPins().size() == 0);
    }

    /**
     * Checks if a {@link Net} instance is internally routed net.
     * @param net The net to be checked.
     * @return true, if the net does not have pins.
     */
    public static boolean isInternallyRoutedNet(Net net) {
        return net.getPins().size() == 0;
    }

    /**
     * Checks if the source-sink connection is an external connection driven by COUT.
     * If true, the source pin swapped to the alternative pin of the {@link Net} instance.
     * Because COUT only connects to CIN.
     * @param source The source SitePinInst of this connection.
     * @param sink The sink SitePinInst of this connection.
     * @return true, if the source is a COUT while the sink is not CIN.
     */
    public static boolean isExternalConnectionToCout(SitePinInst source, SitePinInst sink) {
        return source.getName().equals("COUT") && (!sink.getName().equals("CIN"));
    }

    /**
     * Gets a {@link Node} instance that connects to an INT {@link Tile} instance from an output {@link SitePinInst} instance.
     * @param output The output pin.
     * @return A node that connects to an INT tile from an output pin.
     */
    public static Node projectOutputPinToINTNode(SitePinInst output) {
        Node source = output.getConnectedNode();
        int watchdog = 20;

        // Only block clocking tiles if source is not in a clock tile
        final boolean blockClocking = !Utils.isClocking(source.getTile().getTileTypeEnum());

        // Starting from the SPI's connected node, perform a downhill breadth-first search
        Queue<Node> queue = new ArrayDeque<>();
        queue.add(source);
        while (!queue.isEmpty() && watchdog >= 0) {
            Node node = queue.poll();
            watchdog--;
            for (Node downhill : node.getAllDownhillNodes()) {
                TileTypeEnum downhillTileType = downhill.getTile().getTileTypeEnum();
                if (Utils.isInterConnect(downhillTileType)) {
                    // Return node that has at least one downhill in the INT tile
                    return node;
                }
                if (blockClocking && Utils.isClocking(downhillTileType)) {
                    continue;
                }
                queue.add(downhill);
            }
        }

        return null;
    }

    /**
     * Gets a list of {@link Node} instances that connect an input {@link SitePinInst} instance to an INT {@link Tile} instance.
     * @param input The input pin.
     * @return A node that connects to an INT tile from an input pin.
     */
    public static Node projectInputPinToINTNode(SitePinInst input) {
        Node sink = input.getConnectedNode();
        TileTypeEnum sinkTileType = sink.getTile().getTileTypeEnum();
        if (sinkTileType == TileTypeEnum.INT) {
            return sink;
        }
        // Only block clocking tiles if source is not in a clock tile
        final boolean blockClocking = !Utils.isClocking(sinkTileType);

        int watchdog = 40;

        // Starting from the SPI's connected node, perform an uphill breadth-first search
        Queue<Node> queue = new ArrayDeque<>();
        queue.add(sink);
        while (!queue.isEmpty() && watchdog >= 0) {
            Node node = queue.poll();
            watchdog--;
            for (Node uphill : node.getAllUphillNodes()) {
                TileTypeEnum uphillTileType = uphill.getTile().getTileTypeEnum();
                if (uphillTileType == TileTypeEnum.INT ||
                        // Versal only: Terminate at non INT (e.g. CLE_BC_CORE) tile type for CTRL pin inputs
                        EnumSet.of(IntentCode.NODE_CLE_CTRL, IntentCode.NODE_INTF_CTRL).contains(uphill.getIntentCode())) {
                    return uphill;
                }
                if (uphillTileType != sinkTileType && Utils.isClocking(uphillTileType)) {
                    continue;
                }
                queue.add(uphill);
            }
        }

        return null;
    }

    public static Tile getUpstreamINTTileOfClkIn(SitePinInst clkIn) {
        Node intNode = projectInputPinToINTNode(clkIn);
        if (intNode == null) {
            throw new RuntimeException("ERROR: CLK_IN does not connect to INT Tile directly");
        }

        return intNode.getTile();
    }

    /**
     * Gets a list of {@link PIP} instances for routing a connection.
     * @param connection The {@link Connection} instance that has been routed with a list of {@link Node} instances.
     * @return A list of PIPs for the connection.
     */
    public static List<PIP> getConnectionPIPs(Connection connection) {
        return getPIPsFromNodes(connection.getNodes());
    }

    /**
     * Gets a list of {@link PIP} instances from a list of {@link Node} instances.
     * 
     * @param connectionNodes The list of nodes of a routed {@link Connection}
     *                        instance.
     * @return A list of PIPs generated from the list of nodes.
     */
    public static List<PIP> getPIPsFromNodes(List<Node> connectionNodes) {
        return getPIPsFromNodes(connectionNodes, false);
    }

    /**
     * Gets a list of {@link PIP} instances from a list of {@link Node} instances.
     * 
     * @param connectionNodes The list of nodes of a routed {@link Connection}
     *                        instance.
     * @param srcToSinkOrder  Specifies the order of the connection nodes. True
     *                        indicates the first node is the source and the last
     *                        is the sink. False indicates the opposite.
     * @return A list of PIPs generated from the list of nodes.
     */
    public static List<PIP> getPIPsFromNodes(List<Node> connectionNodes, boolean srcToSinkOrder) {
        List<PIP> connectionPIPs = new ArrayList<>();
        if (connectionNodes == null) return connectionPIPs;
        // Nodes of a connection are added to the list starting from its sink to its
        // source -- unless srcToSinkOrder is true (as is the case in static routing)
        int driverOffsetIdx = 1;
        int loadOffsetIdx = 0;
        if (srcToSinkOrder) {
            driverOffsetIdx = 0;
            loadOffsetIdx = 1;
        }
        for (int i = 0; i < connectionNodes.size() - 1; i++) {
            Node driver = connectionNodes.get(i + driverOffsetIdx);
            Node load = connectionNodes.get(i + loadOffsetIdx);
            PIP pip = PIP.getArbitraryPIP(driver, load);
            if (load.isArcLocked()) {
                pip.setIsPIPFixed(true);
            }
            if (pip != null) {
                connectionPIPs.add(pip);
            } else {
                System.err.println("ERROR: Null PIP connecting these two nodes: " + driver+ ", " + load);
            }
        }
        return connectionPIPs;
    }

    /**
     * Gets a (non-unique) collection of {@link Node} instances used by a {@link Net} instance.
     * Nodes associated with unrouted sink pins on this net will be excluded.
     * @param net The target net.
     * @return A collection of nodes used by target net.
     */
    public static Collection<Node> getNodesOfNet(Net net) {
        List<SitePinInst> pins = net.getPins();
        List<Node> nodes = new ArrayList<>(net.getPins().size() + net.getPIPs().size() / 2);
        SitePinInst sourcePin = net.getSource();
        assert(sourcePin == null || pins.contains(sourcePin));
        SitePinInst altSourcePin = net.getAlternateSource();
        assert(altSourcePin == null || pins.contains(altSourcePin));
        for (SitePinInst pin : net.getPins()) {
            // SitePinInst.isRouted() is meaningless for output pins
            if (!pin.isRouted() && !pin.isOutPin()) {
                continue;
            }

            Node pinNode = pin.getConnectedNode();
            if (pinNode != null) {
                nodes.add(pinNode);
            } else {
                System.err.println("ERROR: No node connects to pin " + pin + ", net " + net);
            }
        }

        for (PIP pip : net.getPIPs()) {
            Node end = pip.getEndNode();
            Node start = pip.getStartNode();
            nodes.add(end);
            nodes.add(start);
        }

        return nodes;
    }

    /**
     * Inverts all possible GND sink pins to VCC pins.
     * @param design The target design.
     * @param pins The GND net pins.
     */
    public static Set<SitePinInst> invertPossibleGndPinsToVccPins(Design design, List<SitePinInst> pins) {
        return invertPossibleGndPinsToVccPins(design, pins, true);
    }

    /**
     * Inverts all possible GND sink pins to VCC pins.
     * @param design The target design.
     * @param pins The GND net pins.
     * @param invertLutInputs True to invert LUT inputs.
     */
    public static Set<SitePinInst> invertPossibleGndPinsToVccPins(Design design,
                                                                  List<SitePinInst> pins,
                                                                  boolean invertLutInputs) {
        final boolean isVersal = (design.getSeries() == Series.Versal);
        final Net gndNet = design.getGndNet();
        final Net vccNet = design.getVccNet();
        final EDIFNetlist netlist = design.getNetlist();
        Set<SitePinInst> toInvertPins = new HashSet<>();
        nextSitePin: for (SitePinInst spi : pins) {
            if (!spi.getNet().equals(gndNet))
                throw new RuntimeException(spi.toString());
            if (spi.isOutPin()) {
                continue;
            }
            SiteInst si = spi.getSiteInst();
            String siteWireName = spi.getSiteWireName();
            if (invertLutInputs && spi.isLUTInputPin()) {
                Collection<Cell> connectedCells = DesignTools.getConnectedCells(spi);
                if (connectedCells.isEmpty()) {
                    for (BELPin belPin : si.getSiteWirePins(spi.getSiteWireName())) {
                        if (belPin.isSitePort()) {
                            continue;
                        }
                        BEL bel = belPin.getBEL();
                        if (isVersal && bel.isIMR()) {
                            // Since DesignTools.getConnectedCells() will only return cells
                            // for which a logical pin mapping exists, for the purpose of
                            // identifying SRL16s walk through this IMR
                            bel = si.getBEL(bel.getName().substring(0,1) + "6LUT");
                        }
                        Cell cell = si.getCell(bel);
                        if (cell == null) {
                            continue;
                        }
                        if (cell.getType().equals("SRL16E") && siteWireName.endsWith("6")) {
                            // SRL16Es that have been transformed from SRLC32E (assume so here,
                            // since we don't always have the logical netlist to check)
                            // require GND on their A6 pin
                            // See DesignTools.createMissingStaticSitePins(BELPin, SiteInst, Cell)
                            continue nextSitePin;
                        }
                    }
                    throw new RuntimeException("ERROR: " + gndNet.getName() + " not connected to any Cells");
                }

                String physicalPinName = "A" + spi.getName().charAt(1);
                for (Cell cell : connectedCells) {
                    if (!LUTTools.isCellALUT(cell)) {
                        continue nextSitePin;
                    }

                    EDIFHierCellInst ehci = cell.getEDIFHierCellInst();
                    if (ehci == null) {
                        // No logical cell (likely encrypted)
                        continue nextSitePin;
                    }

                    if (!ehci.getParent().isUniquified()) {
                        // Parent cell (instantiating this LUT) is not unique
                        // This parent may be a LUT6_2 macro cell that has been expanded into LUT6+LUT5,
                        // and which does not get uniquified by EDIFTools.uniqueifyNetlist().
                        // Thus, LUT6/LUT5 inside expanded LUT6_2 macros are not eligible for inversion.
                        continue nextSitePin;
                    }

                    // Check the logical pin connection
                    String logicalPinName = cell.getLogicalPinMapping(physicalPinName);
                    EDIFHierPortInst ehpi = ehci.getPortInst(logicalPinName);
                    EDIFHierNet ehn = ehpi.getHierarchicalNet();
                    EDIFHierNet parentEhn = netlist.getParentNet(ehn);
                    if (parentEhn == null || !parentEhn.getNet().isGND()) {
                        // Unable to be confirm (e.g. due to a partially encrypted design) that this
                        // pin is also logically connected to GND
                        continue nextSitePin;
                    }
                }

                toInvertPins.add(spi);
                // Re-paint the intra-site routing from GND to VCC
                // (no intra site routing will occur during Net.addPin() later)
                si.routeIntraSiteNet(vccNet, spi.getBELPin(), spi.getBELPin());

                for (Cell cell : connectedCells) {
                    String logicalPinName = cell.getLogicalPinMapping(physicalPinName);

                    // Check the logical pin connection
                    EDIFHierCellInst ehci = cell.getEDIFHierCellInst();
                    EDIFHierPortInst ehpi = ehci.getPortInst(logicalPinName);
                    EDIFHierNet ehn = ehpi.getHierarchicalNet();
                    EDIFHierNet parentEhn = netlist.getParentNet(ehn);
                    if (parentEhn == null || !parentEhn.getNet().isGND()) {
                        throw new RuntimeException("ERROR: Cell " + cell.getName() + EDIFTools.EDIF_HIER_SEP + logicalPinName +
                                " is not connected to GND");
                    }

                    // Get the LUT equation
                    String lutEquation = LUTTools.getLUTEquation(cell);
                    assert(lutEquation.contains(logicalPinName));

                    // Compute a new LUT equation with that logical input inverted
                    String newLutEquation = lutEquation.replace(logicalPinName, "!" + logicalPinName)
                            // Cancel out double inversions
                            // (Note: LUTTools.getLUTEquation() only produces equations with '!' instead of '~')
                            .replace("!!", "");
                    LUTTools.configureLUT(cell, newLutEquation);

<<<<<<< HEAD
                    EDIFPortInst epi = ehpi.getPortInst();
                    ehn.getNet().removePortInst(epi);
=======
                    // Change the logical pin connection
                    EDIFHierCellInst ehci = cell.getEDIFHierCellInst();
                    EDIFHierPortInst ehpi = ehci.getPortInst(logicalPinName);
                    EDIFPortInst epi = ehpi.getPortInst();
                    epi.getNet().removePortInst(epi);
>>>>>>> fc68cbc8

                    EDIFNet const1 = EDIFTools.getStaticNet(NetType.VCC, ehci.getParent().getCellType(), netlist);
                    const1.addPortInst(epi);
                }
            } else {
                BELPin[] belPins = si.getSiteWirePins(siteWireName);
                if (belPins.length != 2) {
                    if (belPins.length == 3 && si.getSiteTypeEnum() == SiteTypeEnum.DSP58 && siteWireName.equals("RSTD")) {
                        assert(isVersal);
                        assert(belPins[1].toString().equals("SRCMXINV.RSTAD_UNUSED"));
                    } else {
                        continue;
                    }
                }
                for (BELPin belPin : belPins) {
                    if (belPin.isSitePort()) {
                        continue;
                    }
                    if (!belPin.getBEL().canInvert()) {
                        continue;
                    }
                    // Emulate Vivado's behaviour and do not invert CLK* site pins
                    if (Utils.isBRAM(spi.getSiteInst()) &&
                            belPin.getBELName().startsWith("CLK") &&
                            !isVersal) {
                        continue;
                    }
                    toInvertPins.add(spi);
                    // Unpaint the sitewire ahead of pin being added below
                    si.unrouteIntraSiteNet(spi.getBELPin(), spi.getBELPin());
                }
            }
        }

        // Unroute all pins in a batch fashion
        DesignTools.unroutePins(gndNet, toInvertPins);
        // Manually remove pins from net, because using DesignTools.batchRemoveSitePins()
        // will cause SitePinInst.detachSiteInst() to be called, which we do not want
        // as we are simply moving the SPI from one net to another
        gndNet.getPins().removeAll(toInvertPins);

        for (SitePinInst toinvert : toInvertPins) {
            assert(toinvert.getSiteInst() != null);
            boolean updateSiteRouting = false;
            if (!vccNet.addPin(toinvert, updateSiteRouting)) {
                  throw new RuntimeException("ERROR: Couldn't invert site pin " +
                          toinvert);
            }
        }

        return toInvertPins;
    }

    /**
     * Adds the {@link IntentCode} and wirelength of an used node to the map.
     * @param node The target node.
     * @param wlNode The wirelength of the node.
     * @param typeUsage The map between each node type and the number of used nodes for the node type.
     * @param typeLength The map between each node type and the total wirelength of used nodes for the node type.
     */
    public static void addNodeTypeLengthToMap(Node node, long wlNode, Map<IntentCode, Long> typeUsage, Map<IntentCode, Long> typeLength) {
        IntentCode ic = node.getIntentCode();
        if (node.getTile().getTileTypeEnum() == TileTypeEnum.LAGUNA_TILE) {
            // UltraScale only
            if (node.getWireName().startsWith("UBUMP")) {
                // Use the intent code from US+
                ic = IntentCode.NODE_LAGUNA_DATA;
            }
        }
        typeUsage.merge(ic, 1L, Long::sum);
        typeLength.merge(ic, wlNode, Long::sum);
    }

    /**
     * Gets a map containing net delay for each sink pin paired with an INT tile node of a routed net.
     * @param net The target routed net.
     * @param estimator An instantiation of DelayEstimatorBase.
     * @return The map containing net delay for each sink pin paired with an INT tile node of a routed net.
     */
    public static Map<SitePinInst, Pair<Node,Short>> getSourceToSinkINTNodeDelays(Net net, DelayEstimatorBase estimator) {
        List<PIP> pips = net.getPIPs();
        Map<Node, Integer> delayMap = new HashMap<>();
        for (PIP pip : pips) {
            Node startNode = pip.getStartNode();
            int upstreamDelay = delayMap.getOrDefault(startNode, 0);

            Node endNode = pip.getEndNode();
            int delay = 0;
            if (endNode.getTile().getTileTypeEnum() == TileTypeEnum.INT) {//device independent?
                delay = computeNodeDelay(estimator, endNode)
                        + DelayEstimatorBase.getExtraDelay(endNode, DelayEstimatorBase.isLong(startNode));
            }
            delayMap.put(endNode, upstreamDelay + delay);
        }

        Map<SitePinInst, Pair<Node,Short>> sinkNodeDelays = new HashMap<>();
        for (SitePinInst sink : net.getSinkPins()) {
            Node sinkNode = sink.getConnectedNode();
            if (sinkNode.getTile().getTileTypeEnum() != TileTypeEnum.INT) {
                Node sinkINTNode = projectInputPinToINTNode(sink);
                if (sinkINTNode != null) {
                    sinkNode = sinkINTNode;
                } else {
                    // Must be a direct connection (e.g. COUT -> CIN)
                }
            }

            short routeDelay = (short) delayMap.get(sinkNode).intValue();
            sinkNodeDelays.put(sink, new Pair<>(sinkNode,routeDelay));
        }

        return sinkNodeDelays;
    }

    /**
     * Computes the delay of a node.
     * @param estimator An instantiation of the DelayEstimatorBase.
     * @param node The node in question.
     * @return The delay of the node.
     */
    public static short computeNodeDelay(DelayEstimatorBase estimator, Node node) {
        if (RouteNode.isExitNode(node)) {
            return estimator.getDelayOf(node);
        }
        return 0;
    }

    /**
     * Routes and assigns nodes to a direct connection, e.g. carry chain connections and connections between cascaded BRAMs.
     * @param directConnection The target direct connection.
     * @return true, if the connection is successfully routed.
     */
    public static boolean routeDirectConnection(Connection directConnection) {
        directConnection.setNodes(findPathBetweenNodes(directConnection.getSource().getConnectedNode(), directConnection.getSink().getConnectedNode()));
        return !directConnection.getNodes().isEmpty();
    }

    /**
     * Find a path from a source node to a sink node.
     * Intermediate nodes with tile type returning true for {@link Utils#isClocking(TileTypeEnum)} will be ignored.
     * @param source The source node.
     * @param sink The sink node.
     * @return A list of nodes making up the path.
     */
    public static List<Node> findPathBetweenNodes(Node source, Node sink) {
        if (source.equals(sink)) {
            return Collections.emptyList(); // for pins without additional projected int_node
        }
        if (source.getAllDownhillNodes().contains(sink)) {
            return Arrays.asList(sink, source);
        }
        NodeWithPrev sourcer = new NodeWithPrev(source);
        sourcer.setPrev(null);
        Queue<NodeWithPrev> queue = new LinkedList<>();
        queue.add(sourcer);

        // Only block clocking tiles if both source and sink are not in a clock tile
        final boolean blockClocking = !Utils.isClocking(source.getTile().getTileTypeEnum()) &&
                !Utils.isClocking(sink.getTile().getTileTypeEnum());

        int watchdog = 10000;
        while (!queue.isEmpty()) {
            NodeWithPrev curr = queue.poll();
            if (curr.equals(sink)) {
                return curr.getPrevPath();
            }
            for (Node n : curr.getAllDownhillNodes()) {
                if (blockClocking && Utils.isClocking(n.getTile().getTileTypeEnum())) {
                    continue;
                }
                NodeWithPrev child = new NodeWithPrev(n);
                child.setPrev(curr);
                queue.add(child);
            }
            watchdog--;
            if (watchdog < 0) {
                break;
            }
        }

        System.err.println("ERROR: Failed to find a path between two nodes: " + source + ", " + sink);
        return Collections.emptyList();
    }

    /**
     *  Gets the delay of a given path, using output pin only.
     *  The path format:
     *  {@code superSource -> Q -> O -> --- -> D.}
     */
    public static void getSamplePathDelay(String filePath, TimingManager timingManager,
            Map<TimingEdge, Connection> timingEdgeConnectionMap, RouteNodeGraph routingGraph) {
        List<String> verticesOfVivadoPath = new ArrayList<>();
        // Include CLK if the first in the path is BRAM or DSP to check the logic delay
        // NOTE: remember to change the pin names of DSPs from subblock to top-level block that we use
        verticesOfVivadoPath.add("superSource");
        File vivadoReport = new File(filePath);
        if (!vivadoReport.exists()) {
            System.err.println("ERROR: Target file does not exist for getting the sample path delay");
            return;
        }
        try {
            List<String> path = parseVivadoPathToStringList(vivadoReport);
            System.out.println("INFO: Given path: " + path);
            verticesOfVivadoPath.addAll(path);
        } catch (IOException e) {

            e.printStackTrace();
        }
        System.out.println(verticesOfVivadoPath);
        timingManager.getSamplePathDelayInfo(verticesOfVivadoPath, timingEdgeConnectionMap, true, routingGraph);
    }

    /**
     * Parses the data path from an input file indicating data path of a Vivado timing report.
     * @param file The file contains a data path of a Vivado timing report.
     * @return The data path.
     * @throws IOException
     */
    public static List<String> parseVivadoPathToStringList(File file) throws IOException{
        List<String> path = new ArrayList<>();
        BufferedReader reader = new BufferedReader(new FileReader(file));
        String line;
        while ((line = reader.readLine()) != null) {
            if (line.length() == 0) {
                break;
            }

            if (!line.contains(" r  ") && !line.contains(" f  ")) continue;

            String[] dataStrings = line.split("\\s+");
            path.add(dataStrings[dataStrings.length - 1]);
        }
        reader.close();
        return path;
    }
}<|MERGE_RESOLUTION|>--- conflicted
+++ resolved
@@ -439,16 +439,6 @@
                 for (Cell cell : connectedCells) {
                     String logicalPinName = cell.getLogicalPinMapping(physicalPinName);
 
-                    // Check the logical pin connection
-                    EDIFHierCellInst ehci = cell.getEDIFHierCellInst();
-                    EDIFHierPortInst ehpi = ehci.getPortInst(logicalPinName);
-                    EDIFHierNet ehn = ehpi.getHierarchicalNet();
-                    EDIFHierNet parentEhn = netlist.getParentNet(ehn);
-                    if (parentEhn == null || !parentEhn.getNet().isGND()) {
-                        throw new RuntimeException("ERROR: Cell " + cell.getName() + EDIFTools.EDIF_HIER_SEP + logicalPinName +
-                                " is not connected to GND");
-                    }
-
                     // Get the LUT equation
                     String lutEquation = LUTTools.getLUTEquation(cell);
                     assert(lutEquation.contains(logicalPinName));
@@ -460,16 +450,11 @@
                             .replace("!!", "");
                     LUTTools.configureLUT(cell, newLutEquation);
 
-<<<<<<< HEAD
-                    EDIFPortInst epi = ehpi.getPortInst();
-                    ehn.getNet().removePortInst(epi);
-=======
                     // Change the logical pin connection
                     EDIFHierCellInst ehci = cell.getEDIFHierCellInst();
                     EDIFHierPortInst ehpi = ehci.getPortInst(logicalPinName);
                     EDIFPortInst epi = ehpi.getPortInst();
                     epi.getNet().removePortInst(epi);
->>>>>>> fc68cbc8
 
                     EDIFNet const1 = EDIFTools.getStaticNet(NetType.VCC, ehci.getParent().getCellType(), netlist);
                     const1.addPortInst(epi);
