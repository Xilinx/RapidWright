--- conflicted
+++ resolved
@@ -1230,11 +1230,6 @@
             System.out.println("                 " + connection);
             System.out.println("                  Nodes popped: " + nodesPoppedThisConnection);
             assert(queue.isEmpty());
-<<<<<<< HEAD
-=======
-            // Clears previous route of the connection
-            connection.resetRoute();
->>>>>>> 6d0a0605
             assert(connection.getRnodes().isEmpty());
             assert(!connection.getSink().isRouted());
         }
@@ -1374,11 +1369,7 @@
     /**
      * Explores children (downhill rnodes) of a rnode for routing a connection and pushes the child into the queue,
      * if it is the target or is an accessible routing resource.
-<<<<<<< HEAD
      * @param headRnode The rnode popped out from the queue.
-=======
-     * @param rnode The rnode popped out from the queue.
->>>>>>> 6d0a0605
      * @param connection The connection that is being routed.
      * @param shareWeight The criticality-aware share weight for a new sharing factor.
      * @param rnodeCostWeight The cost weight of the childRnode
@@ -1391,25 +1382,11 @@
                                   RouteNode headRnode, Connection connection, float shareWeight, float rnodeCostWeight,
                                   float rnodeLengthWeight, float rnodeEstWlWeight,
                                   float rnodeDelayWeight, float rnodeEstDlyWeight) {
-<<<<<<< HEAD
         boolean intersectionFound = false;
         boolean longHead = config.isTimingDriven() && forward && DelayEstimatorBase.isLong(headRnode.getNode());
         RouteNode destRnode = forward ? connection.getSinkRnode() : connection.getSourceRnode();
         for (RouteNode tailRnode : headRnode.getChildrenParents(forward)) {
             if (tailRnode.isVisited(forward)) {
-=======
-        boolean longParent = config.isTimingDriven() && DelayEstimatorBase.isLong(rnode.getNode());
-        for (RouteNode childRNode:rnode.getChildren()) {
-            // Targets that are visited more than once must be overused
-            assert(!childRNode.isTarget() || !childRNode.isVisited() || childRNode.willOverUse(connection.getNetWrapper()));
-
-            // If childRnode is preserved, then it must be preserved for the current net we're routing
-            Net preservedNet;
-            assert((preservedNet = routingGraph.getPreservedNet(childRNode.getNode())) == null ||
-                    preservedNet == connection.getNetWrapper().getNet());
-
-            if (childRNode.isVisited()) {
->>>>>>> 6d0a0605
                 // Node must be in queue already.
 
                 // Note: it is possible that another (cheaper) path to a rnode is found here;
@@ -1438,6 +1415,11 @@
                 }
                 assert(!tailRnode.willOverUse(connection.getNetWrapper()));
             }
+
+            // If forward and tailRnode is preserved, then it must be preserved for the current net we're routing
+            assert(!forward ||
+                    (tailPreservedNet = routingGraph.getPreservedNet(tailRnode.getNode())) == null ||
+                    tailPreservedNet == connection.getNetWrapper().getNet());
 
             if (tailRnode.isVisited(!forward)) {
                 // Node is an intersection!
@@ -1533,18 +1515,12 @@
      * @param rnodeDelayWeight The weight of childRnode's exact delay.
      * @param rnodeEstDlyWeight The weight of estimated delay from childRnode to the target.
      */
-<<<<<<< HEAD
-    private void evaluateCostAndPush(boolean forward,
-                                     RouteNode headRnode, boolean longParent, RouteNode tailRnode, Connection connection, float sharingWeight, float rnodeCostWeight,
-                                     float rnodeLengthWeight, float rnodeEstWlWeight,
-                                     float rnodeDelayWeight, float rnodeEstDlyWeight) {
-        int countSourceUses = tailRnode.countConnectionsOfUser(connection.getNetWrapper());
-=======
-    protected void evaluateCostAndPush(RouteNode rnode, boolean longParent, RouteNode childRnode, Connection connection, float sharingWeight, float rnodeCostWeight,
+    protected void evaluateCostAndPush(boolean forward,
+                                       RouteNode headRnode, boolean longParent, RouteNode tailRnode, Connection connection,
+                                       float sharingWeight, float rnodeCostWeight,
                                        float rnodeLengthWeight, float rnodeEstWlWeight,
                                        float rnodeDelayWeight, float rnodeEstDlyWeight) {
-        int countSourceUses = childRnode.countConnectionsOfUser(connection.getNetWrapper());
->>>>>>> 6d0a0605
+        int countSourceUses = tailRnode.countConnectionsOfUser(connection.getNetWrapper());
         float sharingFactor = 1 + sharingWeight* countSourceUses;
 
         // Set the prev/next pointer, as RouteNode.getTileYCoordinate(), RouteNode.getSLRIndex(),
@@ -1559,7 +1535,6 @@
             newPartialPathCost += rnodeDelayWeight * (tailRnode.getDelay() + DelayEstimatorBase.getExtraDelay(tailRnode.getNode(), longParent));
         }
 
-<<<<<<< HEAD
         int tailX = tailRnode.getTileXCoordinate(forward);
         int tailY = tailRnode.getTileYCoordinate(forward);
         RouteNode destRnode = forward ? connection.getSinkRnode() : connection.getSourceRnode();
@@ -1570,17 +1545,6 @@
         int deltaY = Math.abs(tailY - destY);
         if (connection.isCrossSLR()) {
             int deltaSLR = Math.abs(destRnode.getSLRIndex(forward) - tailRnode.getSLRIndex(forward));
-=======
-        int childX = childRnode.getEndTileXCoordinate();
-        int childY = childRnode.getEndTileYCoordinate();
-        RouteNode sinkRnode = connection.getSinkRnode();
-        int sinkX = sinkRnode.getBeginTileXCoordinate();
-        int sinkY = sinkRnode.getBeginTileYCoordinate();
-        int deltaX = Math.abs(childX - sinkX);
-        int deltaY = Math.abs(childY - sinkY);
-        if (connection.isCrossSLR()) {
-            int deltaSLR = Math.abs(sinkRnode.getSLRIndex() - childRnode.getSLRIndex());
->>>>>>> 6d0a0605
             if (deltaSLR != 0) {
                 // Check for overshooting which occurs when child and sink node are in
                 // adjacent SLRs and less than a SLL wire's length apart in the Y axis.
@@ -1699,18 +1663,10 @@
         connectionsRoutedIteration++;
         assert(queue.isEmpty());
 
-<<<<<<< HEAD
-        NetWrapper netWrapper = connectionToRoute.getNetWrapper();
-=======
-        // Sets the sink rnode(s) of the connection as the target(s)
-        connectionToRoute.setTarget(true);
->>>>>>> 6d0a0605
-
         // Adds the source rnode to the queue
         RouteNode sourceRnode = connectionToRoute.getSourceRnode();
         push(true, sourceRnode, 0, 0);
         assert(sourceRnode.getPrev() == null);
-<<<<<<< HEAD
 
         // Add sink rnodes to the backward queue
         RouteNode sinkRnode = connectionToRoute.getSinkRnode();
@@ -1726,87 +1682,6 @@
                 push(forward, rnode, newPartialPathCost, newPartialPathCost);
             }
         }
-
-        // Push all nodes from the previous iteration's routing onto the queue
-        {
-            assert(connectionToRoute.getSink().isRouted() != connectionToRoute.getRnodes().isEmpty());
-
-            RouteNode parentRnode = null;
-            boolean parentRnodeWillOveruse = false;
-
-            // Go forwards from source
-            for (RouteNode childRnode : Lists.reverse(connectionToRoute.getRnodes())) {
-                boolean forward = true;
-                if (parentRnode != null) {
-                    assert(isAccessible(forward, childRnode, connectionToRoute));
-
-                    // FIXME: Only relevant for PartialRouter
-                    boolean assertsEnabled = false;
-                    assert(assertsEnabled = true);
-                    if (assertsEnabled) {
-                        // Trigger the creation of all children in order to emulate routing expansion;
-                        // not doing so invalidates an assumption (enforced by an assertion) of how
-                        // preserved nodes are visited
-                        parentRnode.getChildrenParents(forward);
-                    }
-
-                    // Place child onto queue
-                    assert(!childRnode.isVisited(forward) || routingGraph.isPreserved(childRnode.getNode()));
-                    boolean longParent = config.isTimingDriven() && DelayEstimatorBase.isLong(parentRnode.getNode());
-                    evaluateCostAndPush(forward, parentRnode, longParent, childRnode, connectionToRoute, shareWeight, rnodeCostWeight,
-                            rnodeLengthWeight, rnodeEstWlWeight, rnodeDelayWeight, rnodeEstDlyWeight);
-                    assert(childRnode.getPrev() == parentRnode);
-                }
-
-                parentRnode = childRnode;
-
-                parentRnodeWillOveruse = parentRnode.willOverUse(netWrapper);
-                // Skip all downstream nodes after the first would-be-overused node
-                if (parentRnodeWillOveruse)
-                    break;
-
-                assert(!parentRnode.isVisited(!forward));
-            }
-
-            // If non-timing driven, there must be at least one over-used node on the
-            // connection-to-be-routed (otherwise we wouldn't expect it to need
-            // re-routing)
-            assert(connectionToRoute.getRnodes().isEmpty() ||
-                   config.isTimingDriven() ||
-                   parentRnodeWillOveruse);
-        }
-
-        // Now go backwards from sink
-        {
-            RouteNode childRnode = null;
-            for (RouteNode parentRnode : connectionToRoute.getRnodes()) {
-                // Skip all upstream nodes if next one is to be the first one overused
-                // (or would-be-overused if we were to start using it)
-                if (parentRnode.willOverUse(netWrapper)) {
-                    break;
-                }
-
-                assert(!parentRnode.isVisited(true));
-
-                // Mark nodes upstream of the sink as intersection
-                if (childRnode != null) {
-                    boolean forward = false;
-                    assert(childRnode.isVisited(forward));
-                    assert(!parentRnode.isVisited(forward));
-                    boolean longParent = config.isTimingDriven() && DelayEstimatorBase.isLong(parentRnode.getNode());
-                    evaluateCostAndPush(forward, childRnode, longParent, parentRnode, connectionToRoute, shareWeight, rnodeCostWeight,
-                            rnodeLengthWeight, rnodeEstWlWeight, rnodeDelayWeight, rnodeEstDlyWeight);
-                    assert(parentRnode.getNext() == childRnode);
-                }
-
-                childRnode = parentRnode;
-            }
-        }
-
-        connectionToRoute.resetRoute();
-=======
-        push(sourceRnode, 0, 0);
->>>>>>> 6d0a0605
     }
 
     /**
