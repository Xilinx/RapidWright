/*
 * 
 * Copyright (c) 2021 Ghent University. 
 * All rights reserved.
 *
 * Author: Yun Zhou, Ghent University.
 *
 * This file is part of RapidWright. 
 * 
 * Licensed under the Apache License, Version 2.0 (the "License");
 * you may not use this file except in compliance with the License.
 * You may obtain a copy of the License at
 * 
 *     http://www.apache.org/licenses/LICENSE-2.0
 * 
 * Unless required by applicable law or agreed to in writing, software
 * distributed under the License is distributed on an "AS IS" BASIS,
 * WITHOUT WARRANTIES OR CONDITIONS OF ANY KIND, either express or implied.
 * See the License for the specific language governing permissions and
 * limitations under the License.
 * 
 */

package com.xilinx.rapidwright.rwroute;

import java.util.ArrayList;
import java.util.Arrays;
import java.util.HashMap;
import java.util.HashSet;
import java.util.LinkedHashSet;
import java.util.List;
import java.util.Map;
import java.util.Map.Entry;
import java.util.PriorityQueue;
import java.util.Set;
import java.util.function.Supplier;
import java.util.stream.Collectors;

import com.xilinx.rapidwright.design.Design;
import com.xilinx.rapidwright.design.DesignTools;
import com.xilinx.rapidwright.design.Net;
import com.xilinx.rapidwright.design.NetType;
import com.xilinx.rapidwright.design.SitePinInst;
import com.xilinx.rapidwright.device.IntentCode;
import com.xilinx.rapidwright.device.Node;
import com.xilinx.rapidwright.device.PIP;
import com.xilinx.rapidwright.device.Tile;
import com.xilinx.rapidwright.device.TileTypeEnum;
import com.xilinx.rapidwright.edif.EDIFNet;
import com.xilinx.rapidwright.util.MessageGenerator;
import com.xilinx.rapidwright.util.Pair;
import com.xilinx.rapidwright.util.RuntimeTracker;
import com.xilinx.rapidwright.util.RuntimeTrackerTree;
import com.xilinx.rapidwright.router.RouteThruHelper;
import com.xilinx.rapidwright.tests.CodePerfTracker;
import com.xilinx.rapidwright.timing.ClkRouteTiming;
import com.xilinx.rapidwright.timing.TimingManager;
import com.xilinx.rapidwright.timing.TimingVertex;
import com.xilinx.rapidwright.timing.delayestimator.DelayEstimatorBase;
import com.xilinx.rapidwright.timing.delayestimator.InterconnectInfo;

/**
 * RWRoute class provides the main methods for routing a design.
 * Creating a RWRoute Object needs a {@link Design} Object and a {@link RWRouteConfig} Object.
 */
public class RWRoute{
	/** The design to route */
	protected Design design;
	/** A flag to indicate if the device has multiple SLRs, for the sake of avoiding unnecessary check for single-SLR devices */
	private boolean multiSLRDevice;
	/** Created NetWrappers */
	private List<NetWrapper> nets;
	/** A list of indirect connections that will go through iterative routing */
	private List<Connection> indirectConnections;
	/** A list of direct connections that are easily routed through dedicated resources */
	private List<Connection> directConnections;
	/** Sorted indirect connections */
	private List<Connection> sortedIndirectConnections;
	/** A list of global clock nets */
	private List<Net> clkNets;
	/** Static nets */
	private Map<Net, List<SitePinInst>> staticNetAndRoutingTargets;
	/** Nets with conflicting nodes that should be added to the routing targets */
	protected Set<Net> conflictNets;
	/** Several integers to indicate the netlist info */
	private int numPreservedRoutableNets;
	private int numPreservedClks;
	private int numPreservedStaticNets;
	private int numPreservedWire;
	private int numWireNetsToRoute;
	private int numConnectionsToRoute;
	private int numNotNeedingRoutingNets;
	private int numUnrecognizedNets;
	
	/** A {@link RWRouteConfig} instance consisting of a list of routing parameters */
	protected RWRouteConfig config;
	/** The present congestion cost factor */
	private float presentCongestionFactor;
	/** The historical congestion cost factor */
	private float historicalCongestionFactor;
	/** Wirelength-driven weighting factor */
	private float wlWeight;
	/** 1 - wlWeight */
	private float oneMinusWlWeight;
	/** Timing-driven weighting factor */
	private float timingWeight;
	/** 1 - timingWeight */
	private float oneMinusTimingWeight;
	
	/** The current routing iteration */
	private int routeIteration;
	/** Timers to store runtime of different phases */
	private RuntimeTrackerTree routerTimer;
	private RuntimeTracker rnodesTimer;
	private RuntimeTracker updateTimingTimer;
	private RuntimeTracker updateCongestionCosts;
	/** An instantiation of RouteThruHelper to avoid route-thrus in the routing resource graph */
	private RouteThruHelper routethruHelper;
	
	/** A set of indices of overused rondes */
	private Set<Routable> overUsedRnodes;
	/** TODO */
	RoutableGraph routingGraph;
	/** The queue to store candidate nodes to route a connection */
	private PriorityQueue<Routable> queue;

	/** Total wirelength of the routed design */
	private int totalWL;
	/** Total used INT tile nodes */
	private long totalINTNodes;
	/** A map from node types to the node usage of the types */
	private Map<IntentCode, Long> nodeTypeUsage;
	/** A map from node types to the total wirelength of used nodes of the types */
	private Map<IntentCode, Long> nodeTypeLength;
	/** The total number of connections that are routed */
	private int connectionsRouted;
	/** The total number of connections routed in an iteration */
	private int connectionsRoutedIteration;
	/** Total number of nodes popped from the queue */
	private long nodesPopped;

	/** The maximum criticality constraint of connection */
	final private static float MAX_CRITICALITY = 0.99f;
	/** The minimum criticality of connections that should be re-routed, updated after each iteration */
	private float minRerouteCriticality;
	/** The list of critical connections */
	private List<Connection> criticalConnections;
	/** A {@link TimingManager} instance to use that handles timing related tasks */
	private TimingManager timingManager;
	/** A map from nodes to delay values, used for timing update after fixing routes */
	private Map<Node, Float> nodesDelays;
	/** The maximum delay and associated timing vertex */
	private Pair<Float, TimingVertex> maxDelayAndTimingVertex;
	
	/** A map storing routes from CLK_OUT to different INT tiles that connect to sink pins of a global clock net */
	private Map<String, List<String>> routesToSinkINTTiles;
	
	public RWRoute(Design design, RWRouteConfig config){
		this.design = design;
		multiSLRDevice = design.getDevice().getSLRs().length > 1;
		
		this.config = config;
		routerTimer = new RuntimeTrackerTree("Route design", config.isVerbose());
		rnodesTimer = routerTimer.createStandAloneRuntimeTracker("rnodes creation");
		updateTimingTimer = routerTimer.createStandAloneRuntimeTracker("update timing");
		updateCongestionCosts = routerTimer.createStandAloneRuntimeTracker("update congestion costs");
		routerTimer.createRuntimeTracker("Initialization", routerTimer.getRootRuntimeTracker()).start();

		minRerouteCriticality = config.getMinRerouteCriticality();
		criticalConnections = new ArrayList<>();

		queue = new PriorityQueue<>((r1,r2) -> Float.compare(r1.getLowerBoundTotalPathCost(), r2.getLowerBoundTotalPathCost()));
		if(config.isTimingDriven()) {
			/* An instantiated delay estimator that is used to calculate delay of routing resources */
			DelayEstimatorBase estimator = new DelayEstimatorBase(design.getDevice(), new InterconnectInfo(), config.isUseUTurnNodes(), 0);
			routingGraph = new RoutableGraphTimingDriven(rnodesTimer, estimator, config.isMaskNodesCrossRCLK());
			nodesDelays = new HashMap<>();
		} else {
			routingGraph = new RoutableGraph(rnodesTimer);
		}

		routerTimer.createRuntimeTracker("determine route targets", "Initialization").start();
		determineRoutingTargets();
		routerTimer.getRuntimeTracker("determine route targets").stop();
		
		if(config.isTimingDriven()) {
			ClkRouteTiming clkTiming = createClkTimingData(config);
			routesToSinkINTTiles = clkTiming == null? null : clkTiming.getRoutesToSinkINTTiles();
			Collection<Net> timingNets;
			if (config.isResolveConflictNets()) {
				timingNets = conflictNets;
			} else {
				timingNets = indirectConnections.stream().map((c) -> c.getNetWrapper().getNet()).collect(Collectors.toSet());
			}
			timingManager = new TimingManager(design, true, routerTimer, config, clkTiming, timingNets);
			timingManager.setTimingEdgesOfConnections(indirectConnections);
		}
		
		sortedIndirectConnections = new ArrayList<>();		
		routethruHelper = new RouteThruHelper(design.getDevice());		
		connectionsRouted = 0;
		connectionsRoutedIteration = 0;
		nodesPopped = 0;
		overUsedRnodes = new HashSet<>();
		
		routerTimer.getRuntimeTracker("Initialization").stop();
	}
	
	/**
	 * Creates clock routing related inputs based on the {@link RWRouteConfig} instance.
	 * @param config The {@link RWRouteConfig} instance to use.
	 */
	public static ClkRouteTiming createClkTimingData(RWRouteConfig config) {
		String clkRouteTimingFile = config.getClkRouteTiming();
		if(clkRouteTimingFile != null) {
			return new ClkRouteTiming(clkRouteTimingFile);
		}
		return null;
	}
	
	/**
	 * Classifies {@link Net} Objects into different categories: clocks, static nets,
	 * and regular signal nets (i.e. {@link NetType}.WIRE) and determines routing targets.
	 */
	protected void determineRoutingTargets(){
		categorizeNets();
	}
	
	protected void categorizeNets() {
		numWireNetsToRoute = 0;
		numConnectionsToRoute = 0;
		numPreservedRoutableNets = 0;
		numNotNeedingRoutingNets = 0;
		numUnrecognizedNets = 0;
		
		nets = new ArrayList<>();
		indirectConnections = new ArrayList<>();
		directConnections = new ArrayList<>();
		clkNets = new ArrayList<>();
		staticNetAndRoutingTargets = new HashMap<>();
		conflictNets = new HashSet<>();
		
		for(Net net : design.getNets()){	
			if(net.isClockNet()){
				addGlobalClkRoutingTargets(net);
				
			}else if(net.isStaticNet()){
				addStaticNetRoutingTargets(net);
				
			}else if (net.getType().equals(NetType.WIRE)){
				if(RouterHelper.isRoutableNetWithSourceSinks(net)){
					addNetConnectionToRoutingTargets(net);
				}else if(RouterHelper.isDriverLessOrLoadLessNet(net)){
					preserveNet(net);
					numNotNeedingRoutingNets++;
				}else if(RouterHelper.isInternallyRoutedNet(net)){
					preserveNet(net);
					numNotNeedingRoutingNets++;
				}else {
					numNotNeedingRoutingNets++;
				}
			}else {
				numUnrecognizedNets++;
				System.err.println("ERROR: Unknown net " + net);
			}
		}
	}
	
	/**
	 * A helper method for profiling the routing runtime v.s. average span of connections.
	 */
	protected void printConnectionSpanStatistics() {
		System.out.println("Connection Span Info:");
		if(config.isPrintConnectionSpan()) System.out.println(" Span" + "\t" + "# Connections" + "\t" + "Percent");
		
		long sumSpan = 0;
		short max = 0;
		for(Entry<Short, Integer> spanCount : connectionSpan.entrySet()) {
			Short span = spanCount.getKey();
			Integer count = spanCount.getValue();
			if(config.isPrintConnectionSpan()) {
				System.out.printf("%5d \t%12d \t%7.2f\n", span, count, (float)count / indirectConnections.size() * 100);
			}
			sumSpan += span * count;
			if(span > max) max = span;
		}
		
		if(config.isPrintConnectionSpan()) System.out.println();
		long avg = (long) (sumSpan / ((float) indirectConnections.size()));
		System.out.println("INFO: Max span of connections: " + max);
		System.out.println("INFO: Avg span of connections: " + avg);
		int numConnectionsLongerThanAvg = 0;
		for(Entry<Short, Integer> spanCount : connectionSpan.entrySet()) {
			if(spanCount.getKey() >= avg) numConnectionsLongerThanAvg += spanCount.getValue();
		}
		
		System.out.printf("INFO: # connections longer than avg span: %d\n", numConnectionsLongerThanAvg);
		System.out.printf("(%5.2f%%)\n", (float)numConnectionsLongerThanAvg / indirectConnections.size() * 100);
		System.out.println("------------------------------------------------------------------------------");
	}
	
	/**
	 * Adds the clock net to the list of clock routing targets, if the clock has source and sink {@link SitePinInst} instances.
	 * @param clk The clock net in question.
	 */
	protected void addGlobalClkRoutingTargets(Net clk) {
		if(RouterHelper.isRoutableNetWithSourceSinks(clk)) {
			clk.unroute();
			clkNets.add(clk);
		}else {
			numNotNeedingRoutingNets++;
			System.err.println("ERROR: Incomplete clock net " + clk);
		}
	}
	
	/**
	 * Routes clock nets by default or in a different way when corresponding timing info supplied.
	 * NOTE: For an unrouted design, its clock nets must not contain any PIPs or nodes, i.e, completely unrouted.
	 * Otherwise, there could be a critical warning of clock routing results, when loading the routed design into Vivado.
	 * Vivado will unroute the global clock nets immediately when there is such warning.
	 * TODO: fix the potential issue.
	 */
	private void routeGlobalClkNets() {
 		if(clkNets.size() > 0) System.out.println("INFO: Route clock nets");
 		for(Net clk : clkNets) {
 			if(routesToSinkINTTiles != null) {
 				// routes clock nets with references of partial routes
				System.out.println("INFO: Route with clock route and timing data");
				GlobalSignalRouting.routeClkWithPartialRoutes(clk, routesToSinkINTTiles, design.getDevice());
 			}else {
 				// routes clock nets from scratch
				System.out.println("INFO: Route with symmetric non-timing-driven clock router");
 				GlobalSignalRouting.symmetricClkRouting(clk, design.getDevice());
 			}
			preserveNet(clk);
 		}
	}
	
	/**
	 * Adds and initialize a regular signal net to the list of routing targets.
	 * @param net The net to be added for routing.
	 */
	protected void addNetConnectionToRoutingTargets(Net net) {
		net.unroute();
		createsNetWrapperAndConnections(net, config.getBoundingBoxExtensionX(), config.getBoundingBoxExtensionY(), multiSLRDevice);
	}
	
	/**
	 * Adds a static net to the static net routing target list.
	 * @param staticNet The static net in question, i.e. VCC or GND.
	 */
	protected void addStaticNetRoutingTargets(Net staticNet){
		List<SitePinInst> sinks = new ArrayList<>();
		for(SitePinInst sink : staticNet.getPins()){
			if(sink.isOutPin()) continue;
			sinks.add(sink);
		}
		
		if(sinks.size() > 0 ) {
			for(SitePinInst sink : sinks) {
				addReservedNode(sink.getConnectedNode(), staticNet);
			}
			addStaticNetRoutingTargets(staticNet, sinks);
		}else {
			preserveNet(staticNet);
			numNotNeedingRoutingNets++;	
		}
	}
	
	protected void addStaticNetRoutingTargets(Net staticNet, List<SitePinInst> sinks) {
		staticNetAndRoutingTargets.put(staticNet, sinks);
	}
	
	/**
	 * Routes static nets with preserved resources list supplied to avoid conflicting nodes.
	 */
	private void routeStaticNets(){
		if (staticNetAndRoutingTargets.isEmpty())
			return;

		for(List<SitePinInst> netRouteTargetPins : staticNetAndRoutingTargets.values()) {
			for(SitePinInst sink : netRouteTargetPins) {
				routingGraph.unpreserve(sink.getConnectedNode());
			}
		}
		
		RouterHelper.invertPossibleGndPinsToVccPins(design, design.getGndNet());
		
		// If connections of other nets are routed first, used resources should be preserved.
		Set<Node> unavailableNodes = getAllUsedNodesOfRoutedConnections();
		unavailableNodes.addAll(routingGraph.getPreservedNodes());
		// If the connections of other nets are not routed yet, 
		// the nodes connected to pins of other nets must be preserved.
		unavailableNodes.addAll(routingGraph.getNodes());
		
		for(Net net : staticNetAndRoutingTargets.keySet()){
			System.out.println("INFO: Route " + net.getSinkPins().size() + " pins of " + net);
			Map<SitePinInst, List<Node>> sinksRoutingPaths = GlobalSignalRouting.routeStaticNet(net, unavailableNodes, design, routethruHelper);
			
			for(Entry<SitePinInst, List<Node>> sinkPath : sinksRoutingPaths.entrySet()) {
				Set<Node> sinkPathNodes = new HashSet<>(sinkPath.getValue());
				addPreservedNode(sinkPathNodes, net);
				unavailableNodes.addAll(sinkPathNodes);
			}
		}
	}
	
	/**
	 * Gets a set of nodes used by all the routed connections.
	 * @return A set of used nodes.
	 */
	private Set<Node> getAllUsedNodesOfRoutedConnections(){
		Set<Node> nodes = new HashSet<>();
		for(Connection connection : sortedIndirectConnections){
			if(connection.getNodes() != null) nodes.addAll(connection.getNodes());
		}	
		return nodes;
	}
	
	/**
	 * Preserves a net by preserving all nodes use by the net.
	 * @param net The net to be preserved.
	 */
	protected void preserveNet(Net net){
		addPreservedNode(RouterHelper.getUsedNodesOfNet(net), net);
	}
	
	protected void increaseNumNotNeedingRouting() {
		numNotNeedingRoutingNets++;
	}
	
	protected void increaseNumPreservedClks() {
		numPreservedClks++;
		numPreservedRoutableNets++;
	}
	
	protected void increaseNumPreservedStaticNets() {
		numPreservedStaticNets++;
		numPreservedRoutableNets++;
	}
	
	protected void increaseNumPreservedWireNets() {
		numPreservedWire++;
		numPreservedRoutableNets++;
	}
	
	private Map<Short, Integer> connectionSpan = new HashMap<>();
	/**
	 * Creates a unique {@link NetWrapper} instance and {@link Connection} instances based on a {@link Net} instance.
	 * @param net The net to be initialized.
	 * @param boundingBoxExtensionX The bounding box extension factor for restricting accessible routing resource of a connection in the horizontal direction.
	 * @param boundingBoxExtensionY The bounding box extension factor for restricting accessible routing resource of a connection in the vertical direction.
	 * @param multiSLR The flag to indicate if the device has multiple SLRs.
	 * @return A {@link NetWrapper} instance.
	 */
	protected NetWrapper createsNetWrapperAndConnections(Net net, short boundingBoxExtensionX, short boundingBoxExtensionY, boolean multiSLR) {
		NetWrapper netWrapper = new NetWrapper(numWireNetsToRoute++, net);
		nets.add(netWrapper);
		
		SitePinInst source = net.getSource();
		int indirect = 0;
		Node sourceINTNode = null;
		
		for(SitePinInst sink : net.getSinkPins()){
			if(sink.isRouted())
				continue;
			if(RouterHelper.isExternalConnectionToCout(source, sink)){
				source = net.getAlternateSource();
				if(source == null){
					String errMsg = "Null alternate source is for COUT-CIN connection: " + net.toStringFull();
					 throw new IllegalArgumentException(errMsg);
				}
			}
			Connection connection = new Connection(numConnectionsToRoute++, source, sink, netWrapper);
			
			List<Node> nodes = RouterHelper.projectInputPinToINTNode(sink);
			if(nodes.isEmpty()) {
				directConnections.add(connection);
				connection.setDirect(true);
			}else {
				Node sinkINTNode = nodes.get(0);
				indirectConnections.add(connection);
				connection.setSinkRnode(createAddRoutableNode(connection.getSink(), sinkINTNode, RoutableType.PINFEED_I));
				if(sourceINTNode == null) {
					sourceINTNode = RouterHelper.projectOutputPinToINTNode(source);
					if(sourceINTNode == null) {
						throw new RuntimeException("ERROR: Null projected INT node for the source of net " + net.toStringFull());
					}
				}
				connection.setSourceRnode(createAddRoutableNode(connection.getSource(), sourceINTNode, RoutableType.PINFEED_O));
				connection.setDirect(false);
				indirect++;
				connection.computeHpwl();
				addConnectionSpanInfo(connection);
			}
		}
		
		if(indirect > 0) {
			netWrapper.computeHPWLAndCenterCoordinates();
			if(config.isUseBoundingBox()) {
				for(Connection connection : netWrapper.getConnections()) {
					if(connection.isDirect()) continue;
					connection.computeConnectionBoundingBox(boundingBoxExtensionX, boundingBoxExtensionY,multiSLR);
				}
			}
		}
		return netWrapper;
	}
	
	/**
	 * Adds span info of a connection.
	 * @param connection A connection of which span info is to be added.
	 */
	private void addConnectionSpanInfo(Connection connection) {
		connectionSpan.merge(connection.getHpwl(), 1, Integer::sum);
	}
	
	/**
	 * Adds preserved nodes.
	 * @param nodes A set of nodes to be preserved.
	 * @param netToPreserve The net that uses those nodes.
	 */
	private void addPreservedNode(Set<Node> nodes, Net netToPreserve) {
		for(Node node : nodes) {
			addReservedNode(node, netToPreserve);
		}
	}
	
	protected void addReservedNode(Node node, Net netToPreserve) {
		Net reserved = routingGraph.preserve(node, netToPreserve);
		if (reserved == null)
			return;
		if (reserved.getSource() != null && netToPreserve.getSource() != null && !reserved.getName().equals(netToPreserve.getName())){
			boolean generateWarning = conflictNets.size() < 5;
			EDIFNet reservedLogical = reserved.getLogicalNet();
			EDIFNet toReserveLogical = netToPreserve.getLogicalNet();
			if(reservedLogical != null && toReserveLogical != null) {
				if(!toReserveLogical.equals(reservedLogical)) {
					if(generateWarning) generateConflictInfo(node, reserved, netToPreserve);
				}
			}else {
				if(generateWarning) generateConflictInfo(node, reserved, netToPreserve);
			}
			conflictNets.add(reserved);
			conflictNets.add(netToPreserve);
		}
	}
	
	private void generateConflictInfo(Node node, Net reserved, Net netToPreserve) {
		System.out.println("WARNING: Conflicting node " + node + ":");
		System.out.println("         " + netToPreserve.getName() + " \n         " + reserved.getName());
	}
	
	public boolean isMultiSLRDevice() {
		return multiSLRDevice;
	}
	
	protected void removeNetNodesFromPreservedNodes(Net net) {
		Set<Node> netNodes = RouterHelper.getUsedNodesOfNet(net);
		for(Node node : netNodes) {
			routingGraph.unpreserve(node);
		}
		numPreservedWire--;
	}
	
	/**
	 * Creates a {@link RoutableNode} Object based on a {@link Node} instance and avoids duplicates,
	 * used for creating the source and sink rnodes of {@link Connection} instances.
	 * NOTE: This method does not consider the preserved nodes.
	 * @param sitePinInst The source or sink {@link SitePinInst} instance.
	 * @param node The node associated to the {@link SitePinInst} instance.
	 * @param type The {@link RoutableType} of the {@link RoutableNode} Object.
	 * @return The created {@link RoutableNode} instance.
	 */
<<<<<<< HEAD
	protected Routable createAddRoutableNode(SitePinInst sitePinInst, Node node, RoutableType type){
		Routable rnode = rnodesCreated.get(node);
		if(rnode == null){
			// this is for initializing sources and sinks of those to-be-routed nets' connections
			rnode = new RoutableNode(rnodeId++, node, type);
			rnodesCreated.put(rnode.getNode(), rnode);
		}else{
=======
	private Routable createAddRoutableNode(SitePinInst sitePinInst, Node node, RoutableType type){
		Pair<Routable,Boolean> ret = routingGraph.getOrCreate(node, type);
		Routable rnode = ret.getFirst();
		boolean inserted = ret.getSecond();
		if (!inserted) {
>>>>>>> 8f27fb82
			// this is for checking preserved routing resource conflicts among routed nets */
			if(rnode.getRoutableType() == type && type == RoutableType.PINFEED_I) {
				System.out.println("WARNING: Conflicting node: " + node + ", connected to sink " + sitePinInst);
			}
		}
		return rnode;
	}
	
	/**
	 * Initializes routing.
	 */
	private void initializeRouting(){
		routingGraph.initialize();
		queue.clear(); 	
		routeIteration = 1;
		historicalCongestionFactor = config.getHistoricalCongestionFactor();
		presentCongestionFactor = config.getInitialPresentCongestionFactor();
		timingWeight = config.getTimingWeight();
		wlWeight = config.getWirelengthWeight();
		oneMinusTimingWeight = 1 - timingWeight;
		oneMinusWlWeight = 1 - wlWeight;
		printIterationHeader(config.isTimingDriven());
	}
	
	/**
	 * Routes the design in a few routing phases and times those phases.
	 */
	public void route(){
		// Prints the design and configuration info, if "--verbose" is configured
		printDesignNetsAndConfigurationInfo(config.isVerbose());
		
		routerTimer.createRuntimeTracker("Routing", routerTimer.getRootRuntimeTracker()).start();
		MessageGenerator.printHeader("Route Design");
		
		routerTimer.createRuntimeTracker("route clock", "Routing").start();
		routeGlobalClkNets();
		routerTimer.getRuntimeTracker("route clock").stop();
		
		routerTimer.createRuntimeTracker("route static nets", "Routing").start();
		// Routes static nets (VCC and GND) before signals for now.
		// All the used nodes by other nets should be marked as unavailable, if static nets are routed after signals.
		routeStaticNets();
		// Connection-based router for indirectly connected pairs of output pin and input pin */
		routerTimer.getRuntimeTracker("route static nets").stop();
		
		RuntimeTracker routeWireNets = routerTimer.createRuntimeTracker("route wire nets", "Routing");
		routeWireNets.start();
		preRoutingEstimation();
		routeIndirectConnections();
		// NOTE: route direct connections after indirect connection.
		// The reason is that there maybe additional direct connections in the soft preserve mode for partial routing,
		// and those direct connections should be included to be routed
		routeDirectConnections();
		routeWireNets.stop();
		// Adds child timers to "route wire nets" timer
		routeWireNets.addChild(rnodesTimer);
		// Do not time the cost evaluation method for routing connections, the timer itself takes time
		routerTimer.createRuntimeTracker("route connections", "route wire nets").setTime(routeWireNets.getTime() - rnodesTimer.getTime() - updateTimingTimer.getTime() - updateCongestionCosts.getTime());
		routeWireNets.addChild(updateTimingTimer);
		routeWireNets.addChild(updateCongestionCosts);
		
		routerTimer.createRuntimeTracker("finalize routes", "Routing").start();
		// Assigns a list of nodes to each direct and indirect connection that has been routed and fix illegal routes if any
		postRouteProcess();
		// Assigns net PIPs based on lists of connections
		setPIPsOfNets();
		routerTimer.getRuntimeTracker("finalize routes").stop();
		
		routerTimer.getRuntimeTracker("Routing").stop();
		
		// Prints routing statistics, e.g. total wirelength, runtime and timing report
		printRoutingStatistics();
	}
	
	/**
	 * Calculates initial criticality for each connection based on a simple estimation.
	 */
	private void preRoutingEstimation() {
		if(config.isTimingDriven()) {
			estimateDelayOfConnections();
			maxDelayAndTimingVertex = timingManager.calculateArrivalRequireTimes();
			timingManager.calculateCriticality(indirectConnections, MAX_CRITICALITY, config.getCriticalityExponent(), maxDelayAndTimingVertex.getFirst());
			System.out.printf("INFO: Estimated pre-routing max delay: %4d\n", (short) maxDelayAndTimingVertex.getFirst().floatValue());
		}
	}
	
	/**
	 * A simple approach to estimate delay of each connection and update route delay of its timing edges.
	 */
	private void estimateDelayOfConnections() {	
		for(Connection connection : indirectConnections) {
			Routable source = connection.getSourceRnode();
			if(source.getChildren().length == 0) {
				// output pin is blocked
				swapOutputPin(connection);
				source = connection.getSourceRnode();
			}
			short estDelay = (short) 10000;
			for(Routable child : source.getChildren()) {				
				short tmpDelay = 113;
				tmpDelay += child.getDelay();
				if(tmpDelay < estDelay) {
					estDelay = tmpDelay;
				}
				
			}
			estDelay += source.getDelay();
			connection.setTimingEdgesDelay(estDelay);
		}
	}
	
	/**
	 * Routes direct connections.
	 */
	private void routeDirectConnections() {
		System.out.println("\nINFO: Route " + directConnections.size() + " direct connections ");
		for(Connection connection : directConnections) {
			boolean success = RouterHelper.routeDirectConnection(connection);
			// no need to update route delay of direct connection, because it would not be changed
			if(!success) System.err.println("ERROR: Failed to route direct connection " + connection);
		}
	}
	
	/**
	 * Routes indirect connections iteratively.
	 */
	public void routeIndirectConnections(){
		sortConnections();
		initializeRouting();
		long lastIterationRnodeCount = 0;
		long lastIterationRnodeTime = 0;
		
		while(routeIteration < config.getMaxIterations()){
			long startIteration = System.nanoTime();
			connectionsRoutedIteration = 0;
			if(config.isTimingDriven()) {
				setRerouteCriticality();
			}
			for(Connection connection : sortedIndirectConnections) {
				if(shouldRoute(connection)){
					routeConnection(connection);
				}
			}
			if(config.isTimingDriven()) {
				updateTiming();
			}
			
			updateCostFactors();
			
			printRoutingIterationStatisticsInfo(System.nanoTime() - startIteration, routingGraph.numNodes() - lastIterationRnodeCount,
					(float) ((rnodesTimer.getTime() - lastIterationRnodeTime) * 1e-9), config.isTimingDriven());
			
			if(overUsedRnodes.size() == 0) {
				Set<Connection> unroutedConnections = getUnroutedConnections();
				if(unroutedConnections.isEmpty()) {
					break;
				}else {
					if(routeIteration == config.getMaxIterations() - 1) {
						System.err.println("ERROR: Unroutable connections: " + unroutedConnections.size());
					}
				}
			}
			routeIteration++;
			lastIterationRnodeCount = routingGraph.numNodes();
			lastIterationRnodeTime = rnodesTimer.getTime();
		}
		if(routeIteration == config.getMaxIterations()) {
			System.out.println("\nERROR: Routing terminated after " + (routeIteration -1 ) + " iterations.");
			System.out.println("       Unrouted connections: " + getUnroutedConnections().size());
			System.out.println("       Conflicting nodes: " + overUsedRnodes.size());
		}
	}
	
	/**
	 * Gets unrouted connections.
	 * @return A set of unrouted connections.
	 */
	private Set<Connection> getUnroutedConnections() {
		Set<Connection> unroutedConnections = new HashSet<>();
		for(Connection connection : sortedIndirectConnections) {
			if(!connection.getSink().isRouted()) {
				unroutedConnections.add(connection);
			}
		}
		return unroutedConnections;
	}
	
	/**
	 * Assigns a list of nodes to each connection and fix net routes if there are cycles and / or multi-driver nodes.
	 */
	private void postRouteProcess() {
		if(routeIteration <= config.getMaxIterations()){
			assignNodesToConnections();
			// fix routes with cycles and / or multi-driver nodes
			Set<NetWrapper> routes = fixRoutes();
			if(config.isTimingDriven()) updateTimingAfterFixingRoutes(routes);
		}
	}
	
	/**
	 * Checks if a connection should be routed.
	 * @param connection The connection in question.
	 * @return true, if the connection should be routed.
	 */
	private boolean shouldRoute(Connection connection) {		
		if(routeIteration == 1) {
			return true;
		}else {
			if(connection.getCriticality() > minRerouteCriticality) {
				return true;
			}
			if(connection.isCongested() || !connection.getSink().isRouted()) {
				if(config.isEnlargeBoundingBox()) {
					connection.enlargeBoundingBox(config.getExtensionXIncrement(), config.getExtensionYIncrement());
				}	
				return true;
			}else {
				return false;
			}
		}
	}
	
	/**
	 * Computes and sets the minimum reroute criticality for re-routing critical connections.
	 */
	private void setRerouteCriticality() {
		// Limit the number of critical connections to be routed based on minRerouteCriticality and reroutePercentage
		minRerouteCriticality = config.getMinRerouteCriticality();
		criticalConnections.clear();
    	
		int maxNumberOfCriticalConnections = (int) (indirectConnections.size() * 0.01 * config.getReroutePercentage());
		for(Connection connection : indirectConnections) {
			if(connection.getCriticality() > minRerouteCriticality) {
				criticalConnections.add(connection);
			}
		}
    	
		if(criticalConnections.size() > maxNumberOfCriticalConnections) {
			criticalConnections.sort((connection1, connection2) -> Float.compare(connection2.getCriticality(),connection1.getCriticality()));
			minRerouteCriticality = criticalConnections.get(maxNumberOfCriticalConnections).getCriticality();
		}
	}
	
	/**
	 * Updates timing through static timing analysis and calculates connections' criticalities.
	 */
	private void updateTiming() {
		updateTimingTimer.start();
		timingWeight = Math.min(timingWeight * config.getTimingMultiplier(), 1f);
		oneMinusTimingWeight = 1 - timingWeight;
		maxDelayAndTimingVertex = timingManager.calculateArrivalRequireTimes();
		timingManager.calculateCriticality(sortedIndirectConnections,
				MAX_CRITICALITY, config.getCriticalityExponent(), maxDelayAndTimingVertex.getFirst());
		updateTimingTimer.stop();
	}
	
	/**
	 * Updates timing after fixing routes of nets.
	 * @param netsWithIllegalRoutes A set of nets whose routes have been fixed.
	 */
	private void updateTimingAfterFixingRoutes(Set<NetWrapper> netsWithIllegalRoutes) {
		timingManager.updateIllegalNetsDelays(netsWithIllegalRoutes, nodesDelays);
		timingManager.patchUpDelayOfConnections(sortedIndirectConnections);
		updateTiming();
	}
	
	/**
	 * Assigns a list nodes to each connection to complete the route path of it.
	 */
	private void assignNodesToConnections() {
		for(Connection connection : sortedIndirectConnections){
			connection.newNodes();
			List<Node> switchBoxToSink = RouterHelper.findPathBetweenNodes(connection.getSinkRnode().getNode(), connection.getSink().getConnectedNode());
			if(switchBoxToSink.size() >= 2) {			
				for(int i = 0; i < switchBoxToSink.size() -1; i++) {
					connection.addNode(switchBoxToSink.get(i));
				}
			}
			
			for(Routable rnode:connection.getRnodes()){
				connection.addNode(rnode.getNode());
			}
			
			List<Node> sourceToSwitchBox = RouterHelper.findPathBetweenNodes(connection.getSource().getConnectedNode(), connection.getSourceRnode().getNode());
			if(sourceToSwitchBox.size() >= 2) {
				for(int i = 1; i <= sourceToSwitchBox.size() - 1; i++) {
					connection.addNode(sourceToSwitchBox.get(i));
				}
			}
		}
	}
	
	/**
	 * Sorts indirect connections for routing.
	 */
	private void sortConnections(){
		sortedIndirectConnections = new ArrayList<>();
		sortedIndirectConnections.addAll(indirectConnections);
		sortedIndirectConnections.sort((connection1, connection2) -> {
			int comp = connection2.getNetWrapper().getConnections().size() - connection1.getNetWrapper().getConnections().size();
			if(comp == 0) {
				return Short.compare(connection1.getHpwl(), connection2.getHpwl());
			}else {
				return comp;
			}
		});
	}
	
	private void printIterationHeader(boolean timingDriven) {
		System.out.printf("------------------------------------------------------------------------------\n");
        if(timingDriven) {
        	System.out.printf("%9s  %12s  %8s   %11s  %10s   %5s  %9s\n",
            		"         ", "Generated", "  RRG",    "  Routed",   "Nodes With", "CPD", "Total Run");
            System.out.printf("%9s  %12s  %8s   %11s  %10s   %5s  %9s\n",
            		"Iteration", "RRG Nodes", "Time (s)", "Connections", "Overlaps", "(ps)", "Time (s)");
            System.out.printf("---------  ----------------------   -----------  ----------   -----  ---------\n");
        }else {
        	System.out.printf("%9s  %12s  %8s   %11s  %10s   %5s  %9s\n",
            		"         ", "Generated", "  RRG",    "  Routed",   "Nodes With", "    ", "Total Run");
            System.out.printf("%9s  %12s  %8s   %11s  %10s   %5s  %9s\n",
            		"Iteration", "RRG Nodes", "Time (s)", "Connections", "Overlaps", "    ", "Time (s)");
            System.out.printf("---------  ----------------------   -----------  ----------   ----------------\n");
        }
	}
	
	/**
	 * Prints routing iteration statistics, including the iteration, number of connections routed in the iteration, 
	 * total runtime of the iteration, number of created rnodes, time spent in creating rnodes that is included in the
	 * total iteratin runtime, number of congested rnodes and the critical path delay achieved after the routing iteration.
	 * @param iterationRuntime
	 * @param numRnodes Generated routing resource graph nodes.
	 * @param rnodesCreationTime The runtime of generating routing resource graph nodes.
	 */
	private void printRoutingIterationStatisticsInfo(float iterationRuntime, long numRnodes, float rnodesCreationTime,
			boolean timingDriven){
		long overUsed = overUsedRnodes.size();
		if(timingDriven) {
			System.out.printf("%4d       %12d  %8.2f   %11d  %10d   %5d  %9.2f\n",
					routeIteration,
					numRnodes,
					rnodesCreationTime,
					connectionsRoutedIteration,
					overUsed,
					(short)(maxDelayAndTimingVertex == null? 0 : maxDelayAndTimingVertex.getFirst()),
					iterationRuntime * 1e-9);
		}else {
			System.out.printf("%4d       %12d  %8.2f   %11d  %10d   %5s  %9.2f\n",
					routeIteration,
					numRnodes,
					rnodesCreationTime,
					connectionsRoutedIteration,
					overUsed,
					"",
					iterationRuntime * 1e-9);
		}
		if(overUsed == 0) System.out.printf("------------------------------------------------------------------------------\n");
	}
	
	/**
	 * Updates the congestion cost factors.
	 */
	private void updateCostFactors(){
		updateCongestionCosts.start();
		if (routeIteration == 1) {
			presentCongestionFactor = config.getInitialPresentCongestionFactor();
		} else {
			presentCongestionFactor *= config.getPresentCongestionMultiplier();
		}
		updateCost();
		updateCongestionCosts.stop();
	}
	
	/**
	 * Updates present congestion cost and historical congestion cost of rnodes.
	 */
	private void updateCost() {
		overUsedRnodes.clear();
		for(Entry<Node,Routable> e : routingGraph.getNodeEntries()){
			Routable rnode = e.getValue();
			int overuse =rnode.getOccupancy() - Routable.capacity;
			if(overuse == 0) {
				rnode.setPresentCongestionCost(1 + presentCongestionFactor);
			} else if (overuse > 0) {
				overUsedRnodes.add(rnode);
				rnode.setPresentCongestionCost(1 + (overuse + 1) * presentCongestionFactor);
				rnode.setHistoricalCongestionCost(rnode.getHistoricalCongestionCost() + overuse * historicalCongestionFactor);
			}
		}
	}
	
	/**
	 * Computes node usage of each type and the total wirelength of the design.
	 */
	private void computesNodeUsageAndTotalWirelength() {
		totalWL = 0;
		totalINTNodes = 0;
		nodeTypeUsage = new HashMap<>();
		nodeTypeLength = new HashMap<>();	
		
		Set<Node> netNodes = new HashSet<>();
		for(NetWrapper net : nets){	
			for(Connection connection:net.getConnections()){
				netNodes.addAll(connection.getNodes());
			}		
			for(Node node:netNodes){
				if(node.getTile().getTileTypeEnum() != TileTypeEnum.INT) continue;
				totalINTNodes++;
				int wl = RouterHelper.getLengthOfNode(node);
				totalWL += wl;
				
				RouterHelper.addNodeTypeLengthToMap(node, wl, nodeTypeUsage, nodeTypeLength);
			}
			netNodes.clear();
		}
	}
	
	static List<IntentCode> nodeTypes = new ArrayList<>();
	static {
		nodeTypes.add(IntentCode.NODE_SINGLE);
		nodeTypes.add(IntentCode.NODE_DOUBLE);
		nodeTypes.add(IntentCode.NODE_VQUAD);
		nodeTypes.add(IntentCode.NODE_HQUAD);
		nodeTypes.add(IntentCode.NODE_VLONG);
		nodeTypes.add(IntentCode.NODE_HLONG);
		nodeTypes.add(IntentCode.NODE_LOCAL);
		nodeTypes.add(IntentCode.NODE_PINBOUNCE);
		nodeTypes.add(IntentCode.NODE_PINFEED);	
	}
	
	/**
	 * Fixes routes of nets with routing path cycles and multi-driver nodes.
	 * @return A set of nets that have been fixed.
	 */
	private Set<NetWrapper> fixRoutes() {
		Set<NetWrapper> illegalRoutes = findIllegalRoutes();
		// fix routes with cycles and / or multi-driver nodes
		for(NetWrapper route:illegalRoutes){
			for(Connection connection : route.getConnections()){
				try{
					if(!connection.isDirect()) ripUp(connection);
				}catch (Exception e){
					e.printStackTrace();
				}
			}
			RouteFixer graphHelper = new RouteFixer(route, routingGraph);
			graphHelper.finalizeRoutesOfConnections();
		}
		return illegalRoutes;
	}
	
	/**
	 * Finds nets that have illegal routes by checking its connections' routes.
	 * @return A set of routed {@link NetWrapper} instances whose should be fixed.
	 */
	private Set<NetWrapper> findIllegalRoutes(){
		Set<NetWrapper> illegalRoutes = new HashSet<>();
		for(NetWrapper net : nets) {
			buildDriverCountsOfRnodes(net);
			for(Connection connection : net.getConnections()) {
				if(shouldMergePath(connection)) {
					illegalRoutes.add(net);
					if(config.isTimingDriven()) addNodesDelays(net);
					break;
				}
			}
		}
		return illegalRoutes;
	}
	
	/**
	 * Builds the driversCounts map of each {@link Routable} instance that is used by a net.
	 * @param netWrapper A NetWrapper instance that represents a net.
	 */
	private void buildDriverCountsOfRnodes(NetWrapper netWrapper) {
		for(Connection connection : netWrapper.getConnections()) {
			Routable driver = null;
			for(int i = connection.getRnodes().size() - 1; i >= 0; i--){
				Routable rnode = connection.getRnodes().get(i);
				if (driver != null) {
					rnode.incrementDriver(driver);
				}
				driver = rnode;
			}
		}
	}
	
	/**
	 * Adds nodes and delay values of a routed to the map.
	 * @param net The routed net.
	 */
	private void addNodesDelays(NetWrapper net){	
		for(Connection connection:net.getConnections()){
			for(Routable rnode : connection.getRnodes()){
				nodesDelays.put(rnode.getNode(), rnode.getDelay());
			}
		}
	}
	
	/**
	 * Checks if a connection has multi-driver nodes.
	 * @param connection The connection in question.
	 * @return true, if the connection has multi-driver nodes.
	 */
	private boolean shouldMergePath(Connection connection) {
		return connection.useRnodesWithMultiDrivers();
	}
	
	/**
	 * Rips up a connection.
	 * @param connection The connection to be ripped up.
	 */
	private void ripUp(Connection connection){
		for(Routable rnode : connection.getRnodes()) {
			rnode.decrementUser(connection.getNetWrapper());
			rnode.updatePresentCongestionCost(presentCongestionFactor);
		}
	}
	
	/**
	 * Updates the users and present congestion cost of rnodes used by a routed connection.
	 * @param connection The routed connection.
	 */
	private void updateUsersAndPresentCongestionCost(Connection connection){
		for(Routable rnode : connection.getRnodes()) {
			rnode.incrementUser(connection.getNetWrapper());
			rnode.updatePresentCongestionCost(presentCongestionFactor);
		}
	}
	
	/**
	 * Sets a list of {@link PIP} instances of each {@link Net} instance and checks if there is any PIP overlaps.
	 */
	private void setPIPsOfNets(){
		for(NetWrapper netWrapper : nets){
			// Preserve the order of existing PIPs, e.g. the first PIP could be a logical driver
			Set<PIP> netPIPs = new LinkedHashSet<>(netWrapper.getNet().getPIPs());
			for(Connection connection:netWrapper.getConnections()){
				netPIPs.addAll(RouterHelper.getConnectionPIPs(connection));
			}
			netWrapper.getNet().setPIPs(netPIPs);
		}
		checkPIPsUsage();
	}
	
	/**
	 * Checks if there are PIP overlaps among routed nets.
	 */
	private void checkPIPsUsage(){
		Map<PIP, Set<Net>> pipsUsage = new HashMap<>();
		for(Net net : design.getNets()){
			for(PIP pip:net.getPIPs()){
				pipsUsage.computeIfAbsent(pip, (k) -> new HashSet<>()).add(net);
			}
		}
		int pipsError = 0;
		for(Entry<PIP, Set<Net>> pipNets : pipsUsage.entrySet()){
			if(pipNets.getValue().size() > 1){
				if(pipsError < 10) {
					System.out.println("pip " + pipNets.getKey() + " users = " + pipsUsage.get(pipNets.getKey()));
				}
				pipsError++;
			}
		}
		if(pipsError > 0)
			System.err.println("ERROR: PIPs overused error: " + pipsError);
		else
			System.out.println("\nINFO: No PIP overlaps\n");
	}

	/**
	 * Routes a connection.
	 * @param connection The connection to route.
	 */
	private void routeConnection(Connection connection){
		prepareRouteConnection(connection);
		
		float rnodeCostWeight = 1 - connection.getCriticality();
		float shareWeight = (float) (Math.pow(rnodeCostWeight, config.getShareExponent()));
		float rnodeWLWeight = rnodeCostWeight * oneMinusWlWeight;
		float estWlWeight = rnodeCostWeight * wlWeight;
		float dlyWeight = connection.getCriticality() * oneMinusTimingWeight;
		float estDlyWeight = connection.getCriticality() * timingWeight;

		boolean successRoute = false;
		while(!queue.isEmpty()){
			Routable rnode = queue.poll();
			if (rnode.isTarget()) {
				successRoute = true;
				break;
			}
			nodesPopped++;
			exploreAndExpand(rnode, connection, shareWeight, rnodeCostWeight,
					rnodeWLWeight, estWlWeight, dlyWeight, estDlyWeight);
		}
		
		if(successRoute) {
			finishRouteConnection(connection);
			connection.getSink().setRouted(true);
			if(config.isTimingDriven()) connection.updateRouteDelay();	
		}else {
			connection.getSink().setRouted(false);
			connection.getSinkRnode().setTarget(false);
			routingGraph.resetExpansion();
			System.out.printf("CRITICAL WARNING: Unroutable connection in iteration #%d\n", routeIteration);
			System.out.println("                 " + connection);
			handleUnroutableConnection(connection);
		}
	}
	
	/**
	 * Deals with a failed connection by possible output pin swapping and unrouting preserved nets if the router is in the soft preserve mode.
	 * @param connection The failed connection.
	 */
	private void handleUnroutableConnection(Connection connection) {
		if (routeIteration == 1) {		
			boolean hasAltOutput = swapOutputPin(connection);
			if(!hasAltOutput && config.isSoftPreserve()) {
				unrouteReservedNetsToReleaseResources(connection);
			}
		} else if(routeIteration == 2) {
			if (config.isSoftPreserve()) unrouteReservedNetsToReleaseResources(connection);
		}
	}
	
	/**
	 * Swaps the output pin of a connection, if its net has an alternative output pin.
	 * @param connection The connection in question.
	 * @return true, if the output pin has been swapped.
	 */
	private boolean swapOutputPin(Connection connection) {	
		NetWrapper netWrapper = connection.getNetWrapper();
		Net net = netWrapper.getNet();
		SitePinInst altSource = DesignTools.getLegalAlternativeOutputPin(net);
		if(altSource == null) {
			System.out.println("INFO: No alternative source to swap");	
			return false;
		}
		
		System.out.println("INFO: Swap source from " + net.getSource() + " to " + altSource + "\n");
		
		Node source = connection.getSource().getConnectedNode();
		if (!preservedNodes.containsKey(source)) {
			// Net.replaceSource() calls Net.removePin() (which in turn calls
			// Net.unroute()) -- only do this if the net is not a partial net
			// as determined by whether the source node is in the preserved set
			net.replaceSource(altSource);
			net.setAlternateSource(connection.getSource());
		} else {
			net.setAlternateSource(altSource);
		}

		DesignTools.routeAlternativeOutputSitePin(net, altSource);

		Node sourceINTNode = RouterHelper.projectOutputPinToINTNode(altSource);
<<<<<<< HEAD
		Routable rAltSource = createAddRoutableNode(altSource, sourceINTNode, RoutableType.PINFEED_O);
=======
		Routable sourceR = createAddRoutableNode(altSource, sourceINTNode, RoutableType.PINFEED_O);
>>>>>>> 8f27fb82
		for(Connection otherConnectionOfNet : netWrapper.getConnections()) {
			otherConnectionOfNet.setSource(altSource);
			otherConnectionOfNet.setSourceRnode(rAltSource);
		}
			
		return true;
	}
	
	/**
	 * Unroutes preserved nets to release routing resource to resolve congestion that blocks the routablity of a connection.
	 * NOTE: This is a primary method to enable the experimental soft preserve feature of partial routing. 
	 * It only unroutes nets that are using resources immediately downhill of the source and 
	 * immediately uphill of the sink of a connection.
	 * @param connection The connection in question.
	 * @return The number of unrouted nets.
	 */
	private int unrouteReservedNetsToReleaseResources(Connection connection) {
		// Find those reserved signals that are using uphill nodes of the target pin node
		Set<Net> toRouteNets = new HashSet<>();
		for(Node node : connection.getSinkRnode().getNode().getAllUphillNodes()) {
			Net toRoute = routingGraph.getPreservedNet(node);
			if(toRoute == null) continue;
			if(toRoute.isClockNet() || toRoute.isStaticNet()) continue;
			toRouteNets.add(toRoute);
		}
		// Find those preserved nets that are using downhill nodes of the source pin node
		for(Node node : connection.getSourceRnode().getNode().getAllDownhillNodes()) {
			Net toRoute = routingGraph.getPreservedNet(node);
			if(toRoute == null) continue;
			if(toRoute.isClockNet() || toRoute.isStaticNet()) continue;
			toRouteNets.add(toRoute);
		}
		
		if(!toRouteNets.isEmpty()) {
			System.out.println("INFO: Unroute " + toRouteNets.size() + " preserved nets");
			System.out.println(toRouteNets);
		}
		
		for(Net n : toRouteNets) {
			List<Node> reservedNetNodes = RouterHelper.getNodesOfNet(n);
			
			NetWrapper netnew = createsNetWrapperAndConnections(n, config.getBoundingBoxExtensionX(), config.getBoundingBoxExtensionY(), multiSLRDevice);
			
			for(Node toBuild : reservedNetNodes) {
				// remove the node from the preserved nodes
				routingGraph.unpreserve(toBuild);
				// creates a RoutableNode with the node 
				Routable rnode = createAddRoutableNode(null, toBuild, RoutableType.WIRE);
				// Each rnode created above should be added to its parents if parent exists,
				// because children of an existing parent may have been set.
				for(Node uphill : toBuild.getAllUphillNodes()) {
					// Without this routethru check, there will be Invalid Programming for Site error shown in Vivado.
					// Do not use those nodes, because we do not know if the routethru is available or not
					if(routethruHelper.isRouteThru(uphill, toBuild)) continue;
					Routable parent = routingGraph.getNode(uphill);
					if(parent != null && Arrays.stream(parent.getChildren()).noneMatch(rnode::equals)) {
						parent.addChild(rnode);
					}
				}
			}
			if(config.isTimingDriven()) timingManager.setTimingEdgesOfConnections(netnew.getConnections());
		}
		
		sortConnections();
		return toRouteNets.size();
	}
	
	/**
	 * Checks if a NODE_PINBOUNCE is suitable to be used for routing to a target.
	 * @param pinBounce The PINBOUNCE rnode in question.
	 * @param target The target rnode to reach.
	 * @return true, if the PINBOUNCE rnode is in the same column as the target and within one INT tile of the target.
	 */
	private boolean usablePINBounce(Routable pinBounce, Routable target){
		Tile bounce = pinBounce.getNode().getTile();
		Tile sink = target.getNode().getTile();
		return bounce.getTileXCoordinate() == sink.getTileXCoordinate() && Math.abs(bounce.getTileYCoordinate() - sink.getTileYCoordinate()) <= 1;
	}
	
	/**
	 * Completes the routing process of a connection.
	 * @param connection The routed target connection.
	 */
	private void finishRouteConnection(Connection connection){
		saveRouting(connection);	
		connection.getSinkRnode().setTarget(false);		
		routingGraph.resetExpansion();
		updateUsersAndPresentCongestionCost(connection);
	}
	
	/**
	 * Traces back for a connection from its sink rnode to its source, in order to build and store the routing path.
	 * @param connection: The connection that is being routed.
	 */
	private void saveRouting(Connection connection){
		Routable rnode = connection.getSinkRnode();
		while (rnode != null) {
			connection.addRnode(rnode);
			rnode = rnode.getPrev();
		}
	}
	
	/**
	 * Explores children (downhill rnodes) of a rnode for routing a connection and pushes the child into the queue,
	 * if it is the target or is an accessible routing resource.
	 * @param rnode The parent rnode popped out from the queue.
	 * @param connection The connection that is being routed.
	 * @param shareWeight The criticality-aware share weight for a new sharing factor.
	 * @param rnodeCostWeight The cost weight of the childRnode
	 * @param rnodeLengthWeight The wirelength weight of childRnode's exact wirelength.
	 * @param rnodeEstWlWeight The weight of estimated wirelength from childRnode to the connection's sink.
	 * @param rnodeDelayWeight The weight of childRnode's exact delay.
	 * @param rnodeEstDlyWeight The weight of estimated delay to the target.
	 */
	private void exploreAndExpand(Routable rnode, Connection connection, float shareWeight, float rnodeCostWeight,
			float rnodeLengthWeight, float rnodeEstWlWeight, float rnodeDelayWeight, float rnodeEstDlyWeight){
		boolean longParent = DelayEstimatorBase.isLong(rnode.getNode());
		for(Routable childRNode:rnode.getChildren()){
			if(childRNode.isVisited()) continue;
			if(childRNode.isTarget()){
				queue.clear();
			}else if(childRNode.getRoutableType() == RoutableType.WIRE) {
				if(childRNode.getDelay() > 10000) {
					// To filter out those nodes that are considered to be excluded with the masking resource approach,
					// such as U-turn shape nodes near the boundary and some node cross RCLK
					continue;
				}
				if(!isAccessible(childRNode, connection)) {
					continue;
				}
			}else if(childRNode.getRoutableType() == RoutableType.PINBOUNCE) {
				if(!isAccessible(childRNode, connection)) {
					continue;
				}
				if(!usablePINBounce(childRNode, connection.getSinkRnode())) {
					continue;
				}
			}else if(childRNode.getRoutableType() == RoutableType.PINFEED_I) {
				if(!connection.isCrossSLR()) {
					continue;
				}
			} else {
				continue;
			}

			evaluateCostAndPush(rnode, longParent, childRNode, connection, shareWeight, rnodeCostWeight,
					rnodeLengthWeight, rnodeEstWlWeight, rnodeDelayWeight, rnodeEstDlyWeight);
			if (childRNode.isTarget())
				break;
		}
	}

	/**
	 * Checks if a routing resource is accessible.
	 * @param child The routing resource in question.
	 * @param connection The connection to route.
	 * @return true, if no bounding box constraints, or if the routing resource is within the connection's bounding box when use the bounding box constraint.
	 */
	private boolean isAccessible(Routable child, Connection connection) {
		if(config.isUseBoundingBox()) {
			return child.isInConnectionBoundingBox(connection);
		}
		return true;
	}
	
	/**
	 * Evaluates the cost of a child of a rnode and pushes the child into the queue after cost evaluation.
	 * @param rnode The parent rnode of the child in question.
	 * @param longParent A boolean value to indicate if the parent is a Long node
	 * @param childRnode The child rnode in question.
	 * @param connection The target connection being routed.
	 * @param sharingWeight The sharing weight based on a connection's criticality and the shareExponent for computing a new sharing factor.
	 * @param rnodeCostWeight The cost weight of the childRnode
	 * @param rnodeLengthWeight The wirelength weight of childRnode's exact length.
	 * @param rnodeEstWlWeight The weight of estimated wirelength from childRnode to the connection's sink.
	 * @param rnodeDelayWeight The weight of childRnode's exact delay.
	 * @param rnodeEstDlyWeight The weight of estimated delay from childRnode to the target.
	 */
	private void evaluateCostAndPush(Routable rnode, boolean longParent, Routable childRnode, Connection connection, float sharingWeight, float rnodeCostWeight,
			float rnodeLengthWeight, float rnodeEstWlWeight, float rnodeDelayWeight, float rnodeEstDlyWeight) {
		int countSourceUses = childRnode.countConnectionsOfUser(connection.getNetWrapper());
		float sharingFactor = 1 + sharingWeight* countSourceUses;
		float newPartialPathCost = rnode.getUpstreamPathCost() + rnodeCostWeight * getRoutableCost(childRnode, connection, countSourceUses, sharingFactor)
								+ rnodeLengthWeight * childRnode.getLength() / sharingFactor
								+ rnodeDelayWeight * (childRnode.getDelay() + DelayEstimatorBase.getExtraDelay(childRnode.getNode(), longParent)) / 100f;
		int deltaX = Math.abs(childRnode.getEndTileXCoordinate() - connection.getSinkRnode().getEndTileXCoordinate());
		int deltaY = Math.abs(childRnode.getEndTileYCoordinate() - connection.getSinkRnode().getEndTileYCoordinate());
		int distanceToSink = deltaX + deltaY;
		float newTotalPathCost = (float) (newPartialPathCost + rnodeEstWlWeight * distanceToSink / sharingFactor
				+ rnodeEstDlyWeight * (deltaX * 0.32 + deltaY * 0.16));
		push(childRnode, rnode, newPartialPathCost, newTotalPathCost);
	}

	/**
	 * Gets the congestion cost and bias cost of a rnode.
	 * @param rnode The rnode in question.
	 * @param connection The connection being routed.
	 * @param countSameSourceUsers The number of connections from the same net that are using rnode.
	 * Note: a net is represented by its source {@link SitePinInst} Object.
	 * @param sharingFactor The sharing factor.
	 * @return The sum of the congestion cost and the bias cost of rnode.
	 */
	private float getRoutableCost(Routable rnode, Connection connection, int countSameSourceUsers, float sharingFactor) {		
		boolean hasSameSourceUsers = countSameSourceUsers!= 0;	
		float presentCongestionCost;
		
		if(hasSameSourceUsers) {// the rnode is used by other connection(s) from the same net
			int overoccupancy = rnode.getOccupancy() - Routable.capacity;
			// make the congestion cost less for the current connection
			presentCongestionCost = 1 + overoccupancy * presentCongestionFactor;
		}else{
			presentCongestionCost = rnode.getPresentCongestionCost();
		}
		
		float biasCost = 0;
		if(!rnode.isTarget()) {
			NetWrapper net = connection.getNetWrapper();
			biasCost = rnode.getBaseCost() / net.getConnections().size() *
					(Math.abs(rnode.getEndTileXCoordinate() - net.getXCenter()) + Math.abs(rnode.getEndTileYCoordinate() - net.getYCenter())) / net.getDoubleHpwl();
		}
		
		return rnode.getBaseCost() * rnode.getHistoricalCongestionCost() * presentCongestionCost / sharingFactor + biasCost;
	}
	
	/**
	 * Sets the costs of a rnode and pushes it to the queue.
	 * @param childRnode A child rnode.
	 * @param rnode The parent rnode of the childRnode.
	 * @param newPartialPathCost The upstream path cost from childRnode to the source.
	 * @param newTotalPathCost Total path cost of childRnode.
	 */
	private void push(Routable childRnode, Routable rnode, float newPartialPathCost, float newTotalPathCost) {
		childRnode.setLowerBoundTotalPathCost(newTotalPathCost);
		childRnode.setUpstreamPathCost(newPartialPathCost);
		childRnode.setPrev(rnode);
		routingGraph.visit(childRnode);
		queue.add(childRnode);
	}
	
	/**
	 * Prepares for routing a connection.
	 * @param connection The target connection to be routed.
	 */
	private void prepareRouteConnection(Connection connection){
		// Rips up the connection
		ripUp(connection);
		
		connectionsRouted++;
		connectionsRoutedIteration++;
		// Clears previous route of the connection
		connection.resetRoute();
		queue.clear();	
		
		// Sets the sink rnode of the connection as the target
		connection.getSinkRnode().setTarget(true);
		
		// Adds the source rnode to the queue
		push(connection.getSourceRnode(), null, 0, 0);
	}
	
	/**
	 * Adds a clock net to the clock net routing targets.
	 * @param clk The clock net to be added.
	 */
	public void addClkNet(Net clk) {
		clkNets.add(clk);
	}
	
	public Design getDesign() {
		return design;
	}
	
	private int getNumSitePinOfStaticNets() {
		int totalSitePins = 0;
		for(List<SitePinInst> pins : staticNetAndRoutingTargets.values()) {
			totalSitePins += pins.size();
		}
		return totalSitePins;
	}
	
	private void printDesignNetsAndConfigurationInfo(boolean verbose) {
		printDesignInfo(verbose);
		if(config.isVerbose()) printConnectionSpanStatistics();
		printConfiguration(verbose);
	}
	
	private void printConfiguration(boolean verbose){
		if(verbose) System.out.println(config);
	}
	
	private void printTimingInfo(){
		if(sortedIndirectConnections.size() > 0) {
			timingManager.getCriticalPathInfo(maxDelayAndTimingVertex, false, routingGraph);
		}
	}
	
	public static void printNodeTypeUsageAndWirelength(boolean verbose, Map<IntentCode, Long> nodeTypeUsage, Map<IntentCode, Long> nodeTypeLength) {
		if(verbose) {
			System.out.println("Node Usage Per Type\n");
			System.out.printf(" %-15s  %14s  %12s\n", "Node Type", "Usage", "Length");
			for(IntentCode ic : nodeTypes) {
				long usage = nodeTypeUsage.getOrDefault(ic, 0L);
				long length = nodeTypeLength.getOrDefault(ic, 0L);
				System.out.printf(" %-15s  %14d  %12d\n", ic, usage, length);
			}
			System.out.println();
		}
	}
	
	private void printDesignInfo(boolean verbose){
		if(!verbose) return;
		System.out.println("------------------------------------------------------------------------------");
		printFormattedString("Total nets: ", design.getNets().size());
		printFormattedString("Routable nets: ", numPreservedRoutableNets + numPreservedClks + numPreservedStaticNets + nets.size() + staticNetAndRoutingTargets.size() + clkNets.size());
		printFormattedString("  Preserved routable nets: ", numPreservedRoutableNets);
		printFormattedString("    GLOBAL_CLOCK: ", numPreservedClks);
		printFormattedString("    Static nets: ", numPreservedStaticNets);
		printFormattedString("    WIRE: ", numPreservedWire);
		printFormattedString("  Nets to be routed: ", (nets.size() +  staticNetAndRoutingTargets.size() + clkNets.size()));
		printFormattedString("    GLOBAL_CLOCK: ", clkNets.size());
		printFormattedString("    Static nets: ", staticNetAndRoutingTargets.size());
		printFormattedString("    WIRE: ", nets.size());
		int clkPins = 0;
		for(Net clk : clkNets) {
			clkPins += clk.getSinkPins().size();
		}
		printFormattedString("  All site pins to be routed: ", (indirectConnections.size() + getNumSitePinOfStaticNets() + clkPins));	
		printFormattedString("    Connections to be routed: ", indirectConnections.size());
		printFormattedString("    Static net pins: ", getNumSitePinOfStaticNets());
		printFormattedString("    Clock pins: ", clkPins);
		printFormattedString("Nets not needing routing: ", numNotNeedingRoutingNets);
		if(numUnrecognizedNets != 0)
			printFormattedString("Nets unrecognized: ", numUnrecognizedNets);
		System.out.printf("------------------------------------------------------------------------------\n");
	}
	
	private static void printFormattedString(String s, int value) {
		System.out.print(MessageGenerator.formatString(s, value));
	}
	
	private static void printFormattedString(String s, long value) {
		System.out.print(MessageGenerator.formatString(s, value));
	}
	
	private void printRoutingStatistics(){
		MessageGenerator.printHeader("Statistics");
		computesNodeUsageAndTotalWirelength();
		printNodeTypeUsageAndWirelength(config.isVerbose(), nodeTypeUsage, nodeTypeLength);
		printFormattedString("Total wirelength:", totalWL);
		if(config.isVerbose()) {
			printFormattedString("Total INT tile nodes:", totalINTNodes);
			printFormattedString("Total rnodes created:", routingGraph.numNodes());
			printFormattedString("Average #children per node:", routingGraph.averageChildren());
			System.out.printf("------------------------------------------------------------------------------\n");	
			printFormattedString("Num iterations:", routeIteration);
			printFormattedString("Connections routed:", connectionsRouted);
			printFormattedString("Nodes pushed:", routingGraph.getTotalVisited());
			printFormattedString("Nodes popped:", nodesPopped);
			System.out.printf("------------------------------------------------------------------------------\n");
		}
		
		System.out.print(routerTimer);
		if(config.isTimingDriven()) {
			MessageGenerator.printHeader("Timing Report");
			printTimingInfo();
		}
		System.out.printf("==============================================================================\n");
		
	}
	
	/**
	 * Routes a design in the full timing-driven routing mode.
	 * @param design The {@link Design} instance to be routed.
	 */
	public static Design routeDesignFullTimingDriven(Design design) {
		return routeDesign(design, new RWRouteConfig(null));
	}
	
	/**
	 * Routes a design in the full non-timing-driven routing mode.
	 * @param design The {@link Design} instance to be routed.
	 */
	public static Design routeDesignFullNonTimingDriven(Design design) {
		return routeDesign(design, new RWRouteConfig(new String[] {"--nonTimingDriven", "--verbose"}));
	}
	
	/**
	 * Routes a design in the partial non-timing-driven routing mode.
	 * @param design The {@link Design} instance to be routed.
	 */
	public static Design routeDesignPartialNonTimingDriven(Design design) {
		return routeDesign(design, new RWRouteConfig(new String[] {"--partialRouting", "--fixBoundingBox", "--nonTimingDriven", "--verbose"}));
	}

	/**
	 * Routes a design in the partial timing-driven routing mode.
	 * @param design The {@link Design} instance to be routed.
	 */
	public static Design routeDesignPartialTimingDriven(Design design) {
		return routeDesign(design, new RWRouteConfig(new String[] {"--partialRouting", "--fixBoundingBox", "--verbose"}));
	}
	
	/**
	 * Routes a {@link Design} instance.
	 * @param design The {@link Design} instance to be routed.
	 * @param args An array of string arguments, can be null. 
	 * If null, the design will be routed in the full timing-driven routing mode with default a {@link RWRouteConfig} instance.
	 * For more options of the configuration, please refer to the {@link RWRouteConfig} class.
	 * @return Routed design.
	 */
	public static Design routeDesignWithUserDefinedArguments(Design design, String[] args) {
		// Instantiates a RWRouteConfig Object and parses the arguments.
		// Uses the default configuration if basic usage only.
		return routeDesign(design, new RWRouteConfig(args));
	}
	
	/**
	 * Routes a design after pre-processing.
	 * @param design The {@link Design} instance to be routed.
	 * @param config A {@link RWRouteConfig} instance consisting of customizable parameters to use.
	 */
	private static Design routeDesign(Design design, RWRouteConfig config) {
		return routeDesign(design, config, () -> {
			if(config.isPartialRouting()) {
				return new PartialRouter(design, config);
			}
			return new RWRoute(design, config);
		});
	}
	
	/**
	 * Routes a design after pre-processing.
	 * @param design The {@link Design} instance to be routed.
	 * @param config A {@link RWRouteConfig} instance consisting of customizable parameters to use.
	 * @param newRouter Supplier lambda for constructing a new RWRoute object.
	 */
	protected static Design routeDesign(Design design, RWRouteConfig config, Supplier<RWRoute> newRouter) {
		// Pre-processing of the design regarding physical net names pins
		DesignTools.makePhysNetNamesConsistent(design);
		if(!config.isPartialRouting() || (!design.getVccNet().hasPIPs() && !design.getGndNet().hasPIPs())) {
			DesignTools.createPossiblePinsToStaticNets(design);
		}
		DesignTools.createMissingSitePinInsts(design);
		
		// Instantiates router object
		RWRoute router = newRouter.get();
		
		// Routes the design
		router.route();
		
		return router.getDesign();
	}
	
	/**
	 * The main interface of {@link RWRoute} that reads in a {@link Design} checkpoint, 
	 * and parses the arguments for the {@link RWRouteConfig} Object of the router.
	 * It also instantiates a {@link RWRoute} Object or a {@link PartialRouter}
	 * based on the partialRouting parameter and calls the route method to route the design.
	 * @param args An array of strings that are used to create a {@link RWRouteConfig} Object for the router.
	 */
	public static void main(String[] args) {
		if(args.length < 2){
			System.out.println("USAGE: <input.dcp> <output.dcp>");
			return;
		}
		// Reads the output directory and set the output design checkpoint file name
		String routedDCPfileName = args[1];
		
		CodePerfTracker t = new CodePerfTracker("RWRoute", true);
		
		// Reads in a design checkpoint and routes it		
		Design routed = RWRoute.routeDesignWithUserDefinedArguments(Design.readCheckpoint(args[0]), args);
		
		// Writes out the routed design checkpoint
		routed.writeCheckpoint(routedDCPfileName,t);
		System.out.println("\nINFO: Write routed design\n " + routedDCPfileName + "\n");	
	}
	
}<|MERGE_RESOLUTION|>--- conflicted
+++ resolved
@@ -25,6 +25,7 @@
 
 import java.util.ArrayList;
 import java.util.Arrays;
+import java.util.Collection;
 import java.util.HashMap;
 import java.util.HashSet;
 import java.util.LinkedHashSet;
@@ -572,21 +573,11 @@
 	 * @param type The {@link RoutableType} of the {@link RoutableNode} Object.
 	 * @return The created {@link RoutableNode} instance.
 	 */
-<<<<<<< HEAD
-	protected Routable createAddRoutableNode(SitePinInst sitePinInst, Node node, RoutableType type){
-		Routable rnode = rnodesCreated.get(node);
-		if(rnode == null){
-			// this is for initializing sources and sinks of those to-be-routed nets' connections
-			rnode = new RoutableNode(rnodeId++, node, type);
-			rnodesCreated.put(rnode.getNode(), rnode);
-		}else{
-=======
 	private Routable createAddRoutableNode(SitePinInst sitePinInst, Node node, RoutableType type){
 		Pair<Routable,Boolean> ret = routingGraph.getOrCreate(node, type);
 		Routable rnode = ret.getFirst();
 		boolean inserted = ret.getSecond();
 		if (!inserted) {
->>>>>>> 8f27fb82
 			// this is for checking preserved routing resource conflicts among routed nets */
 			if(rnode.getRoutableType() == type && type == RoutableType.PINFEED_I) {
 				System.out.println("WARNING: Conflicting node: " + node + ", connected to sink " + sitePinInst);
@@ -1228,7 +1219,7 @@
 		System.out.println("INFO: Swap source from " + net.getSource() + " to " + altSource + "\n");
 		
 		Node source = connection.getSource().getConnectedNode();
-		if (!preservedNodes.containsKey(source)) {
+		if (!routingGraph.isPreserved(source)) {
 			// Net.replaceSource() calls Net.removePin() (which in turn calls
 			// Net.unroute()) -- only do this if the net is not a partial net
 			// as determined by whether the source node is in the preserved set
@@ -1241,14 +1232,10 @@
 		DesignTools.routeAlternativeOutputSitePin(net, altSource);
 
 		Node sourceINTNode = RouterHelper.projectOutputPinToINTNode(altSource);
-<<<<<<< HEAD
-		Routable rAltSource = createAddRoutableNode(altSource, sourceINTNode, RoutableType.PINFEED_O);
-=======
 		Routable sourceR = createAddRoutableNode(altSource, sourceINTNode, RoutableType.PINFEED_O);
->>>>>>> 8f27fb82
 		for(Connection otherConnectionOfNet : netWrapper.getConnections()) {
 			otherConnectionOfNet.setSource(altSource);
-			otherConnectionOfNet.setSourceRnode(rAltSource);
+			otherConnectionOfNet.setSourceRnode(sourceR);
 		}
 			
 		return true;
