/*
 *
 * Copyright (c) 2021 Ghent University.
 * Copyright (c) 2022, Advanced Micro Devices, Inc.
 * All rights reserved.
 *
 * Author: Yun Zhou, Ghent University.
 *
 * This file is part of RapidWright.
 *
 * Licensed under the Apache License, Version 2.0 (the "License");
 * you may not use this file except in compliance with the License.
 * You may obtain a copy of the License at
 *
 *     http://www.apache.org/licenses/LICENSE-2.0
 *
 * Unless required by applicable law or agreed to in writing, software
 * distributed under the License is distributed on an "AS IS" BASIS,
 * WITHOUT WARRANTIES OR CONDITIONS OF ANY KIND, either express or implied.
 * See the License for the specific language governing permissions and
 * limitations under the License.
 *
 */

package com.xilinx.rapidwright.rwroute;

import java.util.ArrayList;
import java.util.Arrays;
import java.util.Collection;
import java.util.Collections;
import java.util.Comparator;
import java.util.HashMap;
import java.util.HashSet;
import java.util.List;
import java.util.Map;
import java.util.Map.Entry;
import java.util.PriorityQueue;
import java.util.Set;
import java.util.stream.Collectors;

import com.xilinx.rapidwright.design.Design;
import com.xilinx.rapidwright.design.DesignTools;
import com.xilinx.rapidwright.design.Net;
import com.xilinx.rapidwright.design.NetType;
import com.xilinx.rapidwright.design.SitePinInst;
import com.xilinx.rapidwright.device.IntentCode;
import com.xilinx.rapidwright.device.Node;
import com.xilinx.rapidwright.device.PIP;
import com.xilinx.rapidwright.device.Tile;
import com.xilinx.rapidwright.device.TileTypeEnum;
import com.xilinx.rapidwright.util.MessageGenerator;
import com.xilinx.rapidwright.util.Pair;
import com.xilinx.rapidwright.util.RuntimeTracker;
import com.xilinx.rapidwright.util.RuntimeTrackerTree;
import com.xilinx.rapidwright.router.RouteThruHelper;
import com.xilinx.rapidwright.tests.CodePerfTracker;
import com.xilinx.rapidwright.timing.ClkRouteTiming;
import com.xilinx.rapidwright.timing.TimingManager;
import com.xilinx.rapidwright.timing.TimingVertex;
import com.xilinx.rapidwright.timing.delayestimator.DelayEstimatorBase;
import com.xilinx.rapidwright.timing.delayestimator.InterconnectInfo;
import org.python.google.common.collect.Lists;

/**
 * RWRoute class provides the main methods for routing a design.
 * Creating a RWRoute Object needs a {@link Design} Object and a {@link RWRouteConfig} Object.
 */
public class RWRoute{
    /** The design to route */
    protected Design design;
    /** Created NetWrappers */
    protected Map<Net,NetWrapper> nets;
    /** A list of indirect connections that will go through iterative routing */
    protected List<Connection> indirectConnections;
    /** A list of direct connections that are easily routed through dedicated resources */
    private List<Connection> directConnections;
    /** Sorted indirect connections */
    private List<Connection> sortedIndirectConnections;
    /** A list of global clock nets */
    protected List<Net> clkNets;
    /** Static nets */
    protected Map<Net, List<SitePinInst>> staticNetAndRoutingTargets;
    /** Several integers to indicate the netlist info */
    protected int numPreservedRoutableNets;
    private int numPreservedClks;
    private int numPreservedStaticNets;
    protected int numPreservedWire;
    private int numWireNetsToRoute;
    private int numConnectionsToRoute;
    private int numNotNeedingRoutingNets;
    private int numUnrecognizedNets;

    /** A {@link RWRouteConfig} instance consisting of a list of routing parameters */
    protected RWRouteConfig config;
    /** The present congestion cost factor */
    private float presentCongestionFactor;
    /** The historical congestion cost factor */
    private float historicalCongestionFactor;
    /** Wirelength-driven weighting factor */
    private float wlWeight;
    /** 1 - wlWeight */
    private float oneMinusWlWeight;
    /** Timing-driven weighting factor */
    private float timingWeight;
    /** 1 - timingWeight */
    private float oneMinusTimingWeight;

    /** The current routing iteration */
    protected int routeIteration;
    /** Timers to store runtime of different phases */
    protected RuntimeTrackerTree routerTimer;
    protected RuntimeTracker rnodesTimer;
    private RuntimeTracker updateTimingTimer;
    private RuntimeTracker updateCongestionCosts;
    /** An instantiation of RouteThruHelper to avoid route-thrus in the routing resource graph */
    protected RouteThruHelper routethruHelper;

    /** A set of indices of overused rondes */
    private Set<RouteNode> overUsedRnodes;
    /** Class encapsulating the routing resource graph */
    protected RouteNodeGraph routingGraph;
    /** Count of rnodes created in the current routing iteration */
    protected long rnodesCreatedThisIteration;
    /** The queue to store candidate nodes to route a connection */
    private PriorityQueue<RouteNode> queue;
    private PriorityQueue<RouteNode> queueBack;

    /** Total wirelength of the routed design */
    private int totalWL;
    /** Total used INT tile nodes */
    private long totalINTNodes;
    /** A map from node types to the node usage of the types */
    private Map<IntentCode, Long> nodeTypeUsage;
    /** A map from node types to the total wirelength of used nodes of the types */
    private Map<IntentCode, Long> nodeTypeLength;
    /** The total number of connections that are routed */
    private int connectionsRouted;
    /** The total number of connections routed in an iteration */
    private int connectionsRoutedIteration;
    /** Total number of nodes popped from the queue */
    private long nodesPopped;

    /** The maximum criticality constraint of connection */
    final private static float MAX_CRITICALITY = 0.99f;
    /** The minimum criticality of connections that should be re-routed, updated after each iteration */
    private float minRerouteCriticality;
    /** The list of critical connections */
    private List<Connection> criticalConnections;
    /** A {@link TimingManager} instance to use that handles timing related tasks */
    protected TimingManager timingManager;
    /** A map from nodes to delay values, used for timing update after fixing routes */
    private Map<Node, Float> nodesDelays;
    /** The maximum delay and associated timing vertex */
    private Pair<Float, TimingVertex> maxDelayAndTimingVertex;

    /** A map storing routes from CLK_OUT to different INT tiles that connect to sink pins of a global clock net */
    private Map<String, List<String>> routesToSinkINTTiles;

    public RWRoute(Design design, RWRouteConfig config) {
        this.design = design;
        this.config = config;
    }

    protected void preprocess() {
        // Pre-processing of the design regarding physical net names pins
        DesignTools.makePhysNetNamesConsistent(design);
        DesignTools.createPossiblePinsToStaticNets(design);
        DesignTools.createMissingSitePinInsts(design);
    }

    protected void initialize() {
        routerTimer = new RuntimeTrackerTree("Route design", config.isVerbose());
        rnodesTimer = routerTimer.createStandAloneRuntimeTracker("rnodes creation");
        updateTimingTimer = routerTimer.createStandAloneRuntimeTracker("update timing");
        updateCongestionCosts = routerTimer.createStandAloneRuntimeTracker("update congestion costs");
        routerTimer.createRuntimeTracker("Initialization", routerTimer.getRootRuntimeTracker()).start();

        minRerouteCriticality = config.getMinRerouteCriticality();
        criticalConnections = new ArrayList<>();

        queue = new PriorityQueue<>(new Comparator<RouteNode>() {
             public int compare(RouteNode r1, RouteNode r2) {
                 return Float.compare(r1.getTotalCost(true), r2.getTotalCost(true));
             }
        });
        queueBack = new PriorityQueue<>(new Comparator<RouteNode>() {
            public int compare(RouteNode r1, RouteNode r2) {
                return Float.compare(r1.getTotalCost(false), r2.getTotalCost(false));
            }
        });

        routingGraph = createRouteNodeGraph();
        if (config.isTimingDriven()) {
            nodesDelays = new HashMap<>();
        }
        rnodesCreatedThisIteration = 0;
        routethruHelper = new RouteThruHelper(design.getDevice());

        routerTimer.createRuntimeTracker("determine route targets", "Initialization").start();
        determineRoutingTargets();
        routerTimer.getRuntimeTracker("determine route targets").stop();

        if (config.isTimingDriven()) {
            ClkRouteTiming clkTiming = createClkTimingData(config);
            routesToSinkINTTiles = clkTiming == null? null : clkTiming.getRoutesToSinkINTTiles();
            Collection<Net> timingNets = getTimingNets();
            timingManager = createTimingManager(clkTiming, timingNets);
            timingManager.setTimingEdgesOfConnections(indirectConnections);
        }

        sortedIndirectConnections = new ArrayList<>(indirectConnections.size());
        connectionsRouted = 0;
        connectionsRoutedIteration = 0;
        nodesPopped = 0;
        overUsedRnodes = new HashSet<>();

        routerTimer.getRuntimeTracker("Initialization").stop();
    }

    /**
     * Creates clock routing related inputs based on the {@link RWRouteConfig} instance.
     * @param config The {@link RWRouteConfig} instance to use.
     */
    public static ClkRouteTiming createClkTimingData(RWRouteConfig config) {
        String clkRouteTimingFile = config.getClkRouteTiming();
        if (clkRouteTimingFile != null) {
            return new ClkRouteTiming(clkRouteTimingFile);
        }
        return null;
    }

    protected RouteNodeGraph createRouteNodeGraph() {
        if (config.isTimingDriven()) {
            /* An instantiated delay estimator that is used to calculate delay of routing resources */
            DelayEstimatorBase estimator = new DelayEstimatorBase(design.getDevice(), new InterconnectInfo(), config.isUseUTurnNodes(), 0);
            return new RouteNodeGraphTimingDriven(rnodesTimer, design, estimator, config.isMaskNodesCrossRCLK());
        } else {
            return new RouteNodeGraph(rnodesTimer, design);
        }
    }

    protected Collection<Net> getTimingNets() {
        return indirectConnections.stream().map((c) -> c.getNetWrapper().getNet()).collect(Collectors.toSet());
    }

    protected TimingManager createTimingManager(ClkRouteTiming clkTiming, Collection<Net> timingNets) {
        final boolean isPartialRouting = false;
        return new TimingManager(design, routerTimer, config, clkTiming, timingNets, isPartialRouting);
    }

    /**
     * Classifies {@link Net} Objects into different categories: clocks, static nets,
     * and regular signal nets (i.e. {@link NetType}.WIRE) and determines routing targets.
     */
    protected void determineRoutingTargets() {
        categorizeNets();

        // Wait for all outstanding RoutingGraph.asyncPreserve() calls to complete
        // FIXME: Calling thread does nothing while waiting
        routingGraph.awaitPreserve();
    }

    private void categorizeNets() {
        numWireNetsToRoute = 0;
        numConnectionsToRoute = 0;
        numPreservedRoutableNets = 0;
        numNotNeedingRoutingNets = 0;
        numUnrecognizedNets = 0;

        nets = new HashMap<>();
        indirectConnections = new ArrayList<>();
        directConnections = new ArrayList<>();
        clkNets = new ArrayList<>();
        staticNetAndRoutingTargets = new HashMap<>();

        for (Net net : design.getNets()) {
            if (net.isClockNet()) {
                addGlobalClkRoutingTargets(net);

            } else if (net.isStaticNet()) {
                addStaticNetRoutingTargets(net);

            } else if (net.getType().equals(NetType.WIRE)) {
                if (RouterHelper.isRoutableNetWithSourceSinks(net)) {
                    addNetConnectionToRoutingTargets(net);
                } else if (RouterHelper.isDriverLessOrLoadLessNet(net)) {
                    preserveNet(net);
                    numNotNeedingRoutingNets++;
                } else if (RouterHelper.isInternallyRoutedNet(net)) {
                    preserveNet(net);
                    numNotNeedingRoutingNets++;
                } else {
                    numNotNeedingRoutingNets++;
                }
            } else {
                numUnrecognizedNets++;
                System.err.println("ERROR: Unknown net " + net);
            }
        }
    }

    /**
     * A helper method for profiling the routing runtime v.s. average span of connections.
     */
    protected void printConnectionSpanStatistics() {
        System.out.println("Connection Span Info:");
        if (config.isPrintConnectionSpan()) System.out.println(" Span" + "\t" + "# Connections" + "\t" + "Percent");

        long sumSpan = 0;
        short max = 0;
        for (Entry<Short, Integer> spanCount : connectionSpan.entrySet()) {
            Short span = spanCount.getKey();
            Integer count = spanCount.getValue();
            if (config.isPrintConnectionSpan()) {
                System.out.printf("%5d \t%12d \t%7.2f\n", span, count, (float)count / indirectConnections.size() * 100);
            }
            sumSpan += span * count;
            if (span > max) max = span;
        }

        if (config.isPrintConnectionSpan()) System.out.println();
        long avg = (long) (sumSpan / ((float) indirectConnections.size()));
        System.out.println("INFO: Max span of connections: " + max);
        System.out.println("INFO: Avg span of connections: " + avg);
        int numConnectionsLongerThanAvg = 0;
        for (Entry<Short, Integer> spanCount : connectionSpan.entrySet()) {
            if (spanCount.getKey() >= avg) numConnectionsLongerThanAvg += spanCount.getValue();
        }

        System.out.printf("INFO: # connections longer than avg span: %d\n", numConnectionsLongerThanAvg);
        System.out.printf("(%5.2f%%)\n", (float)numConnectionsLongerThanAvg / indirectConnections.size() * 100);
        System.out.println("------------------------------------------------------------------------------");
    }

    /**
     * Adds the clock net to the list of clock routing targets, if the clock has source and sink {@link SitePinInst} instances.
     * @param clk The clock net in question.
     */
    protected void addGlobalClkRoutingTargets(Net clk) {
        if (RouterHelper.isRoutableNetWithSourceSinks(clk)) {
            clk.unroute();
            clkNets.add(clk);
        } else {
            numNotNeedingRoutingNets++;
            System.err.println("ERROR: Incomplete clock net " + clk);
        }
    }

    /**
     * Routes clock nets by default or in a different way when corresponding timing info supplied.
     * NOTE: For an unrouted design, its clock nets must not contain any PIPs or nodes, i.e, completely unrouted.
     * Otherwise, there could be a critical warning of clock routing results, when loading the routed design into Vivado.
     * Vivado will unroute the global clock nets immediately when there is such warning.
     * TODO: fix the potential issue.
     */
    protected void routeGlobalClkNets() {
         if (clkNets.size() > 0) System.out.println("INFO: Route clock nets");
         for (Net clk : clkNets) {
             if (routesToSinkINTTiles != null) {
                 // routes clock nets with references of partial routes
                System.out.println("INFO: Route with clock route and timing data");
                GlobalSignalRouting.routeClkWithPartialRoutes(clk, routesToSinkINTTiles, design.getDevice());
             } else {
                 // routes clock nets from scratch
                System.out.println("INFO: Route with symmetric non-timing-driven clock router");
                 GlobalSignalRouting.symmetricClkRouting(clk, design.getDevice());
             }
            preserveNet(clk);
         }
    }

    /**
     * Adds and initialize a regular signal net to the list of routing targets.
     * @param net The net to be added for routing.
     */
    protected void addNetConnectionToRoutingTargets(Net net) {
        net.unroute();
        createNetWrapperAndConnections(net);
    }

    /**
     * Adds a static net to the static net routing target list.
     * @param staticNet The static net in question, i.e. VCC or GND.
     */
    protected void addStaticNetRoutingTargets(Net staticNet) {
        List<SitePinInst> sinks = staticNet.getSinkPins();
        if (sinks.size() > 0 ) {
            List<Node> sinkNodes = new ArrayList<>(sinks.size());
            sinks.forEach((p) -> sinkNodes.add(p.getConnectedNode()));
            addPreservedNodes(sinkNodes, staticNet);
            addStaticNetRoutingTargets(staticNet, sinks);
        } else {
            preserveNet(staticNet);
            numNotNeedingRoutingNets++;
        }
    }

    protected void addStaticNetRoutingTargets(Net staticNet, List<SitePinInst> sinks) {
        staticNetAndRoutingTargets.put(staticNet, sinks);
    }

    /**
     * Routes static nets with preserved resources list supplied to avoid conflicting nodes.
     */
    protected void routeStaticNets() {
        if (staticNetAndRoutingTargets.isEmpty())
            return;

        for (List<SitePinInst> netRouteTargetPins : staticNetAndRoutingTargets.values()) {
            for (SitePinInst sink : netRouteTargetPins) {
                routingGraph.unpreserve(sink.getConnectedNode());
            }
        }

        List<SitePinInst> gndPins = staticNetAndRoutingTargets.get(design.getGndNet());
        if (gndPins != null) {
            RouterHelper.invertPossibleGndPinsToVccPins(design, gndPins);
        }

        // If connections of other nets are routed first, used resources should be preserved.
        Set<Node> unavailableNodes = getAllUsedNodesOfRoutedConnections();
        unavailableNodes.addAll(routingGraph.getPreservedNodes());
        // If the connections of other nets are not routed yet,
        // the nodes connected to pins of other nets must be preserved.
        unavailableNodes.addAll(routingGraph.getNodes());

        for (Map.Entry<Net,List<SitePinInst>> e : staticNetAndRoutingTargets.entrySet()) {
            Net net = e.getKey();
            List<SitePinInst> pins = e.getValue();
            System.out.println("INFO: Route " + pins.size() + " pins of " + net);
            Map<SitePinInst, List<Node>> sinksRoutingPaths = GlobalSignalRouting.routeStaticNet(net, unavailableNodes, design, routethruHelper);

            for (Entry<SitePinInst, List<Node>> sinkPath : sinksRoutingPaths.entrySet()) {
                addPreservedNodes(sinkPath.getValue(), net);
                unavailableNodes.addAll(sinkPath.getValue());
            }
        }
    }

    /**
     * Gets a set of nodes used by all the routed connections.
     * @return A set of used nodes.
     */
    private Set<Node> getAllUsedNodesOfRoutedConnections() {
        Set<Node> nodes = new HashSet<>();
        for (Connection connection : sortedIndirectConnections) {
            if (connection.getNodes() != null) nodes.addAll(connection.getNodes());
        }
        return nodes;
    }

    /**
     * Preserves a net by preserving all nodes use by the net.
     * @param net The net to be preserved.
     */
    protected void preserveNet(Net net) {
        routingGraph.asyncPreserve(net);
    }

    protected void increaseNumNotNeedingRouting() {
        numNotNeedingRoutingNets++;
    }

    protected void increaseNumPreservedClks() {
        numPreservedClks++;
        numPreservedRoutableNets++;
    }

    protected void increaseNumPreservedStaticNets() {
        numPreservedStaticNets++;
        numPreservedRoutableNets++;
    }

    protected void increaseNumPreservedWireNets() {
        numPreservedWire++;
        numPreservedRoutableNets++;
    }

    private Map<Short, Integer> connectionSpan = new HashMap<>();

    /**
     * Creates a unique {@link NetWrapper} instance and {@link Connection} instances based on a {@link Net} instance.
     * @param net The net to be initialized.
     * @return A {@link NetWrapper} instance.
     */
    protected NetWrapper createNetWrapperAndConnections(Net net) {
        NetWrapper netWrapper = new NetWrapper(numWireNetsToRoute++, net);
        NetWrapper existingNetWrapper = nets.put(net, netWrapper);
        assert(existingNetWrapper == null);
        SitePinInst source = net.getSource();
        int indirect = 0;
        RouteNode sourceINTRnode = null;
        RouteNode altSourceINTRnode = null;

        for (SitePinInst sink : net.getSinkPins()) {
            if (RouterHelper.isExternalConnectionToCout(source, sink)) {
                source = net.getAlternateSource();
                if (source == null) {
                    String errMsg = "Null alternate source is for COUT-CIN connection: " + net.toStringFull();
                     throw new IllegalArgumentException(errMsg);
                }
            }
            Connection connection = new Connection(numConnectionsToRoute++, source, sink, netWrapper);

            List<Node> nodes = RouterHelper.projectInputPinToINTNode(sink);
            if (nodes.isEmpty()) {
                directConnections.add(connection);
                connection.setDirect(true);
            } else {
                Node sinkINTNode = nodes.get(0);
                indirectConnections.add(connection);
                connection.setSinkRnode(getOrCreateRouteNode(sinkINTNode, RouteNodeType.PINFEED_I));
                if (sourceINTRnode == null) {
                    Node sourceINTNode = RouterHelper.projectOutputPinToINTNode(source);
                    if (sourceINTNode == null) {
                        throw new RuntimeException("ERROR: Null projected INT node for the source of net " + net.toStringFull());
                    }
                    sourceINTRnode = getOrCreateRouteNode(sourceINTNode, RouteNodeType.PINFEED_O);

                    // Pre-emptively set up alternate source since we are expanding from both sources
                    SitePinInst altSource = net.getAlternateSource();
                    if (altSource == null) {
                        altSource = DesignTools.getLegalAlternativeOutputPin(net);
                        if (altSource != null) {
                            net.addPin(altSource);
                            DesignTools.routeAlternativeOutputSitePin(net, altSource);
                        }
                    }
                    if (altSource != null) {
                        assert(!altSource.equals(source));
                        Node altSourceNode = RouterHelper.projectOutputPinToINTNode(altSource);
                        altSourceINTRnode = getOrCreateRouteNode(altSourceNode, RouteNodeType.PINFEED_O);
                    }
                }
                connection.setSourceRnode(sourceINTRnode);
                connection.setAltSourceRnode(altSourceINTRnode);
                connection.setDirect(false);
                indirect++;
                connection.computeHpwl();
                addConnectionSpanInfo(connection);
            }
        }

        if (indirect > 0) {
            netWrapper.computeHPWLAndCenterCoordinates(routingGraph.nextLagunaColumn, routingGraph.prevLagunaColumn);
            if (config.isUseBoundingBox()) {
                for (Connection connection : netWrapper.getConnections()) {
                    if (connection.isDirect()) continue;
                    connection.computeConnectionBoundingBox(config.getBoundingBoxExtensionX(),
                            config.getBoundingBoxExtensionY(),
                            routingGraph.nextLagunaColumn,
                            routingGraph.prevLagunaColumn);
                }
            }
        }
        return netWrapper;
    }

    /**
     * Adds span info of a connection.
     * @param connection A connection of which span info is to be added.
     */
    private void addConnectionSpanInfo(Connection connection) {
        connectionSpan.merge(connection.getHpwl(), 1, Integer::sum);
    }

    /**
     * Adds preserved nodes.
     * @param nodes A collection of nodes to be preserved.
     * @param netToPreserve The net that uses those nodes.
     */
    protected void addPreservedNodes(Collection<Node> nodes, Net netToPreserve) {
        routingGraph.asyncPreserve(nodes, netToPreserve);
    }

    /**
     * Creates a {@link RouteNode} Object based on a {@link Node} instance and avoids duplicates,
     * used for creating the source and sink rnodes of {@link Connection} instances.
     * NOTE: This method does not consider whether returned node is preserved.
     * @param node The node associated to the {@link SitePinInst} instance.
     * @param type The {@link RouteNodeType} of the {@link RouteNode} Object.
     * @return The created {@link RouteNode} instance.
     */
    protected RouteNode getOrCreateRouteNode(Node node, RouteNodeType type) {
        return routingGraph.getOrCreate(node, type);
    }

    /**
     * Initializes routing.
     */
    private void initializeRouting() {
        routingGraph.initialize();
        queue.clear();
        queueBack.clear();
        routeIteration = 1;
        historicalCongestionFactor = config.getHistoricalCongestionFactor();
        presentCongestionFactor = config.getInitialPresentCongestionFactor();
        timingWeight = config.getTimingWeight();
        wlWeight = config.getWirelengthWeight();
        oneMinusTimingWeight = 1 - timingWeight;
        oneMinusWlWeight = 1 - wlWeight;
        printIterationHeader(config.isTimingDriven());
    }

    /**
     * Routes the design in a few routing phases and times those phases.
     */
    public void route() {
        // Prints the design and configuration info, if "--verbose" is configured
        printDesignNetsAndConfigurationInfo(config.isVerbose());

        routerTimer.createRuntimeTracker("Routing", routerTimer.getRootRuntimeTracker()).start();
        MessageGenerator.printHeader("Route Design");

        routerTimer.createRuntimeTracker("route clock", "Routing").start();
        routeGlobalClkNets();
        routerTimer.getRuntimeTracker("route clock").stop();

        routerTimer.createRuntimeTracker("route static nets", "Routing").start();
        // Routes static nets (VCC and GND) before signals for now.
        // All the used nodes by other nets should be marked as unavailable, if static nets are routed after signals.
        routeStaticNets();
        // Connection-based router for indirectly connected pairs of output pin and input pin */
        routerTimer.getRuntimeTracker("route static nets").stop();

        RuntimeTracker routeWireNets = routerTimer.createRuntimeTracker("route wire nets", "Routing");
        routeWireNets.start();
        preRoutingEstimation();
        routeIndirectConnections();
        // NOTE: route direct connections after indirect connection.
        // The reason is that there maybe additional direct connections in the soft preserve mode for partial routing,
        // and those direct connections should be included to be routed
        routeDirectConnections();
        routeWireNets.stop();
        // Adds child timers to "route wire nets" timer
        routeWireNets.addChild(rnodesTimer);
        // Do not time the cost evaluation method for routing connections, the timer itself takes time
        routerTimer.createRuntimeTracker("route connections", "route wire nets").setTime(routeWireNets.getTime() - rnodesTimer.getTime() - updateTimingTimer.getTime() - updateCongestionCosts.getTime());
        routeWireNets.addChild(updateTimingTimer);
        routeWireNets.addChild(updateCongestionCosts);

        routerTimer.createRuntimeTracker("finalize routes", "Routing").start();
        // Assigns a list of nodes to each direct and indirect connection that has been routed and fix illegal routes if any
        postRouteProcess();
        // Assigns net PIPs based on lists of connections
        setPIPsOfNets();
        routerTimer.getRuntimeTracker("finalize routes").stop();

        routerTimer.getRuntimeTracker("Routing").stop();

        // Prints routing statistics, e.g. total wirelength, runtime and timing report
        printRoutingStatistics();
    }

    /**
     * Calculates initial criticality for each connection based on a simple estimation.
     */
    private void preRoutingEstimation() {
        if (config.isTimingDriven()) {
            estimateDelayOfConnections();
            maxDelayAndTimingVertex = timingManager.calculateArrivalRequiredTimes();
            timingManager.calculateCriticality(indirectConnections, MAX_CRITICALITY, config.getCriticalityExponent());
            System.out.printf("INFO: Estimated pre-routing max delay: %4d\n", (short) maxDelayAndTimingVertex.getFirst().floatValue());
        }
    }

    /**
     * A simple approach to estimate delay of each connection and update route delay of its timing edges.
     */
    private void estimateDelayOfConnections() {
        for (Connection connection : indirectConnections) {
            RouteNode source = connection.getSourceRnode();
            if (source.getChildrenParents(true).length == 0) {
                // output pin is blocked
                swapOutputPin(connection);
                source = connection.getSourceRnode();
            }
            short estDelay = (short) 10000;
            for (RouteNode child : source.getChildrenParents(true)) {
                short tmpDelay = 113;
                tmpDelay += child.getDelay();
                if (tmpDelay < estDelay) {
                    estDelay = tmpDelay;
                }

            }
            estDelay += source.getDelay();
            connection.setTimingEdgesDelay(estDelay);
        }
    }

    /**
     * Routes direct connections.
     */
    private void routeDirectConnections() {
        System.out.println("\nINFO: Route " + directConnections.size() + " direct connections ");
        for (Connection connection : directConnections) {
            boolean success = RouterHelper.routeDirectConnection(connection);
            // no need to update route delay of direct connection, because it would not be changed
            if (!success) System.err.println("ERROR: Failed to route direct connection " + connection);
        }
    }

    /**
     * Routes indirect connections iteratively.
     */
    public void routeIndirectConnections() {
        sortConnections();
        initializeRouting();
        long lastIterationRnodeCount = 0;
        long lastIterationRnodeTime = 0;

        while (routeIteration < config.getMaxIterations()) {
            long startIteration = System.nanoTime();
            connectionsRoutedIteration = 0;
            if (config.isTimingDriven()) {
                setRerouteCriticality();
            }
            for (Connection connection : sortedIndirectConnections) {
                if (shouldRoute(connection)) {
                    routeConnection(connection);
                }
            }

            updateCostFactors();

            rnodesCreatedThisIteration = routingGraph.numNodes() - lastIterationRnodeCount;
            List<Connection> unroutableConnections = getUnroutableConnections();
            boolean needsResorting = false;
            for (Connection connection : unroutableConnections) {
                System.out.printf("CRITICAL WARNING: Unroutable connection in iteration #%d\n", routeIteration);
                System.out.println("                 " + connection);
                needsResorting = handleUnroutableConnection(connection) || needsResorting;
            }
            rnodesCreatedThisIteration = routingGraph.numNodes() - lastIterationRnodeCount;
            for (Connection connection : getCongestedConnections()) {
                needsResorting = handleCongestedConnection(connection) || needsResorting;
            }
            if (needsResorting) {
                sortConnections();
            }

            if (config.isTimingDriven()) {
                updateTiming();
            }

            printRoutingIterationStatisticsInfo(System.nanoTime() - startIteration,
                    (float) ((rnodesTimer.getTime() - lastIterationRnodeTime) * 1e-9));

            if (overUsedRnodes.size() == 0) {
                if (unroutableConnections.isEmpty()) {
                    break;
                } else {
                    if (routeIteration == config.getMaxIterations() - 1) {
                        System.err.println("ERROR: Unroutable connections: " + unroutableConnections.size());
                    }
                }
            }

            routeIteration++;
            lastIterationRnodeCount = routingGraph.numNodes();
            lastIterationRnodeTime = rnodesTimer.getTime();
        }
        if (routeIteration == config.getMaxIterations()) {
            System.out.println("\nERROR: Routing terminated after " + (routeIteration -1 ) + " iterations.");
            System.out.println("       Unroutable connections: " + getUnroutableConnections().size());
            System.out.println("       Conflicting nodes: " + overUsedRnodes.size());
            for (RouteNode rnode : overUsedRnodes) {
                System.out.println("              " + rnode);
            }
        }
    }

    /**
     * Gets unrouted connections.
     * @return A list of unrouted connections.
     */
    private List<Connection> getUnroutableConnections() {
        List<Connection> unroutedConnections = new ArrayList<>();
        for (Connection connection : sortedIndirectConnections) {
            if (!connection.getSink().isRouted()) {
                unroutedConnections.add(connection);
            }
        }
        return unroutedConnections;
    }

    private List<Connection> getCongestedConnections() {
        List<Connection> congestedConnections = new ArrayList<>();
        for (Connection connection : sortedIndirectConnections) {
            if (connection.isCongested()) {
                congestedConnections.add(connection);
            }
        }
        return congestedConnections;
    }

    /**
     * Assigns a list of nodes to each connection and fix net routes if there are cycles and / or multi-driver nodes.
     */
    private void postRouteProcess() {
        if (routeIteration <= config.getMaxIterations()) {
            assignNodesToConnections();
            // fix routes with cycles and / or multi-driver nodes
            Set<NetWrapper> routes = fixRoutes();
            if (config.isTimingDriven()) updateTimingAfterFixingRoutes(routes);
        }
    }

    /**
     * Checks if a connection should be routed.
     * @param connection The connection in question.
     * @return true, if the connection should be routed.
     */
    private boolean shouldRoute(Connection connection) {
        if (routeIteration > 1) {
            if (connection.getCriticality() > minRerouteCriticality) {
                return true;
            }
        }

        return !connection.getSink().isRouted() || connection.isCongested() ;
    }

    /**
     * Computes and sets the minimum reroute criticality for re-routing critical connections.
     */
    private void setRerouteCriticality() {
        // Limit the number of critical connections to be routed based on minRerouteCriticality and reroutePercentage
        minRerouteCriticality = config.getMinRerouteCriticality();
        criticalConnections.clear();

        int maxNumberOfCriticalConnections = (int) (indirectConnections.size() * 0.01 * config.getReroutePercentage());
        for (Connection connection : indirectConnections) {
            if (connection.getCriticality() > minRerouteCriticality) {
                criticalConnections.add(connection);
            }
        }

        if (criticalConnections.size() > maxNumberOfCriticalConnections) {
            criticalConnections.sort((connection1, connection2) -> Float.compare(connection2.getCriticality(),connection1.getCriticality()));
            minRerouteCriticality = criticalConnections.get(maxNumberOfCriticalConnections).getCriticality();
        }
    }

    /**
     * Updates timing through static timing analysis and calculates connections' criticalities.
     */
    private void updateTiming() {
        updateTimingTimer.start();
        timingWeight = Math.min(timingWeight * config.getTimingMultiplier(), 1f);
        oneMinusTimingWeight = 1 - timingWeight;
        maxDelayAndTimingVertex = timingManager.calculateArrivalRequiredTimes();
        timingManager.calculateCriticality(sortedIndirectConnections,
                MAX_CRITICALITY, config.getCriticalityExponent());
        updateTimingTimer.stop();
    }

    /**
     * Updates timing after fixing routes of nets.
     * @param netsWithIllegalRoutes A set of nets whose routes have been fixed.
     */
    private void updateTimingAfterFixingRoutes(Set<NetWrapper> netsWithIllegalRoutes) {
        timingManager.updateIllegalNetsDelays(netsWithIllegalRoutes, nodesDelays);
        timingManager.patchUpDelayOfConnections(sortedIndirectConnections);
        updateTiming();
    }

    /**
     * Assigns a list nodes to each connection to complete the route path of it.
     */
    protected void assignNodesToConnections() {
        for (Connection connection : indirectConnections) {
            List<Node> nodes = new ArrayList<>();
            List<Node> switchBoxToSink = RouterHelper.findPathBetweenNodes(connection.getSinkRnode().getNode(), connection.getSink().getConnectedNode());
            if (switchBoxToSink.size() >= 2) {
                for (int i = 0; i < switchBoxToSink.size() -1; i++) {
                    nodes.add(switchBoxToSink.get(i));
                }
            }

            List<RouteNode> rnodes = connection.getRnodes();
            for (RouteNode rnode : rnodes) {
                nodes.add(rnode.getNode());
            }

            List<Node> sourceToSwitchBox = RouterHelper.findPathBetweenNodes(connection.getSource().getConnectedNode(), connection.getSourceRnode().getNode());
            if (sourceToSwitchBox.size() >= 2) {
                for (int i = 1; i <= sourceToSwitchBox.size() - 1; i++) {
                    nodes.add(sourceToSwitchBox.get(i));
                }
            }

            connection.setNodes(nodes);
        }
    }

    /**
     * Sorts indirect connections for routing.
     */
    private void sortConnections() {
        sortedIndirectConnections.clear();
        sortedIndirectConnections.addAll(indirectConnections);
        sortedIndirectConnections.sort((connection1, connection2) -> {
            int comp = connection2.getNetWrapper().getConnections().size() - connection1.getNetWrapper().getConnections().size();
            if (comp == 0) {
                return Short.compare(connection1.getHpwl(), connection2.getHpwl());
            } else {
                return comp;
            }
        });
    }

    private void printIterationHeader(boolean timingDriven) {
        System.out.printf("------------------------------------------------------------------------------\n");
        if (timingDriven) {
            System.out.printf("%9s  %12s  %8s   %11s  %10s   %5s  %9s\n",
                    "         ", "Generated", "  RRG",    "  Routed",   "Nodes With", "CPD", "Total Run");
            System.out.printf("%9s  %12s  %8s   %11s  %10s   %5s  %9s\n",
                    "Iteration", "RRG Nodes", "Time (s)", "Connections", "Overlaps", "(ps)", "Time (s)");
            System.out.printf("---------  ----------------------   -----------  ----------   -----  ---------\n");
        } else {
            System.out.printf("%9s  %12s  %8s   %11s  %10s   %5s  %9s\n",
                    "         ", "Generated", "  RRG",    "  Routed",   "Nodes With", "    ", "Total Run");
            System.out.printf("%9s  %12s  %8s   %11s  %10s   %5s  %9s\n",
                    "Iteration", "RRG Nodes", "Time (s)", "Connections", "Overlaps", "    ", "Time (s)");
            System.out.printf("---------  ----------------------   -----------  ----------   ----------------\n");
        }
    }

    /**
     * Prints routing iteration statistics, including the iteration, number of connections routed in the iteration,
     * total runtime of the iteration, number of created rnodes, time spent in creating rnodes that is included in the
     * @param iterationRuntime Total runtime of this iteration.
     * @param rnodesCreationTime The runtime of generating routing resource graph nodes.
     */
    private void printRoutingIterationStatisticsInfo(float iterationRuntime, float rnodesCreationTime) {
        long overUsed = overUsedRnodes.size();
        if (config.isTimingDriven()) {
            System.out.printf("%4d       %12d  %8.2f   %11d  %10d   %5d  %9.2f\n",
                    routeIteration,
                    rnodesCreatedThisIteration,
                    rnodesCreationTime,
                    connectionsRoutedIteration,
                    overUsed,
                    (short)(maxDelayAndTimingVertex == null? 0 : maxDelayAndTimingVertex.getFirst()),
                    iterationRuntime * 1e-9);
        } else {
            System.out.printf("%4d       %12d  %8.2f   %11d  %10d   %5s  %9.2f\n",
                    routeIteration,
                    rnodesCreatedThisIteration,
                    rnodesCreationTime,
                    connectionsRoutedIteration,
                    overUsed,
                    "",
                    iterationRuntime * 1e-9);
        }
        if (overUsed == 0) System.out.printf("------------------------------------------------------------------------------\n");
    }

    /**
     * Updates the congestion cost factors.
     */
    private void updateCostFactors() {
        updateCongestionCosts.start();
        if (routeIteration == 1) {
            presentCongestionFactor = config.getInitialPresentCongestionFactor();
        } else {
            presentCongestionFactor *= config.getPresentCongestionMultiplier();
        }
        updateCost();
        updateCongestionCosts.stop();
    }

    /**
     * Updates present congestion cost and historical congestion cost of rnodes.
     */
    private void updateCost() {
        overUsedRnodes.clear();
        for (Entry<?, RouteNode> e : routingGraph.getNodeEntries()) {
            RouteNode rnode = e.getValue();
            int overuse=rnode.getOccupancy() - RouteNode.capacity;
            if (overuse == 0) {
                rnode.setPresentCongestionCost(1 + presentCongestionFactor);
            } else if (overuse > 0) {
                overUsedRnodes.add(rnode);
                rnode.setPresentCongestionCost(1 + (overuse + 1) * presentCongestionFactor);
                rnode.setHistoricalCongestionCost(rnode.getHistoricalCongestionCost() + overuse * historicalCongestionFactor);
            }
        }
    }

    /**
     * Computes node usage of each type and the total wirelength of the design.
     */
    private void computesNodeUsageAndTotalWirelength() {
        totalWL = 0;
        totalINTNodes = 0;
        nodeTypeUsage = new HashMap<>();
        nodeTypeLength = new HashMap<>();

        Set<Node> netNodes = new HashSet<>();
        for (Entry<Net,NetWrapper> e : nets.entrySet()) {
            NetWrapper netWrapper = e.getValue();
            for (Connection connection:netWrapper.getConnections()) {
                netNodes.addAll(connection.getNodes());
            }
            for (Node node:netNodes) {
                TileTypeEnum tileType = node.getTile().getTileTypeEnum();
                if (tileType != TileTypeEnum.INT && !RouteNode.lagunaTileTypes.contains(tileType)) {
                    continue;
                }
                totalINTNodes++;
                int wl = RouteNode.getLength(node, null);
                totalWL += wl;

                RouterHelper.addNodeTypeLengthToMap(node, wl, nodeTypeUsage, nodeTypeLength);
            }
            netNodes.clear();
        }
    }

    static List<IntentCode> nodeTypes = new ArrayList<>();
    static {
        nodeTypes.add(IntentCode.NODE_SINGLE);
        nodeTypes.add(IntentCode.NODE_DOUBLE);
        nodeTypes.add(IntentCode.NODE_VQUAD);
        nodeTypes.add(IntentCode.NODE_HQUAD);
        nodeTypes.add(IntentCode.NODE_VLONG);
        nodeTypes.add(IntentCode.NODE_HLONG);
        nodeTypes.add(IntentCode.NODE_LOCAL);
        nodeTypes.add(IntentCode.NODE_PINBOUNCE);
        nodeTypes.add(IntentCode.NODE_PINFEED);
        nodeTypes.add(IntentCode.NODE_LAGUNA_DATA); // UltraScale+ only
    }

    /**
     * Fixes routes of nets with routing path cycles and multi-driver nodes.
     * @return A set of nets that have been fixed.
     */
    private Set<NetWrapper> fixRoutes() {
        Set<NetWrapper> illegalRoutes = findIllegalRoutes();
        // fix routes with cycles and / or multi-driver nodes
        for (NetWrapper route:illegalRoutes) {
            for (Connection connection : route.getConnections()) {
                try {
                    if (!connection.isDirect()) ripUp(connection);
                } catch (Exception e) {
                    e.printStackTrace();
                }
            }
            RouteFixer graphHelper = new RouteFixer(route, routingGraph);
            graphHelper.finalizeRoutesOfConnections();
        }
        return illegalRoutes;
    }

    /**
     * Finds nets that have illegal routes by checking its connections' routes.
     * @return A set of routed {@link NetWrapper} instances whose should be fixed.
     */
    private Set<NetWrapper> findIllegalRoutes() {
        Set<NetWrapper> illegalRoutes = new HashSet<>();
        for (Entry<Net,NetWrapper> e : nets.entrySet()) {
            NetWrapper netWrapper = e.getValue();
            buildDriverCountsOfRnodes(netWrapper);
            for (Connection connection : netWrapper.getConnections()) {
                if (shouldMergePath(connection)) {
                    illegalRoutes.add(netWrapper);
                    if (config.isTimingDriven()) addNodesDelays(netWrapper);
                    break;
                }
            }
        }
        return illegalRoutes;
    }

    /**
     * Builds the driversCounts map of each {@link RouteNode} instance that is used by a net.
     * @param netWrapper A NetWrapper instance that represents a net.
     */
    private void buildDriverCountsOfRnodes(NetWrapper netWrapper) {
        for (Connection connection : netWrapper.getConnections()) {
            RouteNode driver = null;
            for (int i = connection.getRnodes().size() - 1; i >= 0; i--) {
                RouteNode rnode = connection.getRnodes().get(i);
                if (driver != null) {
                    rnode.incrementDriver(driver);
                }
                driver = rnode;
            }
        }
    }

    /**
     * Adds nodes and delay values of a routed to the map.
     * @param net The routed net.
     */
    private void addNodesDelays(NetWrapper net) {
        for (Connection connection:net.getConnections()) {
            for (RouteNode rnode : connection.getRnodes()) {
                nodesDelays.put(rnode.getNode(), rnode.getDelay());
            }
        }
    }

    /**
     * Checks if a connection has multi-driver nodes.
     * @param connection The connection in question.
     * @return true, if the connection has multi-driver nodes.
     */
    private boolean shouldMergePath(Connection connection) {
        return connection.useRnodesWithMultiDrivers();
    }

    /**
     * Rips up a connection.
     * @param connection The connection to be ripped up.
     */
    private void ripUp(Connection connection) {
        for (RouteNode rnode : connection.getRnodes()) {
            rnode.decrementUser(connection.getNetWrapper());
            rnode.updatePresentCongestionCost(presentCongestionFactor);
        }
    }

    /**
     * Updates the users and present congestion cost of rnodes used by a routed connection.
     * @param connection The routed connection.
     */
    private void updateUsersAndPresentCongestionCost(Connection connection) {
        for (RouteNode rnode : connection.getRnodes()) {
            rnode.incrementUser(connection.getNetWrapper());
            rnode.updatePresentCongestionCost(presentCongestionFactor);
        }
    }

    /**
     * Sets a list of {@link PIP} instances of each {@link Net} instance and checks if there is any PIP overlaps.
     */
    protected void setPIPsOfNets() {
        for (Entry<Net,NetWrapper> e : nets.entrySet()) {
            NetWrapper netWrapper = e.getValue();
            Net net = netWrapper.getNet();
            Set<PIP> newPIPs = new HashSet<>();
            for (Connection connection:netWrapper.getConnections()) {
                newPIPs.addAll(RouterHelper.getConnectionPIPs(connection));
            }
            net.setPIPs(newPIPs);
        }

        checkPIPsUsage();
    }

    /**
     * Checks if there are PIP overlaps among routed nets.
     */
    private void checkPIPsUsage() {
        Map<PIP, Set<Net>> pipsUsage = new HashMap<>();
        for (Net net : design.getNets()) {
            for (PIP pip:net.getPIPs()) {
                pipsUsage.computeIfAbsent(pip, (k) -> new HashSet<>()).add(net);
            }
        }
        int pipsError = 0;
        for (Entry<PIP, Set<Net>> pipNets : pipsUsage.entrySet()) {
            if (pipNets.getValue().size() > 1) {
                if (pipsError < 10) {
                    System.out.println("pip " + pipNets.getKey() + " users = " + pipsUsage.get(pipNets.getKey()));
                }
                pipsError++;
            }
        }
        if (pipsError > 0)
            System.err.println("ERROR: PIPs overused error: " + pipsError);
        else
            System.out.println("\nINFO: No PIP overlaps\n");
    }

    /**
     * Routes a connection.
     * @param connection The connection to route.
     */
    private void routeConnection(Connection connection) {
        float rnodeCostWeight = 1 - connection.getCriticality();
        float shareWeight = (float) (Math.pow(rnodeCostWeight, config.getShareExponent()));
        float rnodeWLWeight = rnodeCostWeight * oneMinusWlWeight;
        float estWlWeight = rnodeCostWeight * wlWeight;
        float dlyWeight = connection.getCriticality() * oneMinusTimingWeight / 100f;
        float estDlyWeight = connection.getCriticality() * timingWeight;

        prepareRouteConnection(connection, shareWeight, rnodeCostWeight,
                rnodeWLWeight, estWlWeight, dlyWeight, estDlyWeight);

<<<<<<< HEAD
        int nodesPoppedThisConnection = 0;
        boolean successRoute = false;
        boolean forward = true;
        RouteNode rnode = null;
        while (!queue.isEmpty() && !queueBack.isEmpty()) {
            if (forward) {
                rnode = queue.poll();
            } else {
                rnode = queueBack.poll();
            }
            nodesPoppedThisConnection++;

            if (rnode.isIntersection()) {
=======
        boolean successRoute = false;
        while (!queue.isEmpty()) {
            RouteNode rnode = queue.poll();
            if (rnode.isTarget()) {
>>>>>>> e340b54c
                successRoute = true;
                break;
            }

            exploreAndExpand(forward, rnode, connection, shareWeight, rnodeCostWeight,
                    rnodeWLWeight, estWlWeight, dlyWeight, estDlyWeight);
            forward = !forward;
        }
        queue.clear();
<<<<<<< HEAD
        queueBack.clear();
        nodesPopped += nodesPoppedThisConnection;
=======

        connection.setTarget(false);
>>>>>>> e340b54c

        if (successRoute) {
            finishRouteConnection(connection);
            connection.getSink().setRouted(true);
            if (config.isTimingDriven()) connection.updateRouteDelay();
        } else {
<<<<<<< HEAD
            connection.getSink().setRouted(false);
            routingGraph.resetExpansion();
            System.out.printf("CRITICAL WARNING: Unroutable connection in iteration #%d\n", routeIteration);
            System.out.println("                 " + connection);
            System.out.println("                  Nodes popped: " + nodesPoppedThisConnection);
=======
            assert(!connection.getSink().isRouted());
>>>>>>> e340b54c
        }

        routingGraph.resetExpansion();
        assert(!connection.getSinkRnode().isVisited());
    }

    /**
     * Deals with a failed connection by possible output pin swapping and unrouting preserved nets if the router is in the soft preserve mode.
     * @param connection The failed connection.
     */
    protected boolean handleUnroutableConnection(Connection connection) {
        if (config.isEnlargeBoundingBox()) {
            connection.enlargeBoundingBox(config.getExtensionXIncrement(), config.getExtensionYIncrement());
        }
        return routeIteration == 1 && swapOutputPin(connection);
    }

    protected boolean handleCongestedConnection(Connection connection) {
        if (config.isEnlargeBoundingBox()) {
            connection.enlargeBoundingBox(config.getExtensionXIncrement(), config.getExtensionYIncrement());
        }
        return false;
    }

    /**
     * Swaps the output pin of a connection, if its net has an alternative output pin.
     * @param connection The connection in question.
     * @return true, if the output pin has been swapped.
     */
    protected boolean swapOutputPin(Connection connection) {
        NetWrapper netWrapper = connection.getNetWrapper();
        Net net = netWrapper.getNet();

        SitePinInst altSource = net.getAlternateSource();
        if (altSource == null) {
            System.out.println("INFO: No alternative source to swap");
            return false;
        }

        SitePinInst source = connection.getSource();
        if (source.equals(altSource)) {
            altSource = net.getSource();
        }
        System.out.println("INFO: Swap source from " + source + " to " + altSource + "\n");

        RouteNode altSourceRnode = connection.getAltSourceRnode();
        if (altSourceRnode == null) {
            throw new RuntimeException();
        }
        connection.setSource(altSource);
        connection.setSourceRnode(altSourceRnode);
        connection.getSink().setRouted(false);
        return true;
    }

    /**
     * Checks if a NODE_PINBOUNCE is suitable to be used for routing to a target.
     * @param pinBounce The PINBOUNCE rnode in question.
     * @param target The target rnode to reach.
     * @return true, if the PINBOUNCE rnode is in the same column as the target and within one INT tile of the target.
     */
    private boolean usablePINBounce(RouteNode pinBounce, RouteNode target) {
        Tile bounce = pinBounce.getNode().getTile();
        Tile sink = target.getNode().getTile();
        return bounce.getTileXCoordinate() == sink.getTileXCoordinate() && Math.abs(bounce.getTileYCoordinate() - sink.getTileYCoordinate()) <= 1;
    }

    /**
     * Completes the routing process of a connection.
     * @param connection The routed target connection.
     */
<<<<<<< HEAD
    protected void finishRouteConnection(Connection connection, RouteNode targetRnode) {
        saveRouting(connection, targetRnode);
        routingGraph.resetExpansion();
=======
    protected void finishRouteConnection(Connection connection) {
        saveRouting(connection, connection.getSinkRnode());
>>>>>>> e340b54c
        updateUsersAndPresentCongestionCost(connection);
    }

    /**
     * Traces back for a connection from its sink rnode to its source, in order to build and store the routing path.
     * @param connection: The connection that is being routed.
<<<<<<< HEAD
     * @param intersectRnode RouteNode at which forward/backward router intersected.
     */
    private void saveRouting(Connection connection, RouteNode intersectRnode) {
        assert(connection.getRnodes().isEmpty());
        assert(intersectRnode.isIntersection());

        RouteNode rnode = intersectRnode;
        RouteNode nextRnode;
        // First go forward from intersection point until we reach the sink node
        // (marked by a node that loops back on itself)
        while ((nextRnode = rnode.getNext()) != rnode) {
            assert(nextRnode != null);
            rnode = nextRnode;
            connection.addRnode(rnode);
        }
        // Then reverse the list
        Collections.reverse(connection.getRnodes());

        // Then add on the walk backwards from intersection
        rnode = intersectRnode;
        do {
            connection.addRnode(rnode);
        } while ((rnode = rnode.getPrev()) != null);
=======
     * @param sinkRnode RouteNode to start backtracking from.
     */
    private void saveRouting(Connection connection, RouteNode sinkRnode) {
        RouteNode rnode = sinkRnode;
        do {
            connection.addRnode(rnode);
            rnode = rnode.getPrev();
        } while (rnode != null);
>>>>>>> e340b54c

        List<RouteNode> rnodes = connection.getRnodes();
        RouteNode sourceRnode = rnodes.get(rnodes.size()-1);
        boolean foundPrimarySource = sourceRnode.equals(connection.getSourceRnode());
        boolean foundAltSource = false;
        SitePinInst altSource = null;
        Node altSourceINTNode = null;
        if (!foundPrimarySource) {
            Net net = connection.getNetWrapper().getNet();
            altSource = DesignTools.getLegalAlternativeOutputPin(net);
            if (altSource != null) {
                if (net.getAlternateSource() == null) {
                    DesignTools.routeAlternativeOutputSitePin(net, altSource);
                }
                if (altSource == connection.getSource()) {
                    // This connection is already using the alternate source.
                    // Swap back to primary source
                    altSource = net.getSource();
                }
                altSourceINTNode = RouterHelper.projectOutputPinToINTNode(altSource);
                foundAltSource = altSourceINTNode.equals(sourceRnode.getNode());
            }
        }

        if (!foundPrimarySource && !foundAltSource) {
            // Backtracking didn't get us to either source!
            if (sinkRnode == connection.getSinkRnode() && connection.getAltSinkRnode() != null) {
                rnodes.clear();
                // Currently backtracking from the primary sink, retry with alternate sink
                saveRouting(connection, connection.getAltSinkRnode());
                return;
            }

<<<<<<< HEAD
            if (altSource == connection.getSource()) {
                // This connection is already using the alternate source.
                // Swap back to primary source
                altSource = net.getSource();
            }

            Node altSourceINTNode = RouterHelper.projectOutputPinToINTNode(altSource);
            if (!altSourceINTNode.equals(sourceRnode.getNode())) {
=======
            if (altSourceINTNode == null) {
                throw new RuntimeException(connection + " expected " + connection.getSourceRnode().getNode() +
                        " got " + sourceRnode.getNode());
            } else {
>>>>>>> e340b54c
                throw new RuntimeException(connection + " expected " + altSourceINTNode +
                        " or " + connection.getSourceRnode().getNode() +
                        " got " + sourceRnode.getNode());
            }
        }

        if (foundAltSource) {
            // Update the connection source, since we backtracked onto the alternate
            assert(!foundPrimarySource);

            // Swap primary and alternate sources
            connection.setAltSourceRnode(connection.getSourceRnode());
            RouteNode altSourceRnode = sourceRnode;
            connection.setSource(altSource);
            connection.setSourceRnode(altSourceRnode);
        }
    }

    /**
     * Explores children (downhill rnodes) of a rnode for routing a connection and pushes the child into the queue,
     * if it is the target or is an accessible routing resource.
     * @param headRnode The rnode popped out from the queue.
     * @param connection The connection that is being routed.
     * @param shareWeight The criticality-aware share weight for a new sharing factor.
     * @param rnodeCostWeight The cost weight of the childRnode
     * @param rnodeLengthWeight The wirelength weight of childRnode's exact wirelength.
     * @param rnodeEstWlWeight The weight of estimated wirelength from childRnode to the connection's sink.
     * @param rnodeDelayWeight The weight of childRnode's exact delay.
     * @param rnodeEstDlyWeight The weight of estimated delay to the target.
     */
    private void exploreAndExpand(boolean forward,
                                  RouteNode headRnode, Connection connection, float shareWeight, float rnodeCostWeight,
                                  float rnodeLengthWeight, float rnodeEstWlWeight,
                                  float rnodeDelayWeight, float rnodeEstDlyWeight) {
<<<<<<< HEAD
        boolean targetFound = false;
        boolean longHead = config.isTimingDriven() && forward && DelayEstimatorBase.isLong(headRnode.getNode());
        for (RouteNode tailRnode : headRnode.getChildrenParents(forward)) {
            if (tailRnode.isVisited(forward)) {
                // Note: it is possible that another (cheaper) path to a rnode is found here
                // However, because the PriorityQueue class does not support reducing the cost
                // of nodes already in the queue, this opportunity is discarded

                // Do not skip this node if forward routing and tail can be inferred to be a preserved node.
                // In this scenario, the "visited" state is a byproduct of this preserved node indicating the
                // path back to the source.
                if (!forward || tailRnode.getPrev() != headRnode) {
                    continue;
                }
                assert(routingGraph.isPreserved(tailRnode.getNode()));
            }
            // For backward routing only, we must restrict our expansion only to preserved nodes
            // that are preserved for our net only
            Net tailPreservedNet = forward ? null : routingGraph.getPreservedNet(tailRnode.getNode());
            if (tailPreservedNet != null && tailPreservedNet != connection.getNetWrapper().getNet()) {
                // Tail node is preserved by a net other than the one we're routing
                continue;
            }
            if (tailRnode.isVisited(!forward)) {
                // Despite the limitation above, on encountering an intersection only terminate
                // immediately by clearing the queue if this target is not overused since
                // there could be an alternate target that would be less congested
                int occ = tailRnode.getOccupancy();
                if (occ == 0 || (occ == 1 && tailRnode.countConnectionsOfUser(connection.getNetWrapper()) != 0)) {
                    if (forward) {
                        queue.clear();
                    } else {
                        queueBack.clear();
                    }
                    targetFound = true;
                }
            } else {
                if (!isAccessible(forward, tailRnode, connection)) {
=======
        boolean longParent = config.isTimingDriven() && DelayEstimatorBase.isLong(rnode.getNode());
        for (RouteNode childRNode:rnode.getChildren()) {
            if (childRNode.isTarget()) {
                // Despite the limitation below, on encountering a target only terminate
                // immediately by clearing the queue if this target is not overused since
                // there could be an alternate target that would be less congested
                if (!childRNode.willOverUse(connection.getNetWrapper())) {
                    queue.clear();
                } else if (childRNode.isVisited()) {
                    // Child node is congested, but has been marked as visited thus it must
                    // be in the queue already
                    continue;
                }
            } else if (childRNode.isVisited()) {
                // Note: it is possible that another (cheaper) path to a rnode is found here
                // However, because the PriorityQueue class does not support reducing the cost
                // of nodes already in the queue, this opportunity is discarded
                continue;
            }

            if (!childRNode.isTarget()) {
                if (!isAccessible(childRNode, connection)) {
>>>>>>> e340b54c
                    continue;
                }
                switch (tailRnode.getType()) {
                    case WIRE:
                        if (!config.isUseUTurnNodes() && tailRnode.getDelay() > 10000) {
                            // To filter out those nodes that are considered to be excluded with the masking resource approach,
                            // such as U-turn shape nodes near the boundary
                            continue;
                        }
                        break;
                    case PINBOUNCE:
                        if (!usablePINBounce(tailRnode, connection.getSinkRnode())) {
                            continue;
                        }
                        break;
                    case PINFEED_I:
                        break;
                    case LAGUNA_I:
                    case LAGUNA_O:
                        if ((forward && tailRnode.getType() == RouteNodeType.LAGUNA_I) ||
                                (!forward && tailRnode.getType() == RouteNodeType.LAGUNA_O)) {
                            RouteNode destRnode = forward ? connection.getSinkRnode() : connection.getSourceRnode();
                            if (!connection.isCrossSLR() ||
                                    destRnode.getSLRIndex() == tailRnode.getSLRIndex()) {
                                // Do not consider approaching a SLL if not needing to cross
                                continue;
                            }
                        }
                        break;
                    case SUPER_LONG_LINE:
                        RouteNode destRnode = forward ? connection.getSinkRnode() : connection.getSourceRnode();
                        assert(connection.isCrossSLR() && destRnode.getSLRIndex() != headRnode.getSLRIndex());
                        break;
                    default:
                        throw new RuntimeException();
                }
            }

            boolean longTail = config.isTimingDriven() && !forward && DelayEstimatorBase.isLong(tailRnode.getNode());
            evaluateCostAndPush(forward, headRnode, forward ? longHead : longTail, tailRnode, connection, shareWeight, rnodeCostWeight,
                    rnodeLengthWeight, rnodeEstWlWeight, rnodeDelayWeight, rnodeEstDlyWeight);
            if (targetFound) {
                assert(tailRnode.isIntersection());
                break;
            }
        }
    }

    /**
     * Checks if a routing resource is accessible.
     * @param tailRnode The routing resource in question.
     * @param connection The connection to route.
     * @return true, if no bounding box constraints, or if the routing resource is within the connection's bounding box when use the bounding box constraint.
     */
    protected boolean isAccessible(boolean forward, RouteNode tailRnode, Connection connection) {
        return !config.isUseBoundingBox() || tailRnode.isInConnectionBoundingBox(connection);
    }

    /**
     * Evaluates the cost of a child of a rnode and pushes the child into the queue after cost evaluation.
     * @param headRnode The parent rnode of the child in question.
     * @param longParent A boolean value to indicate if the parent is a Long node
     * @param tailRnode The child rnode in question.
     * @param connection The target connection being routed.
     * @param sharingWeight The sharing weight based on a connection's criticality and the shareExponent for computing a new sharing factor.
     * @param rnodeCostWeight The cost weight of the childRnode
     * @param rnodeLengthWeight The wirelength weight of childRnode's exact length.
     * @param rnodeEstWlWeight The weight of estimated wirelength from childRnode to the connection's sink.
     * @param rnodeDelayWeight The weight of childRnode's exact delay.
     * @param rnodeEstDlyWeight The weight of estimated delay from childRnode to the target.
     */
    private void evaluateCostAndPush(boolean forward,
                                     RouteNode headRnode, boolean longParent, RouteNode tailRnode, Connection connection, float sharingWeight, float rnodeCostWeight,
                                     float rnodeLengthWeight, float rnodeEstWlWeight,
                                     float rnodeDelayWeight, float rnodeEstDlyWeight) {
        int countSourceUses = tailRnode.countConnectionsOfUser(connection.getNetWrapper());
        float sharingFactor = 1 + sharingWeight* countSourceUses;
        float newPartialPathCost = headRnode.getKnownCost(forward) +
                rnodeCostWeight * getNodeCost(forward, tailRnode, connection, countSourceUses, sharingFactor) +
                rnodeLengthWeight * tailRnode.getLength() / sharingFactor;
        if (config.isTimingDriven()) {
            newPartialPathCost += rnodeDelayWeight * (tailRnode.getDelay() + DelayEstimatorBase.getExtraDelay(tailRnode.getNode(), longParent));
        }

        // Set the prev/next pointer, as RouteNode.getTileYCoordinate(), RouteNode.getSLRIndex(),
        // and push() all require this
        tailRnode.setPrevNext(forward, headRnode);

        int tailX = tailRnode.getTileXCoordinate(forward);
        int tailY = tailRnode.getTileYCoordinate(forward);
        RouteNode destRnode = forward ? connection.getSinkRnode() : connection.getSourceRnode();
        // Always use destination's begin (base) tile coordinates
        int destX = destRnode.getTileXCoordinate(false);
        int destY = destRnode.getTileYCoordinate(false);
        int deltaX = Math.abs(tailX - destX);
        int deltaY = Math.abs(tailY - destY);
        if (connection.isCrossSLR()) {
            int deltaSLR = Math.abs(destRnode.getSLRIndex() - tailRnode.getSLRIndex());
            if (deltaSLR != 0) {
                // Check for overshooting which occurs when child and sink node are in
                // adjacent SLRs and less than a SLL wire's length apart in the Y axis.
                if (deltaSLR == 1) {
                    int overshootByY = deltaY - RouteNodeGraph.SUPER_LONG_LINE_LENGTH_IN_TILES;
                    if (overshootByY < 0) {
                        assert(deltaY < RouteNodeGraph.SUPER_LONG_LINE_LENGTH_IN_TILES);
                        deltaY = RouteNodeGraph.SUPER_LONG_LINE_LENGTH_IN_TILES - overshootByY;
                    }
                }

                // Account for any detours that must be taken to get to and back from the closest Laguna column
                int nextLagunaColumn = routingGraph.nextLagunaColumn[tailX];
                int prevLagunaColumn = routingGraph.prevLagunaColumn[tailX];
                int nextLagunaColumnDist = Math.abs(nextLagunaColumn - tailX);
                int prevLagunaColumnDist = Math.abs(prevLagunaColumn - tailX);
                if (destX >= tailX) {
                    if (nextLagunaColumnDist <= prevLagunaColumnDist || prevLagunaColumn == Integer.MIN_VALUE) {
                        assert (nextLagunaColumn != Integer.MAX_VALUE);
                        deltaX = Math.abs(nextLagunaColumn - tailX) + Math.abs(nextLagunaColumn - destX);
                    } else {
                        deltaX = Math.abs(tailX - prevLagunaColumn) + Math.abs(destX - prevLagunaColumn);
                    }
                } else { // childX > sinkX
                    if (prevLagunaColumnDist <= nextLagunaColumnDist) {
                        assert (prevLagunaColumn != Integer.MIN_VALUE);
                        deltaX = Math.abs(tailX - prevLagunaColumn) + Math.abs(destX - prevLagunaColumn);
                    } else {
                        deltaX = Math.abs(nextLagunaColumn - tailX) + Math.abs(nextLagunaColumn - destX);
                    }
                }

                assert(deltaX >= 0);
            }
        }

        int distanceToSource = deltaX + deltaY;
        float newTotalPathCost = newPartialPathCost + rnodeEstWlWeight * distanceToSource / sharingFactor;
        if (config.isTimingDriven()) {
            newTotalPathCost += rnodeEstDlyWeight * (deltaX * 0.32 + deltaY * 0.16);
        }
        push(forward, tailRnode, newPartialPathCost, newTotalPathCost);
    }

    /**
     * Gets the congestion cost and bias cost of a rnode.
     * @param rnode The rnode in question.
     * @param connection The connection being routed.
     * @param countSameSourceUsers The number of connections from the same net that are using rnode.
     * Note: a net is represented by its source {@link SitePinInst} Object.
     * @param sharingFactor The sharing factor.
     * @return The sum of the congestion cost and the bias cost of rnode.
     */
    private float getNodeCost(boolean forward, RouteNode rnode, Connection connection, int countSameSourceUsers, float sharingFactor) {
        boolean hasSameSourceUsers = countSameSourceUsers!= 0;
        float presentCongestionCost;

        if (hasSameSourceUsers) {// the rnode is used by other connection(s) from the same net
            int overoccupancy = rnode.getOccupancy() - RouteNode.capacity;
            // make the congestion cost less for the current connection
            presentCongestionCost = 1 + overoccupancy * presentCongestionFactor;
        } else {
            presentCongestionCost = rnode.getPresentCongestionCost();
        }

        float biasCost = 0;
        if (!rnode.isVisited(!forward)) {
            NetWrapper net = connection.getNetWrapper();
            biasCost = rnode.getBaseCost() / net.getConnections().size() *
                    (Math.abs(rnode.getTileXCoordinate(forward) - net.getXCenter()) +
                            Math.abs(rnode.getTileYCoordinate(forward) - net.getYCenter())) / net.getDoubleHpwl();
        }

        return rnode.getBaseCost() * rnode.getHistoricalCongestionCost() * presentCongestionCost / sharingFactor + biasCost;
    }

    /**
     * Sets the costs of a rnode and pushes it to the queue.
     * @param tailRnode A child rnode.
     * @param newPartialPathCost The upstream path cost from childRnode to the source.
     * @param newTotalPathCost Total path cost of childRnode.
     */
    protected void push(boolean forward, RouteNode tailRnode, float newPartialPathCost, float newTotalPathCost) {
        assert(tailRnode.isVisited(forward) || tailRnode.getType() == RouteNodeType.PINFEED_O);
        tailRnode.setTotalCost(forward, newTotalPathCost);
        tailRnode.setKnownCost(forward, newPartialPathCost);
        routingGraph.visit(forward, tailRnode);

        if (forward) {
            queue.add(tailRnode);
        } else {
            queueBack.add(tailRnode);
        }
    }

    /**
     * Prepares for routing a connection, including seeding the routing queue with
     * known-uncongested downstream-from-source routing segments acquired from prior
     * iterations, as well as marking known-uncongested upstream-from-sink segments
     * as targets.
     * @param connectionToRoute The target connection to be routed.
     * @param shareWeight The criticality-aware share weight for a new sharing factor.
     * @param rnodeCostWeight The cost weight of the childRnode
     * @param rnodeLengthWeight The wirelength weight of childRnode's exact wirelength.
     * @param rnodeEstWlWeight The weight of estimated wirelength from childRnode to the connection's sink.
     * @param rnodeDelayWeight The weight of childRnode's exact delay.
     * @param rnodeEstDlyWeight The weight of estimated delay to the target.
     */
    protected void prepareRouteConnection(Connection connectionToRoute, float shareWeight, float rnodeCostWeight,
                                          float rnodeLengthWeight, float rnodeEstWlWeight,
                                          float rnodeDelayWeight, float rnodeEstDlyWeight) {
        // Rips up the connection
        ripUp(connectionToRoute);

        connectionsRouted++;
        connectionsRoutedIteration++;
        assert(queue.isEmpty());
<<<<<<< HEAD

        // Adds the source rnode to the queue
        RouteNode sourceRnode = connectionToRoute.getSourceRnode();
        push(true, sourceRnode, 0, 0);
        assert(sourceRnode.getPrev() == null);

        // Add sink rnodes to the backward queue
        for (RouteNode sinkRnode : Arrays.asList(connectionToRoute.getSinkRnode(),
                connectionToRoute.getAltSinkRnode())) {
            if (sinkRnode != null) {
                final boolean forward = false;
                // Unlike source nodes, sink nodes must be costed since they could be overused
                int countSourceUses = sinkRnode.countConnectionsOfUser(connectionToRoute.getNetWrapper());
                float sharingFactor = 1 + shareWeight* countSourceUses;
                float newPartialPathCost = rnodeCostWeight * getNodeCost(forward, sinkRnode, connectionToRoute, countSourceUses, sharingFactor);
                // Mark sinks with a next pointer to themselves
                sinkRnode.setNext(sinkRnode);
                push(forward, sinkRnode, newPartialPathCost, newPartialPathCost);
            }
        }

=======

        // Sets the sink rnode(s) of the connection as the target(s)
        connectionToRoute.setTarget(true);

        NetWrapper netWrapper = connectionToRoute.getNetWrapper();

        // Adds the source rnode to the queue
        RouteNode sourceRnode = connectionToRoute.getSourceRnode();
        assert(sourceRnode.getPrev() == null);
        push(sourceRnode, 0, 0);

        // Push all nodes from all net's routed connections onto the queue
        if (connectionToRoute.getSink().isRouted()) {
            assert(!connectionToRoute.getRnodes().isEmpty());

            RouteNode parentRnode = null;
            boolean parentRnodeWillOveruse = false;

            // Go forwards from source
            for (RouteNode childRnode : Lists.reverse(connectionToRoute.getRnodes())) {
                if (parentRnode != null) {
                    assert(isAccessible(parentRnode, connectionToRoute));

                    // Place child onto queue
                    assert(!childRnode.isVisited());
                    boolean longParent = config.isTimingDriven() && DelayEstimatorBase.isLong(parentRnode.getNode());
                    evaluateCostAndPush(parentRnode, longParent, childRnode, connectionToRoute, shareWeight, rnodeCostWeight,
                            rnodeLengthWeight, rnodeEstWlWeight, rnodeDelayWeight, rnodeEstDlyWeight);
                    assert(childRnode.getPrev() == parentRnode);
                }

                parentRnode = childRnode;
                parentRnodeWillOveruse = parentRnode.willOverUse(netWrapper);
                // Skip all downstream nodes after the first would-be-overused node
                if (parentRnodeWillOveruse)
                    break;
            }

            // If non-timing driven, there must be at least one over-used node on the
            // connection-to-be-routed (otherwise we wouldn't expect it to need
            // re-routing)
            assert(config.isTimingDriven() ||
                   parentRnodeWillOveruse);
        }

        Set<RouteNode> visited = new HashSet<>();

        RouteNode childRnode = null;

        // For the connectionToRoute only, go backwards from sink
        for (RouteNode parentRnode : connectionToRoute.getRnodes()) {
            // Skip all nodes upstream of first over used node
            // (or would-be-overused if we were to start using it)
            if (parentRnode.willOverUse(netWrapper)) {
                break;
            }

            if (!parentRnode.isVisited()) {
                // Mark nodes upstream of the sink as targets also, unless it has been
                // placed on the queue already (i.e. this must be the same first congested
                // node reached from downstream as well as upstream)
                if (childRnode != null) {
                    assert(childRnode.isTarget());
                    assert(!parentRnode.isTarget());
                    parentRnode.setTarget(true);
                    childRnode.setPrev(parentRnode);
                    visited.add(parentRnode);
                    visited.add(childRnode);
                }
            } else {
                // During non timing driven, at this point parentRnode has been visited
                // but is not congested, so it must have been visited by another connection
                // from the same net (since connectionToRoute has been ripped up already)
                assert(config.isTimingDriven() ||
                        parentRnode.countConnectionsOfUser(netWrapper) > 0);
                if (!parentRnode.isTarget()) {
                    // Since parenRnode has already been visited: we've accidentally stumbled upon an
                    // uncongested path back to the source! Mark this as a target and make it the only
                    // node in the queue, so that it can be immediately popped and terminate routing
                    parentRnode.setTarget(true);
                    childRnode.setPrev(parentRnode);
                    visited.add(parentRnode);
                    visited.add(childRnode);
                    queue.clear();
                    queue.add(parentRnode);
                }
                // If so, no point in going further upstream
                break;
            }

            childRnode = parentRnode;
        }

        // Ensure that all nodes where we've setTarget() or setPrev() get reset
        visited.forEach((rn) -> routingGraph.visit(rn));

>>>>>>> e340b54c
        // Clears previous route of the connection
        connectionToRoute.resetRoute();
    }

    /**
     * Adds a clock net to the clock net routing targets.
     * @param clk The clock net to be added.
     */
    public void addClkNet(Net clk) {
        clkNets.add(clk);
    }

    public Design getDesign() {
        return design;
    }

    protected int getNumIndirectConnectionPins() {
        return indirectConnections.size();
    }

    protected int getNumConnectionsCrossingSLRs() {
        int numCrossingSLRs = 0;
        for (Connection c : indirectConnections) {
            numCrossingSLRs += c.isCrossSLR() ? 1 : 0;
        }
        return numCrossingSLRs;
    }

    private int getNumStaticNetPins() {
        int totalSitePins = 0;
        for (Entry<Net,List<SitePinInst>> e : staticNetAndRoutingTargets.entrySet()) {
            List<SitePinInst> pins = e.getValue();
            totalSitePins += pins.size();
        }
        return totalSitePins;
    }

    private void printDesignNetsAndConfigurationInfo(boolean verbose) {
        printDesignInfo(verbose);
        if (config.isVerbose()) printConnectionSpanStatistics();
        printConfiguration(verbose);
    }

    private void printConfiguration(boolean verbose) {
        if (verbose) System.out.println(config);
    }

    private void printTimingInfo() {
        if (sortedIndirectConnections.size() > 0) {
            timingManager.getCriticalPathInfo(maxDelayAndTimingVertex, false, routingGraph);
        }
    }

    public static void printNodeTypeUsageAndWirelength(boolean verbose, Map<IntentCode, Long> nodeTypeUsage, Map<IntentCode, Long> nodeTypeLength) {
        if (verbose) {
            System.out.println("Node Usage Per Type");
            System.out.printf(" %-16s  %13s  %12s\n", "Node Type", "Usage", "Length");
            for (IntentCode ic : nodeTypes) {
                long usage = nodeTypeUsage.getOrDefault(ic, 0L);
                long length = nodeTypeLength.getOrDefault(ic, 0L);
                System.out.printf(" %-16s  %13d  %12d\n", ic, usage, length);
            }
            System.out.println();
        }
    }

    private void printDesignInfo(boolean verbose) {
        if (!verbose) return;
        System.out.println("------------------------------------------------------------------------------");
        printFormattedString("Total nets: ", design.getNets().size());
        printFormattedString("Routable nets: ", numPreservedRoutableNets + numPreservedClks + numPreservedStaticNets + nets.size() + staticNetAndRoutingTargets.size() + clkNets.size());
        printFormattedString("  Preserved routable nets: ", numPreservedRoutableNets);
        printFormattedString("    GLOBAL_CLOCK: ", numPreservedClks);
        printFormattedString("    Static nets: ", numPreservedStaticNets);
        printFormattedString("    WIRE: ", numPreservedWire);
        printFormattedString("  Nets to be routed: ", (nets.size() +  staticNetAndRoutingTargets.size() + clkNets.size()));
        printFormattedString("    GLOBAL_CLOCK: ", clkNets.size());
        printFormattedString("    Static nets: ", staticNetAndRoutingTargets.size());
        printFormattedString("    WIRE: ", nets.size());
        int clkPins = 0;
        for (Net clk : clkNets) {
            clkPins += clk.getSinkPins().size();
        }
        int indirectPins = getNumIndirectConnectionPins();
        int staticPins = getNumStaticNetPins();
        printFormattedString("  All site pins to be routed: ", (indirectPins + staticPins + clkPins));
        printFormattedString("    Connections to be routed: ", indirectPins);
        printFormattedString("      With SLR crossings: ", getNumConnectionsCrossingSLRs());
        printFormattedString("    Static net pins: ", getNumStaticNetPins());
        printFormattedString("    Clock pins: ", clkPins);
        printFormattedString("Nets not needing routing: ", numNotNeedingRoutingNets);
        if (numUnrecognizedNets != 0)
            printFormattedString("Nets unrecognized: ", numUnrecognizedNets);
        System.out.printf("------------------------------------------------------------------------------\n");
    }

    private static void printFormattedString(String s, int value) {
        System.out.print(MessageGenerator.formatString(s, value));
    }

    private static void printFormattedString(String s, long value) {
        System.out.print(MessageGenerator.formatString(s, value));
    }

    private void printRoutingStatistics() {
        MessageGenerator.printHeader("Statistics");
        computesNodeUsageAndTotalWirelength();
        printNodeTypeUsageAndWirelength(config.isVerbose(), nodeTypeUsage, nodeTypeLength);
        printFormattedString("Total wirelength:", totalWL);
        if (config.isVerbose()) {
            printFormattedString("Total INT tile nodes:", totalINTNodes);
            printFormattedString("Total rnodes created:", routingGraph.numNodes());
            printFormattedString("Average #children per node:", routingGraph.averageChildren());
            System.out.printf("------------------------------------------------------------------------------\n");
            printFormattedString("Num iterations:", routeIteration);
            printFormattedString("Connections routed:", connectionsRouted);
            printFormattedString("Nodes pushed:", routingGraph.getTotalVisited());
            printFormattedString("Nodes popped:", nodesPopped);
            System.out.printf("------------------------------------------------------------------------------\n");
        }

        System.out.print(routerTimer);
        if (config.isTimingDriven()) {
            MessageGenerator.printHeader("Timing Report");
            printTimingInfo();
        }
        System.out.printf("==============================================================================\n");

        // For testing
        System.setProperty("rapidwright.rwroute.nodesPopped", String.valueOf(nodesPopped));
    }

    /**
     * Routes a design in the full timing-driven routing mode.
     * @param design The {@link Design} instance to be routed.
     */
    public static Design routeDesignFullTimingDriven(Design design) {
        return routeDesign(design, new RWRouteConfig(null));
    }

    /**
     * Routes a design in the full non-timing-driven routing mode.
     * @param design The {@link Design} instance to be routed.
     */
    public static Design routeDesignFullNonTimingDriven(Design design) {
        return routeDesign(design, new RWRouteConfig(new String[] {"--nonTimingDriven", "--verbose"}));
    }

    /**
     * Routes a {@link Design} instance.
     * @param design The {@link Design} instance to be routed.
     * @param args An array of string arguments, can be null.
     * If null, the design will be routed in the full timing-driven routing mode with default a {@link RWRouteConfig} instance.
     * For more options of the configuration, please refer to the {@link RWRouteConfig} class.
     * @return Routed design.
     */
    public static Design routeDesignWithUserDefinedArguments(Design design, String[] args) {
        // Instantiates a RWRouteConfig Object and parses the arguments.
        // Uses the default configuration if basic usage only.
        return routeDesign(design, new RWRouteConfig(args));
    }

    private static Design routeDesign(Design design, RWRouteConfig config) {
        if (!config.isMaskNodesCrossRCLK()) {
            System.out.println("WARNING: Not masking nodes across RCLK could result in delay optimism.");
        }

        return routeDesign(design, new RWRoute(design, config));
    }

    /**
     * Routes a design after pre-processing.
     * @param design The {@link Design} instance to be routed.
     * @param router A {@link RWRoute} object to be used to route the design.
     */
    protected static Design routeDesign(Design design, RWRoute router) {
        router.preprocess();

        // Initialize router object
        router.initialize();

        // Routes the design
        router.route();

        return router.getDesign();
    }

    /**
     * The main interface of {@link RWRoute} that reads in a {@link Design} checkpoint,
     * and parses the arguments for the {@link RWRouteConfig} Object of the router.
     * It also instantiates a {@link RWRoute} Object or a {@link PartialRouter}
     * based on the partialRouting parameter and calls the route method to route the design.
     * @param args An array of strings that are used to create a {@link RWRouteConfig} Object for the router.
     */
    public static void main(String[] args) {
        if (args.length < 2) {
            System.out.println("USAGE: <input.dcp> <output.dcp>");
            return;
        }
        // Reads the output directory and set the output design checkpoint file name
        String routedDCPfileName = args[1];

        CodePerfTracker t = new CodePerfTracker("RWRoute", true);

        // Reads in a design checkpoint and routes it
        Design routed = RWRoute.routeDesignWithUserDefinedArguments(Design.readCheckpoint(args[0]), args);

        // Writes out the routed design checkpoint
        routed.writeCheckpoint(routedDCPfileName,t);
        System.out.println("\nINFO: Write routed design\n " + routedDCPfileName + "\n");
    }

}<|MERGE_RESOLUTION|>--- conflicted
+++ resolved
@@ -1192,7 +1192,6 @@
         prepareRouteConnection(connection, shareWeight, rnodeCostWeight,
                 rnodeWLWeight, estWlWeight, dlyWeight, estDlyWeight);
 
-<<<<<<< HEAD
         int nodesPoppedThisConnection = 0;
         boolean successRoute = false;
         boolean forward = true;
@@ -1206,12 +1205,6 @@
             nodesPoppedThisConnection++;
 
             if (rnode.isIntersection()) {
-=======
-        boolean successRoute = false;
-        while (!queue.isEmpty()) {
-            RouteNode rnode = queue.poll();
-            if (rnode.isTarget()) {
->>>>>>> e340b54c
                 successRoute = true;
                 break;
             }
@@ -1221,32 +1214,20 @@
             forward = !forward;
         }
         queue.clear();
-<<<<<<< HEAD
         queueBack.clear();
         nodesPopped += nodesPoppedThisConnection;
-=======
-
-        connection.setTarget(false);
->>>>>>> e340b54c
 
         if (successRoute) {
-            finishRouteConnection(connection);
+            finishRouteConnection(connection, rnode);
             connection.getSink().setRouted(true);
             if (config.isTimingDriven()) connection.updateRouteDelay();
         } else {
-<<<<<<< HEAD
             connection.getSink().setRouted(false);
             routingGraph.resetExpansion();
             System.out.printf("CRITICAL WARNING: Unroutable connection in iteration #%d\n", routeIteration);
             System.out.println("                 " + connection);
             System.out.println("                  Nodes popped: " + nodesPoppedThisConnection);
-=======
-            assert(!connection.getSink().isRouted());
->>>>>>> e340b54c
-        }
-
-        routingGraph.resetExpansion();
-        assert(!connection.getSinkRnode().isVisited());
+        }
     }
 
     /**
@@ -1313,22 +1294,17 @@
     /**
      * Completes the routing process of a connection.
      * @param connection The routed target connection.
-     */
-<<<<<<< HEAD
+     * @param targetRnode Target RouteNode reached to start backtracking from.
+     */
     protected void finishRouteConnection(Connection connection, RouteNode targetRnode) {
         saveRouting(connection, targetRnode);
         routingGraph.resetExpansion();
-=======
-    protected void finishRouteConnection(Connection connection) {
-        saveRouting(connection, connection.getSinkRnode());
->>>>>>> e340b54c
         updateUsersAndPresentCongestionCost(connection);
     }
 
     /**
      * Traces back for a connection from its sink rnode to its source, in order to build and store the routing path.
      * @param connection: The connection that is being routed.
-<<<<<<< HEAD
      * @param intersectRnode RouteNode at which forward/backward router intersected.
      */
     private void saveRouting(Connection connection, RouteNode intersectRnode) {
@@ -1352,50 +1328,18 @@
         do {
             connection.addRnode(rnode);
         } while ((rnode = rnode.getPrev()) != null);
-=======
-     * @param sinkRnode RouteNode to start backtracking from.
-     */
-    private void saveRouting(Connection connection, RouteNode sinkRnode) {
-        RouteNode rnode = sinkRnode;
-        do {
-            connection.addRnode(rnode);
-            rnode = rnode.getPrev();
-        } while (rnode != null);
->>>>>>> e340b54c
 
         List<RouteNode> rnodes = connection.getRnodes();
         RouteNode sourceRnode = rnodes.get(rnodes.size()-1);
-        boolean foundPrimarySource = sourceRnode.equals(connection.getSourceRnode());
-        boolean foundAltSource = false;
-        SitePinInst altSource = null;
-        Node altSourceINTNode = null;
-        if (!foundPrimarySource) {
+        // Update the connection source, in case we backtracked onto the alternate source
+        if (!sourceRnode.equals(connection.getSourceRnode())) {
             Net net = connection.getNetWrapper().getNet();
-            altSource = DesignTools.getLegalAlternativeOutputPin(net);
-            if (altSource != null) {
-                if (net.getAlternateSource() == null) {
-                    DesignTools.routeAlternativeOutputSitePin(net, altSource);
-                }
-                if (altSource == connection.getSource()) {
-                    // This connection is already using the alternate source.
-                    // Swap back to primary source
-                    altSource = net.getSource();
-                }
-                altSourceINTNode = RouterHelper.projectOutputPinToINTNode(altSource);
-                foundAltSource = altSourceINTNode.equals(sourceRnode.getNode());
-            }
-        }
-
-        if (!foundPrimarySource && !foundAltSource) {
-            // Backtracking didn't get us to either source!
-            if (sinkRnode == connection.getSinkRnode() && connection.getAltSinkRnode() != null) {
-                rnodes.clear();
-                // Currently backtracking from the primary sink, retry with alternate sink
-                saveRouting(connection, connection.getAltSinkRnode());
-                return;
-            }
-
-<<<<<<< HEAD
+            SitePinInst altSource = net.getAlternateSource();
+            if (altSource == null) {
+                throw new RuntimeException(connection + " expected " + connection.getSourceRnode().getNode() +
+                        " got " + sourceRnode.getNode());
+            }
+
             if (altSource == connection.getSource()) {
                 // This connection is already using the alternate source.
                 // Swap back to primary source
@@ -1404,21 +1348,10 @@
 
             Node altSourceINTNode = RouterHelper.projectOutputPinToINTNode(altSource);
             if (!altSourceINTNode.equals(sourceRnode.getNode())) {
-=======
-            if (altSourceINTNode == null) {
-                throw new RuntimeException(connection + " expected " + connection.getSourceRnode().getNode() +
-                        " got " + sourceRnode.getNode());
-            } else {
->>>>>>> e340b54c
                 throw new RuntimeException(connection + " expected " + altSourceINTNode +
                         " or " + connection.getSourceRnode().getNode() +
                         " got " + sourceRnode.getNode());
             }
-        }
-
-        if (foundAltSource) {
-            // Update the connection source, since we backtracked onto the alternate
-            assert(!foundPrimarySource);
 
             // Swap primary and alternate sources
             connection.setAltSourceRnode(connection.getSourceRnode());
@@ -1444,7 +1377,6 @@
                                   RouteNode headRnode, Connection connection, float shareWeight, float rnodeCostWeight,
                                   float rnodeLengthWeight, float rnodeEstWlWeight,
                                   float rnodeDelayWeight, float rnodeEstDlyWeight) {
-<<<<<<< HEAD
         boolean targetFound = false;
         boolean longHead = config.isTimingDriven() && forward && DelayEstimatorBase.isLong(headRnode.getNode());
         for (RouteNode tailRnode : headRnode.getChildrenParents(forward)) {
@@ -1453,13 +1385,16 @@
                 // However, because the PriorityQueue class does not support reducing the cost
                 // of nodes already in the queue, this opportunity is discarded
 
-                // Do not skip this node if forward routing and tail can be inferred to be a preserved node.
-                // In this scenario, the "visited" state is a byproduct of this preserved node indicating the
+                // Do not skip this node if forward routing and:tail is not a preserved node that
+                // (a) we're not the same arc it's already visited from (this can indicate a
+                //     preserved node which only accepts that arc)
+                // (b) this is the same arc, but not a preserved node, meaning that we're reusing
+                //     the prior routing iteration's result
+                // In both scenarios, the "visited" state is a byproduct of this preserved node indicating the
                 // path back to the source.
-                if (!forward || tailRnode.getPrev() != headRnode) {
+                if (!forward || tailRnode.getPrev() != headRnode || !routingGraph.isPreserved(tailRnode.getNode())) {
                     continue;
                 }
-                assert(routingGraph.isPreserved(tailRnode.getNode()));
             }
             // For backward routing only, we must restrict our expansion only to preserved nodes
             // that are preserved for our net only
@@ -1472,8 +1407,7 @@
                 // Despite the limitation above, on encountering an intersection only terminate
                 // immediately by clearing the queue if this target is not overused since
                 // there could be an alternate target that would be less congested
-                int occ = tailRnode.getOccupancy();
-                if (occ == 0 || (occ == 1 && tailRnode.countConnectionsOfUser(connection.getNetWrapper()) != 0)) {
+                if (!tailRnode.willOverUse(connection.getNetWrapper())) {
                     if (forward) {
                         queue.clear();
                     } else {
@@ -1483,30 +1417,6 @@
                 }
             } else {
                 if (!isAccessible(forward, tailRnode, connection)) {
-=======
-        boolean longParent = config.isTimingDriven() && DelayEstimatorBase.isLong(rnode.getNode());
-        for (RouteNode childRNode:rnode.getChildren()) {
-            if (childRNode.isTarget()) {
-                // Despite the limitation below, on encountering a target only terminate
-                // immediately by clearing the queue if this target is not overused since
-                // there could be an alternate target that would be less congested
-                if (!childRNode.willOverUse(connection.getNetWrapper())) {
-                    queue.clear();
-                } else if (childRNode.isVisited()) {
-                    // Child node is congested, but has been marked as visited thus it must
-                    // be in the queue already
-                    continue;
-                }
-            } else if (childRNode.isVisited()) {
-                // Note: it is possible that another (cheaper) path to a rnode is found here
-                // However, because the PriorityQueue class does not support reducing the cost
-                // of nodes already in the queue, this opportunity is discarded
-                continue;
-            }
-
-            if (!childRNode.isTarget()) {
-                if (!isAccessible(childRNode, connection)) {
->>>>>>> e340b54c
                     continue;
                 }
                 switch (tailRnode.getType()) {
@@ -1722,12 +1632,48 @@
         connectionsRouted++;
         connectionsRoutedIteration++;
         assert(queue.isEmpty());
-<<<<<<< HEAD
+
+        NetWrapper netWrapper = connectionToRoute.getNetWrapper();
 
         // Adds the source rnode to the queue
         RouteNode sourceRnode = connectionToRoute.getSourceRnode();
         push(true, sourceRnode, 0, 0);
         assert(sourceRnode.getPrev() == null);
+
+        // Push all nodes from all net's routed connections onto the queue
+        if (connectionToRoute.getSink().isRouted()) {
+            assert(!connectionToRoute.getRnodes().isEmpty());
+
+            RouteNode parentRnode = null;
+            boolean parentRnodeWillOveruse = false;
+
+            // Go forwards from source
+            for (RouteNode childRnode : Lists.reverse(connectionToRoute.getRnodes())) {
+                if (parentRnode != null) {
+                    boolean forward = true;
+                    assert(isAccessible(forward, parentRnode, connectionToRoute));
+
+                    // Place child onto queue
+                    assert(!childRnode.isVisited(forward) || routingGraph.isPreserved(childRnode.getNode()));
+                    boolean longParent = config.isTimingDriven() && DelayEstimatorBase.isLong(parentRnode.getNode());
+                    evaluateCostAndPush(forward, parentRnode, longParent, childRnode, connectionToRoute, shareWeight, rnodeCostWeight,
+                            rnodeLengthWeight, rnodeEstWlWeight, rnodeDelayWeight, rnodeEstDlyWeight);
+                    assert(childRnode.getPrev() == parentRnode);
+                }
+
+                parentRnode = childRnode;
+                parentRnodeWillOveruse = parentRnode.willOverUse(netWrapper);
+                // Skip all downstream nodes after the first would-be-overused node
+                if (parentRnodeWillOveruse)
+                    break;
+            }
+
+            // If non-timing driven, there must be at least one over-used node on the
+            // connection-to-be-routed (otherwise we wouldn't expect it to need
+            // re-routing)
+            assert(config.isTimingDriven() ||
+                   parentRnodeWillOveruse);
+        }
 
         // Add sink rnodes to the backward queue
         for (RouteNode sinkRnode : Arrays.asList(connectionToRoute.getSinkRnode(),
@@ -1744,104 +1690,32 @@
             }
         }
 
-=======
-
-        // Sets the sink rnode(s) of the connection as the target(s)
-        connectionToRoute.setTarget(true);
-
-        NetWrapper netWrapper = connectionToRoute.getNetWrapper();
-
-        // Adds the source rnode to the queue
-        RouteNode sourceRnode = connectionToRoute.getSourceRnode();
-        assert(sourceRnode.getPrev() == null);
-        push(sourceRnode, 0, 0);
-
-        // Push all nodes from all net's routed connections onto the queue
-        if (connectionToRoute.getSink().isRouted()) {
-            assert(!connectionToRoute.getRnodes().isEmpty());
-
-            RouteNode parentRnode = null;
-            boolean parentRnodeWillOveruse = false;
-
-            // Go forwards from source
-            for (RouteNode childRnode : Lists.reverse(connectionToRoute.getRnodes())) {
-                if (parentRnode != null) {
-                    assert(isAccessible(parentRnode, connectionToRoute));
-
-                    // Place child onto queue
-                    assert(!childRnode.isVisited());
-                    boolean longParent = config.isTimingDriven() && DelayEstimatorBase.isLong(parentRnode.getNode());
-                    evaluateCostAndPush(parentRnode, longParent, childRnode, connectionToRoute, shareWeight, rnodeCostWeight,
-                            rnodeLengthWeight, rnodeEstWlWeight, rnodeDelayWeight, rnodeEstDlyWeight);
-                    assert(childRnode.getPrev() == parentRnode);
-                }
-
-                parentRnode = childRnode;
-                parentRnodeWillOveruse = parentRnode.willOverUse(netWrapper);
-                // Skip all downstream nodes after the first would-be-overused node
-                if (parentRnodeWillOveruse)
-                    break;
-            }
-
-            // If non-timing driven, there must be at least one over-used node on the
-            // connection-to-be-routed (otherwise we wouldn't expect it to need
-            // re-routing)
-            assert(config.isTimingDriven() ||
-                   parentRnodeWillOveruse);
-        }
-
-        Set<RouteNode> visited = new HashSet<>();
-
         RouteNode childRnode = null;
 
-        // For the connectionToRoute only, go backwards from sink
+        // Now go backwards from sink
         for (RouteNode parentRnode : connectionToRoute.getRnodes()) {
-            // Skip all nodes upstream of first over used node
+            // Skip all upstream nodes if next one is to be the first one overused
             // (or would-be-overused if we were to start using it)
             if (parentRnode.willOverUse(netWrapper)) {
                 break;
             }
 
-            if (!parentRnode.isVisited()) {
-                // Mark nodes upstream of the sink as targets also, unless it has been
-                // placed on the queue already (i.e. this must be the same first congested
-                // node reached from downstream as well as upstream)
-                if (childRnode != null) {
-                    assert(childRnode.isTarget());
-                    assert(!parentRnode.isTarget());
-                    parentRnode.setTarget(true);
-                    childRnode.setPrev(parentRnode);
-                    visited.add(parentRnode);
-                    visited.add(childRnode);
-                }
-            } else {
-                // During non timing driven, at this point parentRnode has been visited
-                // but is not congested, so it must have been visited by another connection
-                // from the same net (since connectionToRoute has been ripped up already)
-                assert(config.isTimingDriven() ||
-                        parentRnode.countConnectionsOfUser(netWrapper) > 0);
-                if (!parentRnode.isTarget()) {
-                    // Since parenRnode has already been visited: we've accidentally stumbled upon an
-                    // uncongested path back to the source! Mark this as a target and make it the only
-                    // node in the queue, so that it can be immediately popped and terminate routing
-                    parentRnode.setTarget(true);
-                    childRnode.setPrev(parentRnode);
-                    visited.add(parentRnode);
-                    visited.add(childRnode);
-                    queue.clear();
-                    queue.add(parentRnode);
-                }
-                // If so, no point in going further upstream
-                break;
+            assert(!parentRnode.isVisited(true));
+
+            // Mark nodes upstream of the sink as intersection
+            if (childRnode != null) {
+                boolean forward = false;
+                assert(childRnode.isVisited(forward));
+                assert(!parentRnode.isVisited(forward));
+                boolean longParent = config.isTimingDriven() && DelayEstimatorBase.isLong(parentRnode.getNode());
+                evaluateCostAndPush(forward, childRnode, longParent, parentRnode, connectionToRoute, shareWeight, rnodeCostWeight,
+                        rnodeLengthWeight, rnodeEstWlWeight, rnodeDelayWeight, rnodeEstDlyWeight);
+                assert(parentRnode.getNext() == childRnode);
             }
 
             childRnode = parentRnode;
         }
 
-        // Ensure that all nodes where we've setTarget() or setPrev() get reset
-        visited.forEach((rn) -> routingGraph.visit(rn));
-
->>>>>>> e340b54c
         // Clears previous route of the connection
         connectionToRoute.resetRoute();
     }
