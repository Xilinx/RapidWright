/*
 *
 * Copyright (c) 2021 Ghent University.
 * Copyright (c) 2022, Advanced Micro Devices, Inc.
 * All rights reserved.
 *
 * Author: Yun Zhou, Ghent University.
 *
 * This file is part of RapidWright.
 *
 * Licensed under the Apache License, Version 2.0 (the "License");
 * you may not use this file except in compliance with the License.
 * You may obtain a copy of the License at
 *
 *     http://www.apache.org/licenses/LICENSE-2.0
 *
 * Unless required by applicable law or agreed to in writing, software
 * distributed under the License is distributed on an "AS IS" BASIS,
 * WITHOUT WARRANTIES OR CONDITIONS OF ANY KIND, either express or implied.
 * See the License for the specific language governing permissions and
 * limitations under the License.
 *
 */

package com.xilinx.rapidwright.rwroute;

import java.util.ArrayList;
import java.util.Arrays;
import java.util.Collection;
import java.util.HashMap;
import java.util.HashSet;
import java.util.List;
import java.util.Map;
import java.util.Map.Entry;
import java.util.PriorityQueue;
import java.util.Set;
import java.util.stream.Collectors;

import com.xilinx.rapidwright.design.Design;
import com.xilinx.rapidwright.design.DesignTools;
import com.xilinx.rapidwright.design.Net;
import com.xilinx.rapidwright.design.NetType;
import com.xilinx.rapidwright.design.SiteInst;
import com.xilinx.rapidwright.design.SitePinInst;
import com.xilinx.rapidwright.device.IntentCode;
import com.xilinx.rapidwright.device.Node;
import com.xilinx.rapidwright.device.PIP;
import com.xilinx.rapidwright.device.Tile;
import com.xilinx.rapidwright.device.TileTypeEnum;
import com.xilinx.rapidwright.util.MessageGenerator;
import com.xilinx.rapidwright.util.Pair;
import com.xilinx.rapidwright.util.RuntimeTracker;
import com.xilinx.rapidwright.util.RuntimeTrackerTree;
import com.xilinx.rapidwright.router.RouteThruHelper;
import com.xilinx.rapidwright.tests.CodePerfTracker;
import com.xilinx.rapidwright.timing.ClkRouteTiming;
import com.xilinx.rapidwright.timing.TimingManager;
import com.xilinx.rapidwright.timing.TimingVertex;
import com.xilinx.rapidwright.timing.delayestimator.DelayEstimatorBase;
import com.xilinx.rapidwright.timing.delayestimator.InterconnectInfo;
import org.python.google.common.collect.Lists;

/**
 * RWRoute class provides the main methods for routing a design.
 * Creating a RWRoute Object needs a {@link Design} Object and a {@link RWRouteConfig} Object.
 */
public class RWRoute{
    /** The design to route */
    protected Design design;
    /** Created NetWrappers */
    protected Map<Net,NetWrapper> nets;
    /** A list of indirect connections that will go through iterative routing */
    protected List<Connection> indirectConnections;
    /** A list of direct connections that are easily routed through dedicated resources */
    private List<Connection> directConnections;
    /** Sorted indirect connections */
    private List<Connection> sortedIndirectConnections;
    /** A list of global clock nets */
    protected List<Net> clkNets;
    /** Static nets */
    protected Map<Net, List<SitePinInst>> staticNetAndRoutingTargets;
    /** Several integers to indicate the netlist info */
    protected int numPreservedRoutableNets;
    private int numPreservedClks;
    private int numPreservedStaticNets;
    protected int numPreservedWire;
    private int numWireNetsToRoute;
    private int numConnectionsToRoute;
    private int numNotNeedingRoutingNets;
    private int numUnrecognizedNets;

    /** A {@link RWRouteConfig} instance consisting of a list of routing parameters */
    protected RWRouteConfig config;
    /** The present congestion cost factor */
    private float presentCongestionFactor;
    /** The historical congestion cost factor */
    private float historicalCongestionFactor;
    /** Wirelength-driven weighting factor */
    private float wlWeight;
    /** 1 - wlWeight */
    private float oneMinusWlWeight;
    /** Timing-driven weighting factor */
    private float timingWeight;
    /** 1 - timingWeight */
    private float oneMinusTimingWeight;

    /** The current routing iteration */
    protected int routeIteration;
    /** Timers to store runtime of different phases */
    protected RuntimeTrackerTree routerTimer;
    protected RuntimeTracker rnodesTimer;
    private RuntimeTracker updateTimingTimer;
    private RuntimeTracker updateCongestionCosts;
    /** An instantiation of RouteThruHelper to avoid route-thrus in the routing resource graph */
    protected RouteThruHelper routethruHelper;

    /** A set of indices of overused rondes */
    private Set<RouteNode> overUsedRnodes;
    /** Class encapsulating the routing resource graph */
    protected RouteNodeGraph routingGraph;
    /** Count of rnodes created in the current routing iteration */
    protected long rnodesCreatedThisIteration;
    /** The queue to store candidate nodes to route a connection */
    private PriorityQueue<RouteNode> queue;
    private PriorityQueue<RouteNode> queueBack;

    /** Total wirelength of the routed design */
    private int totalWL;
    /** Total used INT tile nodes */
    private long totalINTNodes;
    /** A map from node types to the node usage of the types */
    private Map<IntentCode, Long> nodeTypeUsage;
    /** A map from node types to the total wirelength of used nodes of the types */
    private Map<IntentCode, Long> nodeTypeLength;
    /** The total number of connections that are routed */
    private int connectionsRouted;
    /** The total number of connections routed in an iteration */
    private int connectionsRoutedIteration;
    /** Total number of nodes popped from the queue */
    private long nodesPopped;

    /** The maximum criticality constraint of connection */
    final private static float MAX_CRITICALITY = 0.99f;
    /** The minimum criticality of connections that should be re-routed, updated after each iteration */
    private float minRerouteCriticality;
    /** The list of critical connections */
    private List<Connection> criticalConnections;
    /** A {@link TimingManager} instance to use that handles timing related tasks */
    protected TimingManager timingManager;
    /** A map from nodes to delay values, used for timing update after fixing routes */
    private Map<Node, Float> nodesDelays;
    /** The maximum delay and associated timing vertex */
    private Pair<Float, TimingVertex> maxDelayAndTimingVertex;

    /** A map storing routes from CLK_OUT to different INT tiles that connect to sink pins of a global clock net */
    private Map<String, List<String>> routesToSinkINTTiles;

    public RWRoute(Design design, RWRouteConfig config) {
        this.design = design;
        this.config = config;
    }

    protected void preprocess() {
        // Pre-processing of the design regarding physical net names pins
        DesignTools.makePhysNetNamesConsistent(design);
        DesignTools.createPossiblePinsToStaticNets(design);
        DesignTools.createMissingSitePinInsts(design);
    }

    protected void initialize() {
        routerTimer = new RuntimeTrackerTree("Route design", config.isVerbose());
        rnodesTimer = routerTimer.createStandAloneRuntimeTracker("rnodes creation");
        updateTimingTimer = routerTimer.createStandAloneRuntimeTracker("update timing");
        updateCongestionCosts = routerTimer.createStandAloneRuntimeTracker("update congestion costs");
        routerTimer.createRuntimeTracker("Initialization", routerTimer.getRootRuntimeTracker()).start();

        minRerouteCriticality = config.getMinRerouteCriticality();
        criticalConnections = new ArrayList<>();

<<<<<<< HEAD
        queue = new PriorityQueue<>(new Comparator<RouteNode>() {
             public int compare(RouteNode r1, RouteNode r2) {
                 return Float.compare(r1.getTotalCost(true), r2.getTotalCost(true));
             }
        });
        queueBack = new PriorityQueue<>(new Comparator<RouteNode>() {
            public int compare(RouteNode r1, RouteNode r2) {
                return Float.compare(r1.getTotalCost(false), r2.getTotalCost(false));
            }
        });

=======
        queue = new PriorityQueue<>();
>>>>>>> 8d33eb42
        routingGraph = createRouteNodeGraph();
        if (config.isTimingDriven()) {
            nodesDelays = new HashMap<>();
        }
        rnodesCreatedThisIteration = 0;
        routethruHelper = new RouteThruHelper(design.getDevice());

        routerTimer.createRuntimeTracker("determine route targets", "Initialization").start();
        determineRoutingTargets();
        routerTimer.getRuntimeTracker("determine route targets").stop();

        if (config.isTimingDriven()) {
            ClkRouteTiming clkTiming = createClkTimingData(config);
            routesToSinkINTTiles = clkTiming == null? null : clkTiming.getRoutesToSinkINTTiles();
            Collection<Net> timingNets = getTimingNets();
            timingManager = createTimingManager(clkTiming, timingNets);
            timingManager.setTimingEdgesOfConnections(indirectConnections);
        }

        sortedIndirectConnections = new ArrayList<>(indirectConnections.size());
        connectionsRouted = 0;
        connectionsRoutedIteration = 0;
        nodesPopped = 0;
        overUsedRnodes = new HashSet<>();

        routerTimer.getRuntimeTracker("Initialization").stop();
    }

    /**
     * Creates clock routing related inputs based on the {@link RWRouteConfig} instance.
     * @param config The {@link RWRouteConfig} instance to use.
     */
    public static ClkRouteTiming createClkTimingData(RWRouteConfig config) {
        String clkRouteTimingFile = config.getClkRouteTiming();
        if (clkRouteTimingFile != null) {
            return new ClkRouteTiming(clkRouteTimingFile);
        }
        return null;
    }

    protected RouteNodeGraph createRouteNodeGraph() {
        if (config.isTimingDriven()) {
            /* An instantiated delay estimator that is used to calculate delay of routing resources */
            DelayEstimatorBase estimator = new DelayEstimatorBase(design.getDevice(), new InterconnectInfo(), config.isUseUTurnNodes(), 0);
            return new RouteNodeGraphTimingDriven(rnodesTimer, design, estimator, config.isMaskNodesCrossRCLK());
        } else {
            return new RouteNodeGraph(rnodesTimer, design);
        }
    }

    protected Collection<Net> getTimingNets() {
        return indirectConnections.stream().map((c) -> c.getNetWrapper().getNet()).collect(Collectors.toSet());
    }

    protected TimingManager createTimingManager(ClkRouteTiming clkTiming, Collection<Net> timingNets) {
        final boolean isPartialRouting = false;
        return new TimingManager(design, routerTimer, config, clkTiming, timingNets, isPartialRouting);
    }

    /**
     * Classifies {@link Net} Objects into different categories: clocks, static nets,
     * and regular signal nets (i.e. {@link NetType}.WIRE) and determines routing targets.
     */
    protected void determineRoutingTargets() {
        categorizeNets();

        // Wait for all outstanding RoutingGraph.asyncPreserve() calls to complete
        // FIXME: Calling thread does nothing while waiting
        routingGraph.awaitPreserve();
    }

    private void categorizeNets() {
        numWireNetsToRoute = 0;
        numConnectionsToRoute = 0;
        numPreservedRoutableNets = 0;
        numNotNeedingRoutingNets = 0;
        numUnrecognizedNets = 0;

        nets = new HashMap<>();
        indirectConnections = new ArrayList<>();
        directConnections = new ArrayList<>();
        clkNets = new ArrayList<>();
        staticNetAndRoutingTargets = new HashMap<>();

        for (Net net : design.getNets()) {
            if (net.isClockNet()) {
                addGlobalClkRoutingTargets(net);

            } else if (net.isStaticNet()) {
                addStaticNetRoutingTargets(net);

            } else if (net.getType().equals(NetType.WIRE)) {
                if (RouterHelper.isRoutableNetWithSourceSinks(net)) {
                    addNetConnectionToRoutingTargets(net);
                } else if (RouterHelper.isDriverLessOrLoadLessNet(net)) {
                    preserveNet(net);
                    numNotNeedingRoutingNets++;
                } else if (RouterHelper.isInternallyRoutedNet(net)) {
                    preserveNet(net);
                    numNotNeedingRoutingNets++;
                } else {
                    numNotNeedingRoutingNets++;
                }
            } else {
                numUnrecognizedNets++;
                System.err.println("ERROR: Unknown net " + net);
            }
        }
    }

    /**
     * A helper method for profiling the routing runtime v.s. average span of connections.
     */
    protected void printConnectionSpanStatistics() {
        System.out.println("Connection Span Info:");
        if (config.isPrintConnectionSpan()) System.out.println(" Span" + "\t" + "# Connections" + "\t" + "Percent");

        long sumSpan = 0;
        short max = 0;
        for (Entry<Short, Integer> spanCount : connectionSpan.entrySet()) {
            Short span = spanCount.getKey();
            Integer count = spanCount.getValue();
            if (config.isPrintConnectionSpan()) {
                System.out.printf("%5d \t%12d \t%7.2f\n", span, count, (float)count / indirectConnections.size() * 100);
            }
            sumSpan += span * count;
            if (span > max) max = span;
        }

        if (config.isPrintConnectionSpan()) System.out.println();
        long avg = (long) (sumSpan / ((float) indirectConnections.size()));
        System.out.println("INFO: Max span of connections: " + max);
        System.out.println("INFO: Avg span of connections: " + avg);
        int numConnectionsLongerThanAvg = 0;
        for (Entry<Short, Integer> spanCount : connectionSpan.entrySet()) {
            if (spanCount.getKey() >= avg) numConnectionsLongerThanAvg += spanCount.getValue();
        }

        System.out.printf("INFO: # connections longer than avg span: %d\n", numConnectionsLongerThanAvg);
        System.out.printf("(%5.2f%%)\n", (float)numConnectionsLongerThanAvg / indirectConnections.size() * 100);
        System.out.println("------------------------------------------------------------------------------");
    }

    /**
     * Adds the clock net to the list of clock routing targets, if the clock has source and sink {@link SitePinInst} instances.
     * @param clk The clock net in question.
     */
    protected void addGlobalClkRoutingTargets(Net clk) {
        if (RouterHelper.isRoutableNetWithSourceSinks(clk)) {
            clk.unroute();
            clkNets.add(clk);
        } else {
            numNotNeedingRoutingNets++;
            System.err.println("ERROR: Incomplete clock net " + clk);
        }
    }

    /**
     * Routes clock nets by default or in a different way when corresponding timing info supplied.
     * NOTE: For an unrouted design, its clock nets must not contain any PIPs or nodes, i.e, completely unrouted.
     * Otherwise, there could be a critical warning of clock routing results, when loading the routed design into Vivado.
     * Vivado will unroute the global clock nets immediately when there is such warning.
     * TODO: fix the potential issue.
     */
    protected void routeGlobalClkNets() {
         if (clkNets.size() > 0) System.out.println("INFO: Route clock nets");
         for (Net clk : clkNets) {
             if (routesToSinkINTTiles != null) {
                 // routes clock nets with references of partial routes
                System.out.println("INFO: Route with clock route and timing data");
                GlobalSignalRouting.routeClkWithPartialRoutes(clk, routesToSinkINTTiles, design.getDevice());
             } else {
                 // routes clock nets from scratch
                System.out.println("INFO: Route with symmetric non-timing-driven clock router");
                 GlobalSignalRouting.symmetricClkRouting(clk, design.getDevice());
             }
            preserveNet(clk);
         }
    }

    /**
     * Adds and initialize a regular signal net to the list of routing targets.
     * @param net The net to be added for routing.
     */
    protected void addNetConnectionToRoutingTargets(Net net) {
        net.unroute();
        createNetWrapperAndConnections(net);
    }

    /**
     * Adds a static net to the static net routing target list.
     * @param staticNet The static net in question, i.e. VCC or GND.
     */
    protected void addStaticNetRoutingTargets(Net staticNet) {
        List<SitePinInst> sinks = staticNet.getSinkPins();
        if (sinks.size() > 0 ) {
            List<Node> sinkNodes = new ArrayList<>(sinks.size());
            sinks.forEach((p) -> sinkNodes.add(p.getConnectedNode()));
            addPreservedNodes(sinkNodes, staticNet);
            addStaticNetRoutingTargets(staticNet, sinks);
        } else {
            preserveNet(staticNet);
            numNotNeedingRoutingNets++;
        }
    }

    protected void addStaticNetRoutingTargets(Net staticNet, List<SitePinInst> sinks) {
        staticNetAndRoutingTargets.put(staticNet, sinks);
    }

    /**
     * Routes static nets with preserved resources list supplied to avoid conflicting nodes.
     */
    protected void routeStaticNets() {
        if (staticNetAndRoutingTargets.isEmpty())
            return;

        for (List<SitePinInst> netRouteTargetPins : staticNetAndRoutingTargets.values()) {
            for (SitePinInst sink : netRouteTargetPins) {
                routingGraph.unpreserve(sink.getConnectedNode());
            }
        }

        List<SitePinInst> gndPins = staticNetAndRoutingTargets.get(design.getGndNet());
        if (gndPins != null) {
            RouterHelper.invertPossibleGndPinsToVccPins(design, gndPins);
        }

        // If connections of other nets are routed first, used resources should be preserved.
        Set<Node> unavailableNodes = getAllUsedNodesOfRoutedConnections();
        unavailableNodes.addAll(routingGraph.getPreservedNodes());
        // If the connections of other nets are not routed yet,
        // the nodes connected to pins of other nets must be preserved.
        unavailableNodes.addAll(routingGraph.getNodes());

        for (Map.Entry<Net,List<SitePinInst>> e : staticNetAndRoutingTargets.entrySet()) {
            Net net = e.getKey();
            List<SitePinInst> pins = e.getValue();
            System.out.println("INFO: Route " + pins.size() + " pins of " + net);
            Map<SitePinInst, List<Node>> sinksRoutingPaths = GlobalSignalRouting.routeStaticNet(net, unavailableNodes, design, routethruHelper);

            for (Entry<SitePinInst, List<Node>> sinkPath : sinksRoutingPaths.entrySet()) {
                addPreservedNodes(sinkPath.getValue(), net);
                unavailableNodes.addAll(sinkPath.getValue());
            }
        }
    }

    /**
     * Gets a set of nodes used by all the routed connections.
     * @return A set of used nodes.
     */
    private Set<Node> getAllUsedNodesOfRoutedConnections() {
        Set<Node> nodes = new HashSet<>();
        for (Connection connection : sortedIndirectConnections) {
            if (connection.getNodes() != null) nodes.addAll(connection.getNodes());
        }
        return nodes;
    }

    /**
     * Preserves a net by preserving all nodes use by the net.
     * @param net The net to be preserved.
     */
    protected void preserveNet(Net net) {
        routingGraph.asyncPreserve(net);
    }

    protected void increaseNumNotNeedingRouting() {
        numNotNeedingRoutingNets++;
    }

    protected void increaseNumPreservedClks() {
        numPreservedClks++;
        numPreservedRoutableNets++;
    }

    protected void increaseNumPreservedStaticNets() {
        numPreservedStaticNets++;
        numPreservedRoutableNets++;
    }

    protected void increaseNumPreservedWireNets() {
        numPreservedWire++;
        numPreservedRoutableNets++;
    }

    private Map<Short, Integer> connectionSpan = new HashMap<>();

    /**
     * Creates a unique {@link NetWrapper} instance and {@link Connection} instances based on a {@link Net} instance.
     * @param net The net to be initialized.
     * @return A {@link NetWrapper} instance.
     */
    protected NetWrapper createNetWrapperAndConnections(Net net) {
        NetWrapper netWrapper = new NetWrapper(numWireNetsToRoute++, net);
        NetWrapper existingNetWrapper = nets.put(net, netWrapper);
        assert(existingNetWrapper == null);
        SitePinInst source = net.getSource();
        int indirect = 0;
        RouteNode sourceINTRnode = null;
        RouteNode altSourceINTRnode = null;

        for (SitePinInst sink : net.getSinkPins()) {
            if (RouterHelper.isExternalConnectionToCout(source, sink)) {
                source = net.getAlternateSource();
                if (source == null) {
                    String errMsg = "Null alternate source is for COUT-CIN connection: " + net.toStringFull();
                     throw new IllegalArgumentException(errMsg);
                }
            }
            Connection connection = new Connection(numConnectionsToRoute++, source, sink, netWrapper);

            List<Node> nodes = RouterHelper.projectInputPinToINTNode(sink);
            if (nodes.isEmpty()) {
                directConnections.add(connection);
                connection.setDirect(true);
            } else {
                Node sinkINTNode = nodes.get(0);
                indirectConnections.add(connection);
                connection.setSinkRnode(getOrCreateRouteNode(sinkINTNode, RouteNodeType.PINFEED_I));
                if (sourceINTRnode == null) {
                    Node sourceINTNode = RouterHelper.projectOutputPinToINTNode(source);
                    if (sourceINTNode == null) {
                        throw new RuntimeException("ERROR: Null projected INT node for the source of net " + net.toStringFull());
                    }
                    sourceINTRnode = getOrCreateRouteNode(sourceINTNode, RouteNodeType.PINFEED_O);

                    // Pre-emptively set up alternate source
                    SitePinInst altSource = net.getAlternateSource();
                    if (altSource == null) {
                        altSource = DesignTools.getLegalAlternativeOutputPin(net);
                        DesignTools.routeAlternativeOutputSitePin(net, altSource);
                    }
                    if (altSource != null) {
                        Node altSourceNode = RouterHelper.projectOutputPinToINTNode(altSource);
                        altSourceINTRnode = getOrCreateRouteNode(altSourceNode, RouteNodeType.PINFEED_O);
                    }
                }
                connection.setSourceRnode(sourceINTRnode);
                connection.setAltSourceRnode(altSourceINTRnode);
                connection.setDirect(false);
                indirect++;
                connection.computeHpwl();
                addConnectionSpanInfo(connection);
            }
        }

        if (indirect > 0) {
            netWrapper.computeHPWLAndCenterCoordinates(routingGraph.nextLagunaColumn, routingGraph.prevLagunaColumn);
            if (config.isUseBoundingBox()) {
                for (Connection connection : netWrapper.getConnections()) {
                    if (connection.isDirect()) continue;
                    connection.computeConnectionBoundingBox(config.getBoundingBoxExtensionX(),
                            config.getBoundingBoxExtensionY(),
                            routingGraph.nextLagunaColumn,
                            routingGraph.prevLagunaColumn);
                }
            }
        }
        return netWrapper;
    }

    /**
     * Adds span info of a connection.
     * @param connection A connection of which span info is to be added.
     */
    private void addConnectionSpanInfo(Connection connection) {
        connectionSpan.merge(connection.getHpwl(), 1, Integer::sum);
    }

    /**
     * Adds preserved nodes.
     * @param nodes A collection of nodes to be preserved.
     * @param netToPreserve The net that uses those nodes.
     */
    protected void addPreservedNodes(Collection<Node> nodes, Net netToPreserve) {
        routingGraph.asyncPreserve(nodes, netToPreserve);
    }

    /**
     * Creates a {@link RouteNode} Object based on a {@link Node} instance and avoids duplicates,
     * used for creating the source and sink rnodes of {@link Connection} instances.
     * NOTE: This method does not consider whether returned node is preserved.
     * @param node The node associated to the {@link SitePinInst} instance.
     * @param type The {@link RouteNodeType} of the {@link RouteNode} Object.
     * @return The created {@link RouteNode} instance.
     */
    protected RouteNode getOrCreateRouteNode(Node node, RouteNodeType type) {
        return routingGraph.getOrCreate(node, type);
    }

    /**
     * Initializes routing.
     */
    private void initializeRouting() {
        routingGraph.initialize();
        queue.clear();
        queueBack.clear();
        routeIteration = 1;
        historicalCongestionFactor = config.getHistoricalCongestionFactor();
        presentCongestionFactor = config.getInitialPresentCongestionFactor();
        timingWeight = config.getTimingWeight();
        wlWeight = config.getWirelengthWeight();
        oneMinusTimingWeight = 1 - timingWeight;
        oneMinusWlWeight = 1 - wlWeight;
        printIterationHeader(config.isTimingDriven());
    }

    /**
     * Routes the design in a few routing phases and times those phases.
     */
    public void route() {
        // Prints the design and configuration info, if "--verbose" is configured
        printDesignNetsAndConfigurationInfo(config.isVerbose());

        routerTimer.createRuntimeTracker("Routing", routerTimer.getRootRuntimeTracker()).start();
        MessageGenerator.printHeader("Route Design");

        routerTimer.createRuntimeTracker("route clock", "Routing").start();
        routeGlobalClkNets();
        routerTimer.getRuntimeTracker("route clock").stop();

        routerTimer.createRuntimeTracker("route static nets", "Routing").start();
        // Routes static nets (VCC and GND) before signals for now.
        // All the used nodes by other nets should be marked as unavailable, if static nets are routed after signals.
        routeStaticNets();
        // Connection-based router for indirectly connected pairs of output pin and input pin */
        routerTimer.getRuntimeTracker("route static nets").stop();

        RuntimeTracker routeWireNets = routerTimer.createRuntimeTracker("route wire nets", "Routing");
        routeWireNets.start();
        preRoutingEstimation();
        routeIndirectConnections();
        // NOTE: route direct connections after indirect connection.
        // The reason is that there maybe additional direct connections in the soft preserve mode for partial routing,
        // and those direct connections should be included to be routed
        routeDirectConnections();
        routeWireNets.stop();
        // Adds child timers to "route wire nets" timer
        routeWireNets.addChild(rnodesTimer);
        // Do not time the cost evaluation method for routing connections, the timer itself takes time
        routerTimer.createRuntimeTracker("route connections", "route wire nets").setTime(routeWireNets.getTime() - rnodesTimer.getTime() - updateTimingTimer.getTime() - updateCongestionCosts.getTime());
        routeWireNets.addChild(updateTimingTimer);
        routeWireNets.addChild(updateCongestionCosts);

        routerTimer.createRuntimeTracker("finalize routes", "Routing").start();
        // Assigns a list of nodes to each direct and indirect connection that has been routed and fix illegal routes if any
        postRouteProcess();
        // Assigns net PIPs based on lists of connections
        setPIPsOfNets();
        routerTimer.getRuntimeTracker("finalize routes").stop();

        routerTimer.getRuntimeTracker("Routing").stop();

        // Prints routing statistics, e.g. total wirelength, runtime and timing report
        printRoutingStatistics();
    }

    /**
     * Calculates initial criticality for each connection based on a simple estimation.
     */
    private void preRoutingEstimation() {
        if (config.isTimingDriven()) {
            estimateDelayOfConnections();
            maxDelayAndTimingVertex = timingManager.calculateArrivalRequiredTimes();
            timingManager.calculateCriticality(indirectConnections, MAX_CRITICALITY, config.getCriticalityExponent());
            System.out.printf("INFO: Estimated pre-routing max delay: %4d\n", (short) maxDelayAndTimingVertex.getFirst().floatValue());
        }
    }

    /**
     * A simple approach to estimate delay of each connection and update route delay of its timing edges.
     */
    private void estimateDelayOfConnections() {
        for (Connection connection : indirectConnections) {
            RouteNode source = connection.getSourceRnode();
            if (source.getChildrenParents(true).length == 0) {
                // output pin is blocked
                swapOutputPin(connection);
                source = connection.getSourceRnode();
            }
            short estDelay = (short) 10000;
            for (RouteNode child : source.getChildrenParents(true)) {
                short tmpDelay = 113;
                tmpDelay += child.getDelay();
                if (tmpDelay < estDelay) {
                    estDelay = tmpDelay;
                }

            }
            estDelay += source.getDelay();
            connection.setTimingEdgesDelay(estDelay);
        }
    }

    /**
     * Routes direct connections.
     */
    private void routeDirectConnections() {
        System.out.println("\nINFO: Route " + directConnections.size() + " direct connections ");
        for (Connection connection : directConnections) {
            boolean success = RouterHelper.routeDirectConnection(connection);
            // no need to update route delay of direct connection, because it would not be changed
            if (!success) System.err.println("ERROR: Failed to route direct connection " + connection);
        }
    }

    /**
     * Routes indirect connections iteratively.
     */
    public void routeIndirectConnections() {
        sortConnections();
        initializeRouting();
        long lastIterationRnodeCount = 0;
        long lastIterationRnodeTime = 0;

        while (routeIteration < config.getMaxIterations()) {
            long startIteration = System.nanoTime();
            connectionsRoutedIteration = 0;
            if (config.isTimingDriven()) {
                setRerouteCriticality();
            }
            for (Connection connection : sortedIndirectConnections) {
                if (shouldRoute(connection)) {
                    routeConnection(connection);
                }
            }

            updateCostFactors();

            rnodesCreatedThisIteration = routingGraph.numNodes() - lastIterationRnodeCount;
            List<Connection> unroutableConnections = getUnroutableConnections();
            boolean needsResorting = false;
            for (Connection connection : unroutableConnections) {
                System.out.printf("CRITICAL WARNING: Unroutable connection in iteration #%d\n", routeIteration);
                System.out.println("                 " + connection);
                needsResorting = handleUnroutableConnection(connection) || needsResorting;
            }
            rnodesCreatedThisIteration = routingGraph.numNodes() - lastIterationRnodeCount;
            for (Connection connection : getCongestedConnections()) {
                needsResorting = handleCongestedConnection(connection) || needsResorting;
            }
            if (needsResorting) {
                sortConnections();
            }

            if (config.isTimingDriven()) {
                updateTiming();
            }

            printRoutingIterationStatisticsInfo(System.nanoTime() - startIteration,
                    (float) ((rnodesTimer.getTime() - lastIterationRnodeTime) * 1e-9));

            if (overUsedRnodes.size() == 0) {
                if (unroutableConnections.isEmpty()) {
                    break;
                } else {
                    if (routeIteration == config.getMaxIterations() - 1) {
                        System.err.println("ERROR: Unroutable connections: " + unroutableConnections.size());
                    }
                }
            }

            routeIteration++;
            lastIterationRnodeCount = routingGraph.numNodes();
            lastIterationRnodeTime = rnodesTimer.getTime();
        }
        if (routeIteration == config.getMaxIterations()) {
            System.out.println("\nERROR: Routing terminated after " + (routeIteration -1 ) + " iterations.");
            System.out.println("       Unroutable connections: " + getUnroutableConnections().size());
            System.out.println("       Conflicting nodes: " + overUsedRnodes.size());
            for (RouteNode rnode : overUsedRnodes) {
                System.out.println("              " + rnode);
            }
        }
    }

    /**
     * Gets unrouted connections.
     * @return A list of unrouted connections.
     */
    private List<Connection> getUnroutableConnections() {
        List<Connection> unroutedConnections = new ArrayList<>();
        for (Connection connection : sortedIndirectConnections) {
            if (!connection.getSink().isRouted()) {
                unroutedConnections.add(connection);
            }
        }
        return unroutedConnections;
    }

    private List<Connection> getCongestedConnections() {
        List<Connection> congestedConnections = new ArrayList<>();
        for (Connection connection : sortedIndirectConnections) {
            if (connection.isCongested()) {
                congestedConnections.add(connection);
            }
        }
        return congestedConnections;
    }

    /**
     * Assigns a list of nodes to each connection and fix net routes if there are cycles and / or multi-driver nodes.
     */
    private void postRouteProcess() {
        if (routeIteration <= config.getMaxIterations()) {
            assignNodesToConnections();
            // fix routes with cycles and / or multi-driver nodes
            Set<NetWrapper> routes = fixRoutes();
            if (config.isTimingDriven()) updateTimingAfterFixingRoutes(routes);
        }
    }

    /**
     * Checks if a connection should be routed.
     * @param connection The connection in question.
     * @return true, if the connection should be routed.
     */
    private boolean shouldRoute(Connection connection) {
        if (routeIteration > 1) {
            if (connection.getCriticality() > minRerouteCriticality) {
                return true;
            }
        }

        return !connection.getSink().isRouted() || connection.isCongested() ;
    }

    /**
     * Computes and sets the minimum reroute criticality for re-routing critical connections.
     */
    private void setRerouteCriticality() {
        // Limit the number of critical connections to be routed based on minRerouteCriticality and reroutePercentage
        minRerouteCriticality = config.getMinRerouteCriticality();
        criticalConnections.clear();

        int maxNumberOfCriticalConnections = (int) (indirectConnections.size() * 0.01 * config.getReroutePercentage());
        for (Connection connection : indirectConnections) {
            if (connection.getCriticality() > minRerouteCriticality) {
                criticalConnections.add(connection);
            }
        }

        if (criticalConnections.size() > maxNumberOfCriticalConnections) {
            criticalConnections.sort((connection1, connection2) -> Float.compare(connection2.getCriticality(),connection1.getCriticality()));
            minRerouteCriticality = criticalConnections.get(maxNumberOfCriticalConnections).getCriticality();
        }
    }

    /**
     * Updates timing through static timing analysis and calculates connections' criticalities.
     */
    private void updateTiming() {
        updateTimingTimer.start();
        timingWeight = Math.min(timingWeight * config.getTimingMultiplier(), 1f);
        oneMinusTimingWeight = 1 - timingWeight;
        maxDelayAndTimingVertex = timingManager.calculateArrivalRequiredTimes();
        timingManager.calculateCriticality(sortedIndirectConnections,
                MAX_CRITICALITY, config.getCriticalityExponent());
        updateTimingTimer.stop();
    }

    /**
     * Updates timing after fixing routes of nets.
     * @param netsWithIllegalRoutes A set of nets whose routes have been fixed.
     */
    private void updateTimingAfterFixingRoutes(Set<NetWrapper> netsWithIllegalRoutes) {
        timingManager.updateIllegalNetsDelays(netsWithIllegalRoutes, nodesDelays);
        timingManager.patchUpDelayOfConnections(sortedIndirectConnections);
        updateTiming();
    }

    /**
     * Assigns a list nodes to each connection to complete the route path of it.
     */
    protected void assignNodesToConnections() {
        for (Connection connection : indirectConnections) {
            List<Node> nodes = new ArrayList<>();
            List<Node> switchBoxToSink = RouterHelper.findPathBetweenNodes(connection.getSinkRnode().getNode(), connection.getSink().getConnectedNode());
            if (switchBoxToSink.size() >= 2) {
                for (int i = 0; i < switchBoxToSink.size() -1; i++) {
                    nodes.add(switchBoxToSink.get(i));
                }
            }

            List<RouteNode> rnodes = connection.getRnodes();
            for (RouteNode rnode : rnodes) {
                nodes.add(rnode.getNode());
            }

            List<Node> sourceToSwitchBox = RouterHelper.findPathBetweenNodes(connection.getSource().getConnectedNode(), connection.getSourceRnode().getNode());
            if (sourceToSwitchBox.size() >= 2) {
                for (int i = 1; i <= sourceToSwitchBox.size() - 1; i++) {
                    nodes.add(sourceToSwitchBox.get(i));
                }
            }

            connection.setNodes(nodes);
        }
    }

    /**
     * Sorts indirect connections for routing.
     */
    private void sortConnections() {
        sortedIndirectConnections.clear();
        sortedIndirectConnections.addAll(indirectConnections);
        sortedIndirectConnections.sort((connection1, connection2) -> {
            int comp = connection2.getNetWrapper().getConnections().size() - connection1.getNetWrapper().getConnections().size();
            if (comp == 0) {
                return Short.compare(connection1.getHpwl(), connection2.getHpwl());
            } else {
                return comp;
            }
        });
    }

    private void printIterationHeader(boolean timingDriven) {
        System.out.printf("------------------------------------------------------------------------------\n");
        if (timingDriven) {
            System.out.printf("%9s  %12s  %8s   %11s  %10s   %5s  %9s\n",
                    "         ", "Generated", "  RRG",    "  Routed",   "Nodes With", "CPD", "Total Run");
            System.out.printf("%9s  %12s  %8s   %11s  %10s   %5s  %9s\n",
                    "Iteration", "RRG Nodes", "Time (s)", "Connections", "Overlaps", "(ps)", "Time (s)");
            System.out.printf("---------  ----------------------   -----------  ----------   -----  ---------\n");
        } else {
            System.out.printf("%9s  %12s  %8s   %11s  %10s   %5s  %9s\n",
                    "         ", "Generated", "  RRG",    "  Routed",   "Nodes With", "    ", "Total Run");
            System.out.printf("%9s  %12s  %8s   %11s  %10s   %5s  %9s\n",
                    "Iteration", "RRG Nodes", "Time (s)", "Connections", "Overlaps", "    ", "Time (s)");
            System.out.printf("---------  ----------------------   -----------  ----------   ----------------\n");
        }
    }

    /**
     * Prints routing iteration statistics, including the iteration, number of connections routed in the iteration,
     * total runtime of the iteration, number of created rnodes, time spent in creating rnodes that is included in the
     * @param iterationRuntime Total runtime of this iteration.
     * @param rnodesCreationTime The runtime of generating routing resource graph nodes.
     */
    private void printRoutingIterationStatisticsInfo(float iterationRuntime, float rnodesCreationTime) {
        long overUsed = overUsedRnodes.size();
        if (config.isTimingDriven()) {
            System.out.printf("%4d       %12d  %8.2f   %11d  %10d   %5d  %9.2f\n",
                    routeIteration,
                    rnodesCreatedThisIteration,
                    rnodesCreationTime,
                    connectionsRoutedIteration,
                    overUsed,
                    (short)(maxDelayAndTimingVertex == null? 0 : maxDelayAndTimingVertex.getFirst()),
                    iterationRuntime * 1e-9);
        } else {
            System.out.printf("%4d       %12d  %8.2f   %11d  %10d   %5s  %9.2f\n",
                    routeIteration,
                    rnodesCreatedThisIteration,
                    rnodesCreationTime,
                    connectionsRoutedIteration,
                    overUsed,
                    "",
                    iterationRuntime * 1e-9);
        }
        if (overUsed == 0) System.out.printf("------------------------------------------------------------------------------\n");
    }

    /**
     * Updates the congestion cost factors.
     */
    private void updateCostFactors() {
        updateCongestionCosts.start();
        if (routeIteration == 1) {
            presentCongestionFactor = config.getInitialPresentCongestionFactor();
        } else {
            presentCongestionFactor *= config.getPresentCongestionMultiplier();
        }
        updateCost();
        updateCongestionCosts.stop();
    }

    /**
     * Updates present congestion cost and historical congestion cost of rnodes.
     */
    private void updateCost() {
        overUsedRnodes.clear();
        for (Entry<?, RouteNode> e : routingGraph.getNodeEntries()) {
            RouteNode rnode = e.getValue();
            int overuse=rnode.getOccupancy() - RouteNode.capacity;
            if (overuse == 0) {
                rnode.setPresentCongestionCost(1 + presentCongestionFactor);
            } else if (overuse > 0) {
                overUsedRnodes.add(rnode);
                rnode.setPresentCongestionCost(1 + (overuse + 1) * presentCongestionFactor);
                rnode.setHistoricalCongestionCost(rnode.getHistoricalCongestionCost() + overuse * historicalCongestionFactor);
            }
        }
    }

    /**
     * Computes node usage of each type and the total wirelength of the design.
     */
    private void computesNodeUsageAndTotalWirelength() {
        totalWL = 0;
        totalINTNodes = 0;
        nodeTypeUsage = new HashMap<>();
        nodeTypeLength = new HashMap<>();

        Set<Node> netNodes = new HashSet<>();
        for (Entry<Net,NetWrapper> e : nets.entrySet()) {
            NetWrapper netWrapper = e.getValue();
            for (Connection connection:netWrapper.getConnections()) {
                netNodes.addAll(connection.getNodes());
            }
            for (Node node:netNodes) {
                TileTypeEnum tileType = node.getTile().getTileTypeEnum();
                if (tileType != TileTypeEnum.INT && !RouteNode.lagunaTileTypes.contains(tileType)) {
                    continue;
                }
                totalINTNodes++;
                int wl = RouteNode.getLength(node, null);
                totalWL += wl;

                RouterHelper.addNodeTypeLengthToMap(node, wl, nodeTypeUsage, nodeTypeLength);
            }
            netNodes.clear();
        }
    }

    static List<IntentCode> nodeTypes = new ArrayList<>();
    static {
        nodeTypes.add(IntentCode.NODE_SINGLE);
        nodeTypes.add(IntentCode.NODE_DOUBLE);
        nodeTypes.add(IntentCode.NODE_VQUAD);
        nodeTypes.add(IntentCode.NODE_HQUAD);
        nodeTypes.add(IntentCode.NODE_VLONG);
        nodeTypes.add(IntentCode.NODE_HLONG);
        nodeTypes.add(IntentCode.NODE_LOCAL);
        nodeTypes.add(IntentCode.NODE_PINBOUNCE);
        nodeTypes.add(IntentCode.NODE_PINFEED);
        nodeTypes.add(IntentCode.NODE_LAGUNA_DATA); // UltraScale+ only
    }

    /**
     * Fixes routes of nets with routing path cycles and multi-driver nodes.
     * @return A set of nets that have been fixed.
     */
    private Set<NetWrapper> fixRoutes() {
        Set<NetWrapper> illegalRoutes = findIllegalRoutes();
        // fix routes with cycles and / or multi-driver nodes
        for (NetWrapper route:illegalRoutes) {
            for (Connection connection : route.getConnections()) {
                try {
                    if (!connection.isDirect()) ripUp(connection);
                } catch (Exception e) {
                    e.printStackTrace();
                }
            }
            RouteFixer graphHelper = new RouteFixer(route, routingGraph);
            graphHelper.finalizeRoutesOfConnections();
        }
        return illegalRoutes;
    }

    /**
     * Finds nets that have illegal routes by checking its connections' routes.
     * @return A set of routed {@link NetWrapper} instances whose should be fixed.
     */
    private Set<NetWrapper> findIllegalRoutes() {
        Set<NetWrapper> illegalRoutes = new HashSet<>();
        for (Entry<Net,NetWrapper> e : nets.entrySet()) {
            NetWrapper netWrapper = e.getValue();
            buildDriverCountsOfRnodes(netWrapper);
            for (Connection connection : netWrapper.getConnections()) {
                if (shouldMergePath(connection)) {
                    illegalRoutes.add(netWrapper);
                    if (config.isTimingDriven()) addNodesDelays(netWrapper);
                    break;
                }
            }
        }
        return illegalRoutes;
    }

    /**
     * Builds the driversCounts map of each {@link RouteNode} instance that is used by a net.
     * @param netWrapper A NetWrapper instance that represents a net.
     */
    private void buildDriverCountsOfRnodes(NetWrapper netWrapper) {
        for (Connection connection : netWrapper.getConnections()) {
            RouteNode driver = null;
            for (int i = connection.getRnodes().size() - 1; i >= 0; i--) {
                RouteNode rnode = connection.getRnodes().get(i);
                if (driver != null) {
                    rnode.incrementDriver(driver);
                }
                driver = rnode;
            }
        }
    }

    /**
     * Adds nodes and delay values of a routed to the map.
     * @param net The routed net.
     */
    private void addNodesDelays(NetWrapper net) {
        for (Connection connection:net.getConnections()) {
            for (RouteNode rnode : connection.getRnodes()) {
                nodesDelays.put(rnode.getNode(), rnode.getDelay());
            }
        }
    }

    /**
     * Checks if a connection has multi-driver nodes.
     * @param connection The connection in question.
     * @return true, if the connection has multi-driver nodes.
     */
    private boolean shouldMergePath(Connection connection) {
        return connection.useRnodesWithMultiDrivers();
    }

    /**
     * Rips up a connection.
     * @param connection The connection to be ripped up.
     */
    private void ripUp(Connection connection) {
        for (RouteNode rnode : connection.getRnodes()) {
            rnode.decrementUser(connection.getNetWrapper());
            rnode.updatePresentCongestionCost(presentCongestionFactor);
        }
    }

    /**
     * Updates the users and present congestion cost of rnodes used by a routed connection.
     * @param connection The routed connection.
     */
    private void updateUsersAndPresentCongestionCost(Connection connection) {
        for (RouteNode rnode : connection.getRnodes()) {
            rnode.incrementUser(connection.getNetWrapper());
            rnode.updatePresentCongestionCost(presentCongestionFactor);
        }
    }

    /**
     * Sets a list of {@link PIP} instances of each {@link Net} instance and checks if there is any PIP overlaps.
     */
    protected void setPIPsOfNets() {
        for (Entry<Net,NetWrapper> e : nets.entrySet()) {
            NetWrapper netWrapper = e.getValue();
            Net net = netWrapper.getNet();
            Set<PIP> newPIPs = new HashSet<>();
            for (Connection connection:netWrapper.getConnections()) {
                newPIPs.addAll(RouterHelper.getConnectionPIPs(connection));
            }
            net.setPIPs(newPIPs);
        }

        checkPIPsUsage();
    }

    /**
     * Checks if there are PIP overlaps among routed nets.
     */
    private void checkPIPsUsage() {
        Map<PIP, Set<Net>> pipsUsage = new HashMap<>();
        for (Net net : design.getNets()) {
            for (PIP pip:net.getPIPs()) {
                pipsUsage.computeIfAbsent(pip, (k) -> new HashSet<>()).add(net);
            }
        }
        int pipsError = 0;
        for (Entry<PIP, Set<Net>> pipNets : pipsUsage.entrySet()) {
            if (pipNets.getValue().size() > 1) {
                if (pipsError < 10) {
                    System.out.println("pip " + pipNets.getKey() + " users = " + pipsUsage.get(pipNets.getKey()));
                }
                pipsError++;
            }
        }
        if (pipsError > 0)
            System.err.println("ERROR: PIPs overused error: " + pipsError);
        else
            System.out.println("\nINFO: No PIP overlaps\n");
    }

    /**
     * Routes a connection.
     * @param connection The connection to route.
     */
    private void routeConnection(Connection connection) {
        float rnodeCostWeight = 1 - connection.getCriticality();
        float shareWeight = (float) (Math.pow(rnodeCostWeight, config.getShareExponent()));
        float rnodeWLWeight = rnodeCostWeight * oneMinusWlWeight;
        float estWlWeight = rnodeCostWeight * wlWeight;
        float dlyWeight = connection.getCriticality() * oneMinusTimingWeight / 100f;
        float estDlyWeight = connection.getCriticality() * timingWeight;

        prepareRouteConnection(connection, shareWeight, rnodeCostWeight,
                rnodeWLWeight, estWlWeight, dlyWeight, estDlyWeight);

        int nodesPoppedThisConnection = 0;
        boolean successRoute = false;
        boolean forward = true;
        RouteNode rnode = null;
        while (!queue.isEmpty() && !queueBack.isEmpty()) {
            if (forward) {
                rnode = queue.poll();
            } else {
                rnode = queueBack.poll();
            }
            nodesPoppedThisConnection++;

            if (rnode.isTarget(forward)) {
                successRoute = true;
                break;
            }

            exploreAndExpand(forward, rnode, connection, shareWeight, rnodeCostWeight,
                    rnodeWLWeight, estWlWeight, dlyWeight, estDlyWeight);
            forward = !forward;
        }
        queue.clear();
        queueBack.clear();
        nodesPopped += nodesPoppedThisConnection;

        if (successRoute) {
            finishRouteConnection(connection, rnode);
            connection.getSink().setRouted(true);
            if (config.isTimingDriven()) connection.updateRouteDelay();
        } else {
            connection.getSink().setRouted(false);
            connection.setTarget(false);
            routingGraph.resetExpansion();
            System.out.printf("CRITICAL WARNING: Unroutable connection in iteration #%d\n", routeIteration);
            System.out.println("                 " + connection);
            System.out.println("                  Nodes popped: " + nodesPoppedThisConnection);
        }
    }

    /**
     * Deals with a failed connection by possible output pin swapping and unrouting preserved nets if the router is in the soft preserve mode.
     * @param connection The failed connection.
     */
    protected boolean handleUnroutableConnection(Connection connection) {
        if (config.isEnlargeBoundingBox()) {
            connection.enlargeBoundingBox(config.getExtensionXIncrement(), config.getExtensionYIncrement());
        }
        return routeIteration == 1 && swapOutputPin(connection);
    }

    protected boolean handleCongestedConnection(Connection connection) {
        if (config.isEnlargeBoundingBox()) {
            connection.enlargeBoundingBox(config.getExtensionXIncrement(), config.getExtensionYIncrement());
        }
        return false;
    }

    /**
     * Swaps the output pin of a connection, if its net has an alternative output pin.
     * @param connection The connection in question.
     * @return true, if the output pin has been swapped.
     */
    protected boolean swapOutputPin(Connection connection) {
        NetWrapper netWrapper = connection.getNetWrapper();
        Net net = netWrapper.getNet();

        SitePinInst altSource = net.getAlternateSource();
        if (altSource == null) {
            System.out.println("INFO: No alternative source to swap");
            return false;
        }

        SitePinInst source = connection.getSource();
        if (source.equals(altSource)) {
            altSource = net.getSource();
        }
        System.out.println("INFO: Swap source from " + source + " to " + altSource + "\n");

        RouteNode altSourceRnode = connection.getAltSourceRnode();
        if (altSourceRnode == null) {
            throw new RuntimeException();
        }
        connection.setSource(altSource);
        connection.setSourceRnode(altSourceRnode);
        connection.getSink().setRouted(false);
        return true;
    }

    /**
     * Checks if a NODE_PINBOUNCE is suitable to be used for routing to a target.
     * @param pinBounce The PINBOUNCE rnode in question.
     * @param target The target rnode to reach.
     * @return true, if the PINBOUNCE rnode is in the same column as the target and within one INT tile of the target.
     */
    private boolean usablePINBounce(RouteNode pinBounce, RouteNode target) {
        Tile bounce = pinBounce.getNode().getTile();
        Tile sink = target.getNode().getTile();
        return bounce.getTileXCoordinate() == sink.getTileXCoordinate() && Math.abs(bounce.getTileYCoordinate() - sink.getTileYCoordinate()) <= 1;
    }

    /**
     * Completes the routing process of a connection.
     * @param connection The routed target connection.
     * @param targetRnode Target RouteNode reached to start backtracking from.
     */
    protected void finishRouteConnection(Connection connection, RouteNode targetRnode) {
        saveRouting(connection, targetRnode);
        connection.setTarget(false);
        routingGraph.resetExpansion();
        updateUsersAndPresentCongestionCost(connection);
    }

    /**
     * Traces back for a connection from its sink rnode to its source, in order to build and store the routing path.
     * @param connection: The connection that is being routed.
     * @param intersectRnode RouteNode at which forward/backward router intersected.
     */
    private void saveRouting(Connection connection, RouteNode intersectRnode) {
        assert(connection.getRnodes().isEmpty());
        assert(intersectRnode.getPrev() != null);

        // First go forward from intersection point
        RouteNode rnode = intersectRnode;
        while ((rnode = rnode.getNext()) != null) {
            connection.addRnode(rnode);
        }
        // Then reverse the list
        Collections.reverse(connection.getRnodes());

        // Then add on the walk backwards from intersection
        rnode = intersectRnode;
        do {
            connection.addRnode(rnode);
        } while ((rnode = rnode.getPrev()) != null);

        List<RouteNode> rnodes = connection.getRnodes();
        RouteNode sourceRnode = rnodes.get(rnodes.size()-1);
        // Update the connection source, in case we backtracked onto the alternate source
        if (!sourceRnode.equals(connection.getSourceRnode())) {
            Net net = connection.getNetWrapper().getNet();
            SitePinInst altSource = net.getAlternateSource();
            if (altSource == null) {
                throw new RuntimeException(connection + " expected " + connection.getSourceRnode().getNode() +
                        " got " + sourceRnode.getNode());
            }

<<<<<<< HEAD
            if (altSource == connection.getSource()) {
                // This connection is already using the alternate source.
                // Swap back to primary source
                altSource = net.getSource();
            }

            Node altSourceINTNode = RouterHelper.projectOutputPinToINTNode(altSource);
            if (!altSourceINTNode.equals(sourceRnode.getNode())) {
                throw new RuntimeException(connection + " expected " + altSourceINTNode +
=======
            if (sourceRnode != connection.getAltSourceRnode()) {
                throw new RuntimeException(connection + " expected " + connection.getAltSourceRnode().getNode() +
>>>>>>> 8d33eb42
                        " or " + connection.getSourceRnode().getNode() +
                        " got " + sourceRnode.getNode());
            }

            RouteNode altSourceRnode = sourceRnode;
            connection.setSource(altSource);
            connection.setSourceRnode(altSourceRnode);
        }
    }

    /**
     * Explores children (downhill rnodes) of a rnode for routing a connection and pushes the child into the queue,
     * if it is the target or is an accessible routing resource.
     * @param headRnode The rnode popped out from the queue.
     * @param connection The connection that is being routed.
     * @param shareWeight The criticality-aware share weight for a new sharing factor.
     * @param rnodeCostWeight The cost weight of the childRnode
     * @param rnodeLengthWeight The wirelength weight of childRnode's exact wirelength.
     * @param rnodeEstWlWeight The weight of estimated wirelength from childRnode to the connection's sink.
     * @param rnodeDelayWeight The weight of childRnode's exact delay.
     * @param rnodeEstDlyWeight The weight of estimated delay to the target.
     */
    private void exploreAndExpand(boolean forward,
                                  RouteNode headRnode, Connection connection, float shareWeight, float rnodeCostWeight,
                                  float rnodeLengthWeight, float rnodeEstWlWeight,
                                  float rnodeDelayWeight, float rnodeEstDlyWeight) {
        boolean targetFound = false;
        boolean longHead = config.isTimingDriven() && forward && DelayEstimatorBase.isLong(headRnode.getNode());
        for (RouteNode tailRnode : headRnode.getChildrenParents(forward)) {
            if (tailRnode.isVisited(forward)) {
                // Note: it is possible that another (cheaper) path to a rnode is found here
                // However, because the PriorityQueue class does not support reducing the cost
                // of nodes already in the queue, this opportunity is discarded

                // Do not skip this node if forward routing and tail can be inferred to be a preserved node.
                // In this scenario, the "visited" state is a byproduct of this preserved node indicating the
                // path back to the source.
                if (!forward || tailRnode.getPrev() != headRnode) {
                    continue;
                }
                assert(routingGraph.isPreserved(tailRnode.getNode()));
            }
            // For backward routing only, we must restrict our expansion only to preserved nodes
            // that are preserved for our net only
            Net tailPreservedNet = forward ? null : routingGraph.getPreservedNet(tailRnode.getNode());
            if (tailPreservedNet != null && tailPreservedNet != connection.getNetWrapper().getNet()) {
                // Tail node is preserved by a net other than the one we're routing
                continue;
            }
            if (tailRnode.isTarget(forward)) {
                // Despite the limitation above, on encountering a target only terminate
                // immediately by clearing the queue if this target is not overused since
                // there could be an alternate target that would be less congested
                int occ = tailRnode.getOccupancy();
                if (occ == 0 || (occ == 1 && tailRnode.countConnectionsOfUser(connection.getNetWrapper()) != 0)) {
                    if (forward) {
                        queue.clear();
                    } else {
                        queueBack.clear();
                    }
                    targetFound = true;
                }
            } else {
                if (!isAccessible(forward, tailRnode, connection)) {
                    continue;
                }
                switch (tailRnode.getType()) {
                    case WIRE:
                        if (!config.isUseUTurnNodes() && tailRnode.getDelay() > 10000) {
                            // To filter out those nodes that are considered to be excluded with the masking resource approach,
                            // such as U-turn shape nodes near the boundary
                            continue;
                        }
                        break;
                    case PINBOUNCE:
                        if (!usablePINBounce(tailRnode, connection.getSinkRnode())) {
                            continue;
                        }
                        break;
                    case PINFEED_I:
                        break;
                    case LAGUNA_I:
                        if (!connection.isCrossSLR() ||
                            connection.getSinkRnode().getSLRIndex() == childRNode.getSLRIndex()) {
                            // Do not consider approaching a SLL if not needing to cross
                            continue;
                        }
                        break;
                    case SUPER_LONG_LINE:
                        assert(connection.isCrossSLR() &&
                                connection.getSinkRnode().getSLRIndex() != rnode.getSLRIndex());
                        break;
                    default:
                        throw new RuntimeException();
                }
            }

            boolean longTail = config.isTimingDriven() && !forward && DelayEstimatorBase.isLong(tailRnode.getNode());
            evaluateCostAndPush(forward, headRnode, forward ? longHead : longTail, tailRnode, connection, shareWeight, rnodeCostWeight,
                    rnodeLengthWeight, rnodeEstWlWeight, rnodeDelayWeight, rnodeEstDlyWeight);
            if (targetFound) {
                break;
            }
        }
    }

    /**
     * Checks if a routing resource is accessible.
     * @param tailRnode The routing resource in question.
     * @param connection The connection to route.
     * @return true, if no bounding box constraints, or if the routing resource is within the connection's bounding box when use the bounding box constraint.
     */
<<<<<<< HEAD
    protected boolean isAccessible(boolean forward, RouteNode tailRnode, Connection connection) {
        if (forward) {
            if (tailRnode.getType() == RouteNodeType.PINFEED_I) {
                return connection.isCrossSLR();
            }
        }
        return !config.isUseBoundingBox() || tailRnode.isInConnectionBoundingBox(connection);
=======
    protected boolean isAccessible(RouteNode child, Connection connection) {
        return !config.isUseBoundingBox() || child.isInConnectionBoundingBox(connection);
>>>>>>> 8d33eb42
    }

    /**
     * Evaluates the cost of a child of a rnode and pushes the child into the queue after cost evaluation.
     * @param headRnode The parent rnode of the child in question.
     * @param longParent A boolean value to indicate if the parent is a Long node
     * @param tailRnode The child rnode in question.
     * @param connection The target connection being routed.
     * @param sharingWeight The sharing weight based on a connection's criticality and the shareExponent for computing a new sharing factor.
     * @param rnodeCostWeight The cost weight of the childRnode
     * @param rnodeLengthWeight The wirelength weight of childRnode's exact length.
     * @param rnodeEstWlWeight The weight of estimated wirelength from childRnode to the connection's sink.
     * @param rnodeDelayWeight The weight of childRnode's exact delay.
     * @param rnodeEstDlyWeight The weight of estimated delay from childRnode to the target.
     */
    private void evaluateCostAndPush(boolean forward,
                                     RouteNode headRnode, boolean longParent, RouteNode tailRnode, Connection connection, float sharingWeight, float rnodeCostWeight,
                                     float rnodeLengthWeight, float rnodeEstWlWeight,
                                     float rnodeDelayWeight, float rnodeEstDlyWeight) {
        int countSourceUses = tailRnode.countConnectionsOfUser(connection.getNetWrapper());
        float sharingFactor = 1 + sharingWeight* countSourceUses;
        float newPartialPathCost = headRnode.getKnownCost(forward) +
                rnodeCostWeight * getNodeCost(tailRnode, connection, countSourceUses, sharingFactor, forward) +
                rnodeLengthWeight * tailRnode.getLength() / sharingFactor;
        if (config.isTimingDriven()) {
            newPartialPathCost += rnodeDelayWeight * (tailRnode.getDelay() + DelayEstimatorBase.getExtraDelay(tailRnode.getNode(), longParent));
        }

<<<<<<< HEAD
        int tailX = tailRnode.getTileXCoordinate(forward);
        int tailY = tailRnode.getTileYCoordinate(forward);
        RouteNode destRnode = forward ? connection.getSinkRnode() : connection.getSourceRnode();
        int destX = destRnode.getTileXCoordinate(forward);
        int destY = destRnode.getTileYCoordinate(forward);
        int deltaX = Math.abs(tailX - destX);
        int deltaY = Math.abs(tailY - destY);
        if (connection.isCrossSLR()) {
            int deltaSLR = Math.abs(destRnode.getSLRIndex() - tailRnode.getSLRIndex());
            // Check for overshooting which occurs when child and sink node are in
            // adjacent SLRs and less than a SLL wire's length apart in the Y axis.
            if (deltaSLR == 1) {
                int overshootBy = deltaY - RouteNodeGraph.SUPER_LONG_LINE_LENGTH_IN_TILES;
                if (overshootBy < 0) {
                    deltaY = RouteNodeGraph.SUPER_LONG_LINE_LENGTH_IN_TILES - overshootBy;
=======
        // Set the prev pointer, as RouteNode.getEndTileYCoordinate() and
        // RouteNode.getSLRIndex() require this
        childRnode.setPrev(rnode);

        int childX = childRnode.getEndTileXCoordinate();
        int childY = childRnode.getEndTileYCoordinate();
        RouteNode sinkRnode = connection.getSinkRnode();
        int sinkX = sinkRnode.getEndTileXCoordinate();
        int sinkY = sinkRnode.getEndTileYCoordinate();
        int deltaX = Math.abs(childX - sinkX);
        int deltaY = Math.abs(childY - sinkY);
        if (connection.isCrossSLR()) {
            int deltaSLR = Math.abs(sinkRnode.getSLRIndex() - childRnode.getSLRIndex());
            if (deltaSLR != 0) {
                // Check for overshooting which occurs when child and sink node are in
                // adjacent SLRs and less than a SLL wire's length apart in the Y axis.
                if (deltaSLR == 1) {
                    int overshootByY = deltaY - RouteNodeGraph.SUPER_LONG_LINE_LENGTH_IN_TILES;
                    if (overshootByY < 0) {
                        assert(deltaY < RouteNodeGraph.SUPER_LONG_LINE_LENGTH_IN_TILES);
                        deltaY = RouteNodeGraph.SUPER_LONG_LINE_LENGTH_IN_TILES - overshootByY;
                    }
                }

                // Account for any detours that must be taken to get to and back from the closest Laguna column
                int nextLagunaColumn = routingGraph.nextLagunaColumn[childX];
                int prevLagunaColumn = routingGraph.prevLagunaColumn[childX];
                int nextLagunaColumnDist = Math.abs(nextLagunaColumn - childX);
                int prevLagunaColumnDist = Math.abs(prevLagunaColumn - childX);
                if (sinkX >= childX) {
                    if (nextLagunaColumnDist <= prevLagunaColumnDist || prevLagunaColumn == Integer.MIN_VALUE) {
                        assert (nextLagunaColumn != Integer.MAX_VALUE);
                        deltaX = Math.abs(nextLagunaColumn - childX) + Math.abs(nextLagunaColumn - sinkX);
                    } else {
                        deltaX = Math.abs(childX - prevLagunaColumn) + Math.abs(sinkX - prevLagunaColumn);
                    }
                } else { // childX > sinkX
                    if (prevLagunaColumnDist <= nextLagunaColumnDist) {
                        assert (prevLagunaColumn != Integer.MIN_VALUE);
                        deltaX = Math.abs(childX - prevLagunaColumn) + Math.abs(sinkX - prevLagunaColumn);
                    } else {
                        deltaX = Math.abs(nextLagunaColumn - childX) + Math.abs(nextLagunaColumn - sinkX);
                    }
>>>>>>> 8d33eb42
                }

                assert(deltaX >= 0);
            }
        }

        int distanceToSource = deltaX + deltaY;
        float newTotalPathCost = newPartialPathCost + rnodeEstWlWeight * distanceToSource / sharingFactor;
        if (config.isTimingDriven()) {
            newTotalPathCost += rnodeEstDlyWeight * (deltaX * 0.32 + deltaY * 0.16);
        }
<<<<<<< HEAD
        push(forward, headRnode, tailRnode, newPartialPathCost, newTotalPathCost);
=======
        push(childRnode, newPartialPathCost, newTotalPathCost);
>>>>>>> 8d33eb42
    }

    /**
     * Gets the congestion cost and bias cost of a rnode.
     * @param rnode The rnode in question.
     * @param connection The connection being routed.
     * @param countSameSourceUsers The number of connections from the same net that are using rnode.
     * Note: a net is represented by its source {@link SitePinInst} Object.
     * @param sharingFactor The sharing factor.
     * @return The sum of the congestion cost and the bias cost of rnode.
     */
    private float getNodeCost(RouteNode rnode, Connection connection, int countSameSourceUsers, float sharingFactor, boolean forward) {
        boolean hasSameSourceUsers = countSameSourceUsers!= 0;
        float presentCongestionCost;

        if (hasSameSourceUsers) {// the rnode is used by other connection(s) from the same net
            int overoccupancy = rnode.getOccupancy() - RouteNode.capacity;
            // make the congestion cost less for the current connection
            presentCongestionCost = 1 + overoccupancy * presentCongestionFactor;
        } else {
            presentCongestionCost = rnode.getPresentCongestionCost();
        }

        float biasCost = 0;
        if (!rnode.isTarget(forward)) {
            NetWrapper net = connection.getNetWrapper();
            biasCost = rnode.getBaseCost() / net.getConnections().size() *
                    (Math.abs(rnode.getTileXCoordinate(forward) - net.getXCenter()) +
                            Math.abs(rnode.getTileYCoordinate(forward) - net.getYCenter())) / net.getDoubleHpwl();
        }

        return rnode.getBaseCost() * rnode.getHistoricalCongestionCost() * presentCongestionCost / sharingFactor + biasCost;
    }

    /**
     * Sets the costs of a rnode and pushes it to the queue.
<<<<<<< HEAD
     * @param headRnode The parent rnode of the childRnode.
     * @param tailRnode A child rnode.
     * @param newPartialPathCost The upstream path cost from childRnode to the source.
     * @param newTotalPathCost Total path cost of childRnode.
     */
    private void push(boolean forward, RouteNode headRnode, RouteNode tailRnode, float newPartialPathCost, float newTotalPathCost) {
        tailRnode.setTotalCost(forward, newTotalPathCost);
        tailRnode.setKnownCost(forward, newPartialPathCost);
        tailRnode.setPrevNext(forward, headRnode);
        routingGraph.visit(forward, tailRnode);

        if (forward) {
            queue.add(tailRnode);
        } else {
            tailRnode.setTarget(true);
            queueBack.add(tailRnode);
        }
=======
     * @param childRnode A child rnode.
     * @param newPartialPathCost The upstream path cost from childRnode to the source.
     * @param newTotalPathCost Total path cost of childRnode.
     */
    protected void push(RouteNode childRnode, float newPartialPathCost, float newTotalPathCost) {
        assert(childRnode.getPrev() != null || childRnode.getType() == RouteNodeType.PINFEED_O);
        childRnode.setLowerBoundTotalPathCost(newTotalPathCost);
        childRnode.setUpstreamPathCost(newPartialPathCost);
        routingGraph.visit(childRnode);
        queue.add(childRnode);
>>>>>>> 8d33eb42
    }

    /**
     * Prepares for routing a connection, including seeding the routing queue with
     * known-uncongested downstream-from-source routing segments acquired from prior
     * iterations, as well as marking known-uncongested upstream-from-sink segments
     * as targets.
     * @param connectionToRoute The target connection to be routed.
     * @param shareWeight The criticality-aware share weight for a new sharing factor.
     * @param rnodeCostWeight The cost weight of the childRnode
     * @param rnodeLengthWeight The wirelength weight of childRnode's exact wirelength.
     * @param rnodeEstWlWeight The weight of estimated wirelength from childRnode to the connection's sink.
     * @param rnodeDelayWeight The weight of childRnode's exact delay.
     * @param rnodeEstDlyWeight The weight of estimated delay to the target.
     */
<<<<<<< HEAD
    private void prepareRouteConnection(Connection connectionToRoute, float shareWeight, float rnodeCostWeight,
                                        float rnodeLengthWeight, float rnodeEstWlWeight,
                                        float rnodeDelayWeight, float rnodeEstDlyWeight) {
=======
    protected void prepareRouteConnection(Connection connection) {
>>>>>>> 8d33eb42
        // Rips up the connection
        ripUp(connectionToRoute);

        connectionsRouted++;
        connectionsRoutedIteration++;
        assert(queue.isEmpty());

        // Sets the sink rnode(s) of the connection as the target(s)
        connectionToRoute.setTarget(true);

        // Adds the source rnode to the queue
<<<<<<< HEAD
        push(true, null, connectionToRoute.getSourceRnode(), 0, 0);

        // Add sink rnodes to the backward queue
        for (RouteNode sinkRnode : Arrays.asList(connectionToRoute.getSinkRnode(),
                connectionToRoute.getAltSinkRnode())) {
            if (sinkRnode != null) {
                // Unlike source nodes, sink nodes must be costed since they could be overused
                int countSourceUses = sinkRnode.countConnectionsOfUser(connectionToRoute.getNetWrapper());
                float sharingFactor = 1 + shareWeight* countSourceUses;
                float newPartialPathCost = rnodeCostWeight * getNodeCost(sinkRnode, connectionToRoute, countSourceUses, sharingFactor, true);
                push(false, null, sinkRnode, newPartialPathCost, newPartialPathCost);
                assert(sinkRnode.isTarget(true));
            }
        }

        // Clears previous route of the connection
        connectionToRoute.resetRoute();
=======
        push(connection.getSourceRnode(), 0, 0);
>>>>>>> 8d33eb42
    }

    /**
     * Adds a clock net to the clock net routing targets.
     * @param clk The clock net to be added.
     */
    public void addClkNet(Net clk) {
        clkNets.add(clk);
    }

    public Design getDesign() {
        return design;
    }

    protected int getNumIndirectConnectionPins() {
        return indirectConnections.size();
    }

    protected int getNumConnectionsCrossingSLRs() {
        int numCrossingSLRs = 0;
        for (Connection c : indirectConnections) {
            numCrossingSLRs += c.isCrossSLR() ? 1 : 0;
        }
        return numCrossingSLRs;
    }

    private int getNumStaticNetPins() {
        int totalSitePins = 0;
        for (Entry<Net,List<SitePinInst>> e : staticNetAndRoutingTargets.entrySet()) {
            List<SitePinInst> pins = e.getValue();
            totalSitePins += pins.size();
        }
        return totalSitePins;
    }

    private void printDesignNetsAndConfigurationInfo(boolean verbose) {
        printDesignInfo(verbose);
        if (config.isVerbose()) printConnectionSpanStatistics();
        printConfiguration(verbose);
    }

    private void printConfiguration(boolean verbose) {
        if (verbose) System.out.println(config);
    }

    private void printTimingInfo() {
        if (sortedIndirectConnections.size() > 0) {
            timingManager.getCriticalPathInfo(maxDelayAndTimingVertex, false, routingGraph);
        }
    }

    public static void printNodeTypeUsageAndWirelength(boolean verbose, Map<IntentCode, Long> nodeTypeUsage, Map<IntentCode, Long> nodeTypeLength) {
        if (verbose) {
            System.out.println("Node Usage Per Type");
            System.out.printf(" %-16s  %13s  %12s\n", "Node Type", "Usage", "Length");
            for (IntentCode ic : nodeTypes) {
                long usage = nodeTypeUsage.getOrDefault(ic, 0L);
                long length = nodeTypeLength.getOrDefault(ic, 0L);
                System.out.printf(" %-16s  %13d  %12d\n", ic, usage, length);
            }
            System.out.println();
        }
    }

    private void printDesignInfo(boolean verbose) {
        if (!verbose) return;
        System.out.println("------------------------------------------------------------------------------");
        printFormattedString("Total nets: ", design.getNets().size());
        printFormattedString("Routable nets: ", numPreservedRoutableNets + numPreservedClks + numPreservedStaticNets + nets.size() + staticNetAndRoutingTargets.size() + clkNets.size());
        printFormattedString("  Preserved routable nets: ", numPreservedRoutableNets);
        printFormattedString("    GLOBAL_CLOCK: ", numPreservedClks);
        printFormattedString("    Static nets: ", numPreservedStaticNets);
        printFormattedString("    WIRE: ", numPreservedWire);
        printFormattedString("  Nets to be routed: ", (nets.size() +  staticNetAndRoutingTargets.size() + clkNets.size()));
        printFormattedString("    GLOBAL_CLOCK: ", clkNets.size());
        printFormattedString("    Static nets: ", staticNetAndRoutingTargets.size());
        printFormattedString("    WIRE: ", nets.size());
        int clkPins = 0;
        for (Net clk : clkNets) {
            clkPins += clk.getSinkPins().size();
        }
        int indirectPins = getNumIndirectConnectionPins();
        int staticPins = getNumStaticNetPins();
        printFormattedString("  All site pins to be routed: ", (indirectPins + staticPins + clkPins));
        printFormattedString("    Connections to be routed: ", indirectPins);
        printFormattedString("      With SLR crossings: ", getNumConnectionsCrossingSLRs());
        printFormattedString("    Static net pins: ", getNumStaticNetPins());
        printFormattedString("    Clock pins: ", clkPins);
        printFormattedString("Nets not needing routing: ", numNotNeedingRoutingNets);
        if (numUnrecognizedNets != 0)
            printFormattedString("Nets unrecognized: ", numUnrecognizedNets);
        System.out.printf("------------------------------------------------------------------------------\n");
    }

    private static void printFormattedString(String s, int value) {
        System.out.print(MessageGenerator.formatString(s, value));
    }

    private static void printFormattedString(String s, long value) {
        System.out.print(MessageGenerator.formatString(s, value));
    }

    private void printRoutingStatistics() {
        MessageGenerator.printHeader("Statistics");
        computesNodeUsageAndTotalWirelength();
        printNodeTypeUsageAndWirelength(config.isVerbose(), nodeTypeUsage, nodeTypeLength);
        printFormattedString("Total wirelength:", totalWL);
        if (config.isVerbose()) {
            printFormattedString("Total INT tile nodes:", totalINTNodes);
            printFormattedString("Total rnodes created:", routingGraph.numNodes());
            printFormattedString("Average #children per node:", routingGraph.averageChildren());
            System.out.printf("------------------------------------------------------------------------------\n");
            printFormattedString("Num iterations:", routeIteration);
            printFormattedString("Connections routed:", connectionsRouted);
            printFormattedString("Nodes pushed:", routingGraph.getTotalVisited());
            printFormattedString("Nodes popped:", nodesPopped);
            System.out.printf("------------------------------------------------------------------------------\n");
        }

        System.out.print(routerTimer);
        if (config.isTimingDriven()) {
            MessageGenerator.printHeader("Timing Report");
            printTimingInfo();
        }
        System.out.printf("==============================================================================\n");

        // For testing
        System.setProperty("rapidwright.rwroute.nodesPopped", String.valueOf(nodesPopped));
    }

    /**
     * Routes a design in the full timing-driven routing mode.
     * @param design The {@link Design} instance to be routed.
     */
    public static Design routeDesignFullTimingDriven(Design design) {
        return routeDesign(design, new RWRouteConfig(null));
    }

    /**
     * Routes a design in the full non-timing-driven routing mode.
     * @param design The {@link Design} instance to be routed.
     */
    public static Design routeDesignFullNonTimingDriven(Design design) {
        return routeDesign(design, new RWRouteConfig(new String[] {"--nonTimingDriven", "--verbose"}));
    }

    /**
     * Routes a {@link Design} instance.
     * @param design The {@link Design} instance to be routed.
     * @param args An array of string arguments, can be null.
     * If null, the design will be routed in the full timing-driven routing mode with default a {@link RWRouteConfig} instance.
     * For more options of the configuration, please refer to the {@link RWRouteConfig} class.
     * @return Routed design.
     */
    public static Design routeDesignWithUserDefinedArguments(Design design, String[] args) {
        // Instantiates a RWRouteConfig Object and parses the arguments.
        // Uses the default configuration if basic usage only.
        return routeDesign(design, new RWRouteConfig(args));
    }

    private static Design routeDesign(Design design, RWRouteConfig config) {
        if (!config.isMaskNodesCrossRCLK()) {
            System.out.println("WARNING: Not masking nodes across RCLK could result in delay optimism.");
        }

        return routeDesign(design, new RWRoute(design, config));
    }

    /**
     * Routes a design after pre-processing.
     * @param design The {@link Design} instance to be routed.
     * @param router A {@link RWRoute} object to be used to route the design.
     */
    protected static Design routeDesign(Design design, RWRoute router) {
        router.preprocess();

        // Initialize router object
        router.initialize();

        // Routes the design
        router.route();

        return router.getDesign();
    }

    /**
     * The main interface of {@link RWRoute} that reads in a {@link Design} checkpoint,
     * and parses the arguments for the {@link RWRouteConfig} Object of the router.
     * It also instantiates a {@link RWRoute} Object or a {@link PartialRouter}
     * based on the partialRouting parameter and calls the route method to route the design.
     * @param args An array of strings that are used to create a {@link RWRouteConfig} Object for the router.
     */
    public static void main(String[] args) {
        if (args.length < 2) {
            System.out.println("USAGE: <input.dcp> <output.dcp>");
            return;
        }
        // Reads the output directory and set the output design checkpoint file name
        String routedDCPfileName = args[1];

        CodePerfTracker t = new CodePerfTracker("RWRoute", true);

        // Reads in a design checkpoint and routes it
        Design routed = RWRoute.routeDesignWithUserDefinedArguments(Design.readCheckpoint(args[0]), args);

        // Writes out the routed design checkpoint
        routed.writeCheckpoint(routedDCPfileName,t);
        System.out.println("\nINFO: Write routed design\n " + routedDCPfileName + "\n");
    }

}<|MERGE_RESOLUTION|>--- conflicted
+++ resolved
@@ -27,6 +27,8 @@
 import java.util.ArrayList;
 import java.util.Arrays;
 import java.util.Collection;
+import java.util.Collections;
+import java.util.Comparator;
 import java.util.HashMap;
 import java.util.HashSet;
 import java.util.List;
@@ -40,7 +42,6 @@
 import com.xilinx.rapidwright.design.DesignTools;
 import com.xilinx.rapidwright.design.Net;
 import com.xilinx.rapidwright.design.NetType;
-import com.xilinx.rapidwright.design.SiteInst;
 import com.xilinx.rapidwright.design.SitePinInst;
 import com.xilinx.rapidwright.device.IntentCode;
 import com.xilinx.rapidwright.device.Node;
@@ -58,7 +59,6 @@
 import com.xilinx.rapidwright.timing.TimingVertex;
 import com.xilinx.rapidwright.timing.delayestimator.DelayEstimatorBase;
 import com.xilinx.rapidwright.timing.delayestimator.InterconnectInfo;
-import org.python.google.common.collect.Lists;
 
 /**
  * RWRoute class provides the main methods for routing a design.
@@ -177,7 +177,6 @@
         minRerouteCriticality = config.getMinRerouteCriticality();
         criticalConnections = new ArrayList<>();
 
-<<<<<<< HEAD
         queue = new PriorityQueue<>(new Comparator<RouteNode>() {
              public int compare(RouteNode r1, RouteNode r2) {
                  return Float.compare(r1.getTotalCost(true), r2.getTotalCost(true));
@@ -189,9 +188,6 @@
             }
         });
 
-=======
-        queue = new PriorityQueue<>();
->>>>>>> 8d33eb42
         routingGraph = createRouteNodeGraph();
         if (config.isTimingDriven()) {
             nodesDelays = new HashMap<>();
@@ -520,11 +516,15 @@
                     }
                     sourceINTRnode = getOrCreateRouteNode(sourceINTNode, RouteNodeType.PINFEED_O);
 
-                    // Pre-emptively set up alternate source
+                    // Pre-emptively set up alternate source since we are expanding from both sources
                     SitePinInst altSource = net.getAlternateSource();
                     if (altSource == null) {
                         altSource = DesignTools.getLegalAlternativeOutputPin(net);
-                        DesignTools.routeAlternativeOutputSitePin(net, altSource);
+                        if (altSource != null) {
+                            assert(!altSource.equals(source));
+                            net.addPin(altSource);
+                            DesignTools.routeAlternativeOutputSitePin(net, altSource);
+                        }
                     }
                     if (altSource != null) {
                         Node altSourceNode = RouterHelper.projectOutputPinToINTNode(altSource);
@@ -1210,7 +1210,7 @@
 
             exploreAndExpand(forward, rnode, connection, shareWeight, rnodeCostWeight,
                     rnodeWLWeight, estWlWeight, dlyWeight, estDlyWeight);
-            forward = !forward;
+            // forward = !forward;
         }
         queue.clear();
         queueBack.clear();
@@ -1337,7 +1337,6 @@
                         " got " + sourceRnode.getNode());
             }
 
-<<<<<<< HEAD
             if (altSource == connection.getSource()) {
                 // This connection is already using the alternate source.
                 // Swap back to primary source
@@ -1347,14 +1346,12 @@
             Node altSourceINTNode = RouterHelper.projectOutputPinToINTNode(altSource);
             if (!altSourceINTNode.equals(sourceRnode.getNode())) {
                 throw new RuntimeException(connection + " expected " + altSourceINTNode +
-=======
-            if (sourceRnode != connection.getAltSourceRnode()) {
-                throw new RuntimeException(connection + " expected " + connection.getAltSourceRnode().getNode() +
->>>>>>> 8d33eb42
                         " or " + connection.getSourceRnode().getNode() +
                         " got " + sourceRnode.getNode());
             }
 
+            // Swap primary and alternate sources
+            connection.setAltSourceRnode(connection.getSourceRnode());
             RouteNode altSourceRnode = sourceRnode;
             connection.setSource(altSource);
             connection.setSourceRnode(altSourceRnode);
@@ -1434,14 +1431,14 @@
                         break;
                     case LAGUNA_I:
                         if (!connection.isCrossSLR() ||
-                            connection.getSinkRnode().getSLRIndex() == childRNode.getSLRIndex()) {
+                                connection.getSinkRnode().getSLRIndex() == tailRnode.getSLRIndex()) {
                             // Do not consider approaching a SLL if not needing to cross
                             continue;
                         }
                         break;
                     case SUPER_LONG_LINE:
-                        assert(connection.isCrossSLR() &&
-                                connection.getSinkRnode().getSLRIndex() != rnode.getSLRIndex());
+                        RouteNode destRnode = forward ? connection.getSinkRnode() : connection.getSourceRnode();
+                        assert(connection.isCrossSLR() && destRnode.getSLRIndex() != headRnode.getSLRIndex());
                         break;
                     default:
                         throw new RuntimeException();
@@ -1463,18 +1460,8 @@
      * @param connection The connection to route.
      * @return true, if no bounding box constraints, or if the routing resource is within the connection's bounding box when use the bounding box constraint.
      */
-<<<<<<< HEAD
     protected boolean isAccessible(boolean forward, RouteNode tailRnode, Connection connection) {
-        if (forward) {
-            if (tailRnode.getType() == RouteNodeType.PINFEED_I) {
-                return connection.isCrossSLR();
-            }
-        }
         return !config.isUseBoundingBox() || tailRnode.isInConnectionBoundingBox(connection);
-=======
-    protected boolean isAccessible(RouteNode child, Connection connection) {
-        return !config.isUseBoundingBox() || child.isInConnectionBoundingBox(connection);
->>>>>>> 8d33eb42
     }
 
     /**
@@ -1503,7 +1490,10 @@
             newPartialPathCost += rnodeDelayWeight * (tailRnode.getDelay() + DelayEstimatorBase.getExtraDelay(tailRnode.getNode(), longParent));
         }
 
-<<<<<<< HEAD
+        // Set the prev/next pointer, as RouteNode.getEndTileYCoordinate() and
+        // RouteNode.getSLRIndex() require this
+        tailRnode.setPrevNext(forward, headRnode);
+
         int tailX = tailRnode.getTileXCoordinate(forward);
         int tailY = tailRnode.getTileYCoordinate(forward);
         RouteNode destRnode = forward ? connection.getSinkRnode() : connection.getSourceRnode();
@@ -1513,26 +1503,6 @@
         int deltaY = Math.abs(tailY - destY);
         if (connection.isCrossSLR()) {
             int deltaSLR = Math.abs(destRnode.getSLRIndex() - tailRnode.getSLRIndex());
-            // Check for overshooting which occurs when child and sink node are in
-            // adjacent SLRs and less than a SLL wire's length apart in the Y axis.
-            if (deltaSLR == 1) {
-                int overshootBy = deltaY - RouteNodeGraph.SUPER_LONG_LINE_LENGTH_IN_TILES;
-                if (overshootBy < 0) {
-                    deltaY = RouteNodeGraph.SUPER_LONG_LINE_LENGTH_IN_TILES - overshootBy;
-=======
-        // Set the prev pointer, as RouteNode.getEndTileYCoordinate() and
-        // RouteNode.getSLRIndex() require this
-        childRnode.setPrev(rnode);
-
-        int childX = childRnode.getEndTileXCoordinate();
-        int childY = childRnode.getEndTileYCoordinate();
-        RouteNode sinkRnode = connection.getSinkRnode();
-        int sinkX = sinkRnode.getEndTileXCoordinate();
-        int sinkY = sinkRnode.getEndTileYCoordinate();
-        int deltaX = Math.abs(childX - sinkX);
-        int deltaY = Math.abs(childY - sinkY);
-        if (connection.isCrossSLR()) {
-            int deltaSLR = Math.abs(sinkRnode.getSLRIndex() - childRnode.getSLRIndex());
             if (deltaSLR != 0) {
                 // Check for overshooting which occurs when child and sink node are in
                 // adjacent SLRs and less than a SLL wire's length apart in the Y axis.
@@ -1545,25 +1515,24 @@
                 }
 
                 // Account for any detours that must be taken to get to and back from the closest Laguna column
-                int nextLagunaColumn = routingGraph.nextLagunaColumn[childX];
-                int prevLagunaColumn = routingGraph.prevLagunaColumn[childX];
-                int nextLagunaColumnDist = Math.abs(nextLagunaColumn - childX);
-                int prevLagunaColumnDist = Math.abs(prevLagunaColumn - childX);
-                if (sinkX >= childX) {
+                int nextLagunaColumn = routingGraph.nextLagunaColumn[tailX];
+                int prevLagunaColumn = routingGraph.prevLagunaColumn[tailX];
+                int nextLagunaColumnDist = Math.abs(nextLagunaColumn - tailX);
+                int prevLagunaColumnDist = Math.abs(prevLagunaColumn - tailX);
+                if (destX >= tailX) {
                     if (nextLagunaColumnDist <= prevLagunaColumnDist || prevLagunaColumn == Integer.MIN_VALUE) {
                         assert (nextLagunaColumn != Integer.MAX_VALUE);
-                        deltaX = Math.abs(nextLagunaColumn - childX) + Math.abs(nextLagunaColumn - sinkX);
+                        deltaX = Math.abs(nextLagunaColumn - tailX) + Math.abs(nextLagunaColumn - destX);
                     } else {
-                        deltaX = Math.abs(childX - prevLagunaColumn) + Math.abs(sinkX - prevLagunaColumn);
+                        deltaX = Math.abs(tailX - prevLagunaColumn) + Math.abs(destX - prevLagunaColumn);
                     }
                 } else { // childX > sinkX
                     if (prevLagunaColumnDist <= nextLagunaColumnDist) {
                         assert (prevLagunaColumn != Integer.MIN_VALUE);
-                        deltaX = Math.abs(childX - prevLagunaColumn) + Math.abs(sinkX - prevLagunaColumn);
+                        deltaX = Math.abs(tailX - prevLagunaColumn) + Math.abs(destX - prevLagunaColumn);
                     } else {
-                        deltaX = Math.abs(nextLagunaColumn - childX) + Math.abs(nextLagunaColumn - sinkX);
+                        deltaX = Math.abs(nextLagunaColumn - tailX) + Math.abs(nextLagunaColumn - destX);
                     }
->>>>>>> 8d33eb42
                 }
 
                 assert(deltaX >= 0);
@@ -1575,11 +1544,7 @@
         if (config.isTimingDriven()) {
             newTotalPathCost += rnodeEstDlyWeight * (deltaX * 0.32 + deltaY * 0.16);
         }
-<<<<<<< HEAD
-        push(forward, headRnode, tailRnode, newPartialPathCost, newTotalPathCost);
-=======
-        push(childRnode, newPartialPathCost, newTotalPathCost);
->>>>>>> 8d33eb42
+        push(forward, tailRnode, newPartialPathCost, newTotalPathCost);
     }
 
     /**
@@ -1616,36 +1581,23 @@
 
     /**
      * Sets the costs of a rnode and pushes it to the queue.
-<<<<<<< HEAD
-     * @param headRnode The parent rnode of the childRnode.
      * @param tailRnode A child rnode.
      * @param newPartialPathCost The upstream path cost from childRnode to the source.
      * @param newTotalPathCost Total path cost of childRnode.
      */
-    private void push(boolean forward, RouteNode headRnode, RouteNode tailRnode, float newPartialPathCost, float newTotalPathCost) {
+    protected void push(boolean forward, RouteNode tailRnode, float newPartialPathCost, float newTotalPathCost) {
         tailRnode.setTotalCost(forward, newTotalPathCost);
         tailRnode.setKnownCost(forward, newPartialPathCost);
-        tailRnode.setPrevNext(forward, headRnode);
         routingGraph.visit(forward, tailRnode);
 
         if (forward) {
+            assert(!queue.contains(tailRnode));
             queue.add(tailRnode);
         } else {
             tailRnode.setTarget(true);
+            assert(!queueBack.contains(tailRnode));
             queueBack.add(tailRnode);
         }
-=======
-     * @param childRnode A child rnode.
-     * @param newPartialPathCost The upstream path cost from childRnode to the source.
-     * @param newTotalPathCost Total path cost of childRnode.
-     */
-    protected void push(RouteNode childRnode, float newPartialPathCost, float newTotalPathCost) {
-        assert(childRnode.getPrev() != null || childRnode.getType() == RouteNodeType.PINFEED_O);
-        childRnode.setLowerBoundTotalPathCost(newTotalPathCost);
-        childRnode.setUpstreamPathCost(newPartialPathCost);
-        routingGraph.visit(childRnode);
-        queue.add(childRnode);
->>>>>>> 8d33eb42
     }
 
     /**
@@ -1661,13 +1613,9 @@
      * @param rnodeDelayWeight The weight of childRnode's exact delay.
      * @param rnodeEstDlyWeight The weight of estimated delay to the target.
      */
-<<<<<<< HEAD
-    private void prepareRouteConnection(Connection connectionToRoute, float shareWeight, float rnodeCostWeight,
-                                        float rnodeLengthWeight, float rnodeEstWlWeight,
-                                        float rnodeDelayWeight, float rnodeEstDlyWeight) {
-=======
-    protected void prepareRouteConnection(Connection connection) {
->>>>>>> 8d33eb42
+    protected void prepareRouteConnection(Connection connectionToRoute, float shareWeight, float rnodeCostWeight,
+                                          float rnodeLengthWeight, float rnodeEstWlWeight,
+                                          float rnodeDelayWeight, float rnodeEstDlyWeight) {
         // Rips up the connection
         ripUp(connectionToRoute);
 
@@ -1679,8 +1627,7 @@
         connectionToRoute.setTarget(true);
 
         // Adds the source rnode to the queue
-<<<<<<< HEAD
-        push(true, null, connectionToRoute.getSourceRnode(), 0, 0);
+        push(true, connectionToRoute.getSourceRnode(), 0, 0);
 
         // Add sink rnodes to the backward queue
         for (RouteNode sinkRnode : Arrays.asList(connectionToRoute.getSinkRnode(),
@@ -1690,16 +1637,13 @@
                 int countSourceUses = sinkRnode.countConnectionsOfUser(connectionToRoute.getNetWrapper());
                 float sharingFactor = 1 + shareWeight* countSourceUses;
                 float newPartialPathCost = rnodeCostWeight * getNodeCost(sinkRnode, connectionToRoute, countSourceUses, sharingFactor, true);
-                push(false, null, sinkRnode, newPartialPathCost, newPartialPathCost);
+                push(false, sinkRnode, newPartialPathCost, newPartialPathCost);
                 assert(sinkRnode.isTarget(true));
             }
         }
 
         // Clears previous route of the connection
         connectionToRoute.resetRoute();
-=======
-        push(connection.getSourceRnode(), 0, 0);
->>>>>>> 8d33eb42
     }
 
     /**
