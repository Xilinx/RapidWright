/*
 *
 * Copyright (c) 2021 Ghent University.
 * Copyright (c) 2022-2024, Advanced Micro Devices, Inc.
 * All rights reserved.
 *
 * Author: Yun Zhou, Ghent University.
 *
 * This file is part of RapidWright.
 *
 * Licensed under the Apache License, Version 2.0 (the "License");
 * you may not use this file except in compliance with the License.
 * You may obtain a copy of the License at
 *
 *     http://www.apache.org/licenses/LICENSE-2.0
 *
 * Unless required by applicable law or agreed to in writing, software
 * distributed under the License is distributed on an "AS IS" BASIS,
 * WITHOUT WARRANTIES OR CONDITIONS OF ANY KIND, either express or implied.
 * See the License for the specific language governing permissions and
 * limitations under the License.
 *
 */

package com.xilinx.rapidwright.rwroute;

import com.xilinx.rapidwright.design.Cell;
import com.xilinx.rapidwright.design.Design;
import com.xilinx.rapidwright.design.DesignTools;
import com.xilinx.rapidwright.design.Net;
import com.xilinx.rapidwright.design.NetTools;
import com.xilinx.rapidwright.design.NetType;
import com.xilinx.rapidwright.design.SiteInst;
import com.xilinx.rapidwright.design.SitePinInst;
import com.xilinx.rapidwright.design.tools.LUTTools;
import com.xilinx.rapidwright.device.BEL;
import com.xilinx.rapidwright.device.IntentCode;
import com.xilinx.rapidwright.device.Node;
import com.xilinx.rapidwright.device.PIP;
import com.xilinx.rapidwright.device.Part;
import com.xilinx.rapidwright.device.Series;
import com.xilinx.rapidwright.device.Site;
import com.xilinx.rapidwright.device.SitePin;
import com.xilinx.rapidwright.device.Tile;
import com.xilinx.rapidwright.device.TileTypeEnum;
import com.xilinx.rapidwright.edif.EDIFHierNet;
import com.xilinx.rapidwright.interchange.Interchange;
import com.xilinx.rapidwright.router.RouteThruHelper;
import com.xilinx.rapidwright.tests.CodePerfTracker;
import com.xilinx.rapidwright.timing.ClkRouteTiming;
import com.xilinx.rapidwright.timing.TimingManager;
import com.xilinx.rapidwright.timing.TimingVertex;
import com.xilinx.rapidwright.timing.delayestimator.DelayEstimatorBase;
import com.xilinx.rapidwright.timing.delayestimator.InterconnectInfo;
import com.xilinx.rapidwright.util.MessageGenerator;
import com.xilinx.rapidwright.util.Pair;
import com.xilinx.rapidwright.util.RuntimeTracker;
import com.xilinx.rapidwright.util.RuntimeTrackerTree;

import java.util.ArrayList;
import java.util.Arrays;
import java.util.BitSet;
import java.util.Collection;
import java.util.Collections;
import java.util.EnumMap;
import java.util.EnumSet;
import java.util.HashMap;
import java.util.HashSet;
import java.util.IdentityHashMap;
import java.util.List;
import java.util.Map;
import java.util.Map.Entry;
import java.util.PriorityQueue;
import java.util.Set;
import java.util.concurrent.atomic.AtomicInteger;
import java.util.concurrent.atomic.AtomicLong;
import java.util.function.Function;

/**
 * RWRoute class provides the main methods for routing a design.
 * Creating a RWRoute Object needs a {@link Design} Object and a {@link RWRouteConfig} Object.
 */
public class RWRoute {
    /** The design to route */
    protected Design design;
    /** Created NetWrappers */
    protected Map<Net,NetWrapper> nets;
    /** A list of indirect connections that will go through iterative routing */
    protected List<Connection> indirectConnections;
    /** A list of direct connections that are easily routed through dedicated resources */
    private List<Connection> directConnections;
    /** Sorted indirect connections */
    protected List<Connection> sortedIndirectConnections;
    /** A list of global clock nets */
    protected List<Net> clkNets;
    /** Static nets */
    protected Map<Net, List<SitePinInst>> staticNetAndRoutingTargets;
    /** Several integers to indicate the netlist info */
    protected int numPreservedRoutableNets;
    protected int numPreservedClks;
    protected int numPreservedStaticNets;
    protected int numPreservedWire;
    private int numWireNetsToRoute;
    private int numConnectionsToRoute;
    protected int numNotNeedingRoutingNets;
    private int numUnrecognizedNets;

    /** A {@link RWRouteConfig} instance consisting of a list of routing parameters */
    protected RWRouteConfig config;
    /** The present congestion cost factor */
    protected float presentCongestionFactor;
    /** The historical congestion cost factor */
    private float historicalCongestionFactor;
    /** Wirelength-driven weighting factor */
    private float wlWeight;
    /** 1 - wlWeight */
    private float oneMinusWlWeight;
    /** Timing-driven weighting factor */
    private float timingWeight;
    /** 1 - timingWeight */
    private float oneMinusTimingWeight;
    /** Flag for whether LUT pin swaps are to be considered */
    private boolean lutPinSwapping;

    /** Flag for use of Hybrid Updating Strategy (HUS) */
    private boolean hus;
    /** Flag (computed at end of iteration 1) to indicate design is congested enough to consider HUS */
    private boolean husInitialCongested;

    /** The current routing iteration */
    protected int routeIteration;
    /** Timers to store runtime of different phases */
    protected RuntimeTrackerTree routerTimer;
    protected RuntimeTracker rnodesTimer;
    private RuntimeTracker updateTimingTimer;
    private RuntimeTracker updateCongestionCosts;
    /** An instantiation of RouteThruHelper to avoid route-thrus in the routing resource graph */
    protected RouteThruHelper routethruHelper;

    /** A set of indices of overused rondes */
    private Set<RouteNode> overUsedRnodes;
    /** Class encapsulating the routing resource graph */
    protected RouteNodeGraph routingGraph;
    /** Count of rnodes created in the current routing iteration */
    protected long rnodesCreatedThisIteration;
    /** State necessary to route the included connection */
    private ConnectionState connectionState;

    /** Total wirelength of the routed design */
    private int totalWL;
    /** Total used INT tile nodes */
    private long totalINTNodes;
    /** A map from node types to the node usage of the types */
    private Map<IntentCode, Long> nodeTypeUsage;
    /** A map from node types to the total wirelength of used nodes of the types */
    private Map<IntentCode, Long> nodeTypeLength;
    /** The total number of connections that are routed */
    private final AtomicInteger connectionsRouted;
    /** The total number of connections routed in an iteration */
    private final AtomicInteger connectionsRoutedThisIteration;
    /** Total number of nodes pushed/popped from the queue */
    private final AtomicLong nodesPushed;
    private final AtomicLong nodesPopped;

    /** The maximum criticality constraint of connection */
    private static final float MAX_CRITICALITY = 0.99f;
    /** The minimum criticality of connections that should be re-routed, updated after each iteration */
    protected float minRerouteCriticality;
    /** The list of critical connections */
    private List<Connection> criticalConnections;
    /** A {@link TimingManager} instance to use that handles timing related tasks */
    protected TimingManager timingManager;
    /** A map from nodes to delay values, used for timing update after fixing routes */
    private Map<Node, Float> nodesDelays;
    /** The maximum delay and associated timing vertex */
    private Pair<Float, TimingVertex> maxDelayAndTimingVertex;

    /** A map storing routes from CLK_OUT to different INT tiles that connect to sink pins of a global clock net */
    protected Map<String, List<String>> routesToSinkINTTiles;

    public static final EnumSet<Series> SUPPORTED_SERIES;

    static {
        SUPPORTED_SERIES = EnumSet.of(
                Series.UltraScale,
                Series.UltraScalePlus,
                Series.Versal);
    }

    public RWRoute(Design design, RWRouteConfig config) {
        this.design = design;
        this.config = config;
        connectionsRouted = new AtomicInteger();
        connectionsRoutedThisIteration = new AtomicInteger();
        nodesPushed = new AtomicLong();
        nodesPopped = new AtomicLong();

        if (design.getSeries() == Series.Versal) {
            if (config.isLutPinSwapping()) {
                throw new RuntimeException("ERROR: '--lutPinSwapping' not yet supported on Versal.");
            }
            if (config.isLutRoutethru()) {
                throw new RuntimeException("ERROR: '--lutRoutethru' not yet supported on Versal.");
            }
        }
    }

    protected static String getUnsupportedSeriesMessage(Part part) {
        return "ERROR: RWRoute does not support routing the " + part.getName() + " from the " 
                + part.getSeries() + " series. Please re-target the design to a part from a "
                + "supported series: " + SUPPORTED_SERIES;
    }

    /**
     * Pre-process the design to ensure that only the physical {@link Net}-s corresponding to
     * the parent logical {@link EDIFHierNet} exists, and that such {@link Net}-s contain
     * all necessary {@link SitePinInst} objects.
     * @param design Design to preprocess
     */
    public static void preprocess(Design design) {
        Series series = design.getPart().getSeries();
        if (!SUPPORTED_SERIES.contains(series)) {
            throw new RuntimeException(getUnsupportedSeriesMessage(design.getPart()));
        }

        // Pre-processing of the design regarding physical net names pins
        DesignTools.makePhysNetNamesConsistent(design);
        DesignTools.createPossiblePinsToStaticNets(design);
        DesignTools.createMissingSitePinInsts(design);
    }

    protected void preprocess() {
        preprocess(design);
    }

    protected void initialize() {
        routerTimer = new RuntimeTrackerTree("Route design", config.isVerbose());
        rnodesTimer = routerTimer.createStandAloneRuntimeTracker("rnodes creation");
        updateTimingTimer = routerTimer.createStandAloneRuntimeTracker("update timing");
        updateCongestionCosts = routerTimer.createStandAloneRuntimeTracker("update congestion costs");
        routerTimer.createRuntimeTracker("Initialization", routerTimer.getRootRuntimeTracker()).start();

        minRerouteCriticality = config.getMinRerouteCriticality();
        criticalConnections = new ArrayList<>();

        connectionState = new ConnectionState();
        routingGraph = createRouteNodeGraph();
        if (config.isTimingDriven()) {
            nodesDelays = new HashMap<>();
        }
        routethruHelper = new RouteThruHelper(design.getDevice());
        presentCongestionFactor = config.getInitialPresentCongestionFactor();
        lutPinSwapping = config.isLutPinSwapping();

        routerTimer.createRuntimeTracker("determine route targets", "Initialization").start();
        determineRoutingTargets();
        routerTimer.getRuntimeTracker("determine route targets").stop();

        if (config.isTimingDriven()) {
            ClkRouteTiming clkTiming = createClkTimingData(config);
            routesToSinkINTTiles = clkTiming == null? null : clkTiming.getRoutesToSinkINTTiles();
            Collection<Net> timingNets = getTimingNets();
            timingManager = createTimingManager(clkTiming, timingNets);
            timingManager.setTimingEdgesOfConnections(indirectConnections);
        }

        sortedIndirectConnections = new ArrayList<>(indirectConnections.size());
        connectionsRouted.set(0);
        connectionsRoutedThisIteration.set(0);
        nodesPushed.set(0);
        nodesPopped.set(0);
        overUsedRnodes = new HashSet<>();

        hus = config.isHus();
        husInitialCongested = false;

        routerTimer.getRuntimeTracker("Initialization").stop();
    }

    /**
     * Creates clock routing related inputs based on the {@link RWRouteConfig} instance.
     * @param config The {@link RWRouteConfig} instance to use.
     */
    public static ClkRouteTiming createClkTimingData(RWRouteConfig config) {
        String clkRouteTimingFile = config.getClkRouteTiming();
        if (clkRouteTimingFile != null) {
            return new ClkRouteTiming(clkRouteTimingFile);
        }
        return null;
    }

    protected RouteNodeGraph createRouteNodeGraph() {
        if (config.isTimingDriven()) {
            /* An instantiated delay estimator that is used to calculate delay of routing resources */
            DelayEstimatorBase estimator = new DelayEstimatorBase(design.getDevice(), new InterconnectInfo(), config.isUseUTurnNodes(), 0);
            return new RouteNodeGraphTimingDriven(design, config, estimator);
        } else {
            return new RouteNodeGraph(design, config);
        }
    }

    protected Collection<Net> getTimingNets() {
        return design.getNets();
    }

    protected TimingManager createTimingManager(ClkRouteTiming clkTiming, Collection<Net> timingNets) {
        final boolean isPartialRouting = false;
        return new TimingManager(design, routerTimer, config, clkTiming, timingNets, isPartialRouting);
    }

    /**
     * Classifies {@link Net} Objects into different categories: clocks, static nets,
     * and regular signal nets (i.e. {@link NetType}.WIRE) and determines routing targets.
     */
    protected void determineRoutingTargets() {
        categorizeNets();

        // Since createNetWrapperAndConnections() both creates the primary sink node and
        // computes alternate sinks (e.g. for LUT pin swaps), it is possible that
        // an alternate sink for one net later becomes an exclusive sink for another net.
        // Examine for all connections for this case and remove such alternate sinks.
        for (Connection connection : indirectConnections) {
            connection.getAltSinkRnodes().removeIf((rnode) -> rnode.getOccupancy() > 0);
        }

        // Wait for all outstanding RouteNodeGraph.preserveAsync() calls to complete
        routingGraph.awaitPreserve();
    }

    private void categorizeNets() {
        numWireNetsToRoute = 0;
        numConnectionsToRoute = 0;
        numPreservedRoutableNets = 0;
        numNotNeedingRoutingNets = 0;
        numUnrecognizedNets = 0;

        nets = new IdentityHashMap<>();
        indirectConnections = new ArrayList<>();
        directConnections = new ArrayList<>();
        clkNets = new ArrayList<>();
        staticNetAndRoutingTargets = new HashMap<>();

        for (Net net : design.getNets()) {
            if (NetTools.isGlobalClock(net)) {
                addGlobalClkRoutingTargets(net);

            } else if (net.isStaticNet()) {
                addStaticNetRoutingTargets(net);

            } else if (net.getType().equals(NetType.WIRE)) {
                if (RouterHelper.isDriverLessOrLoadLessNet(net) ||
                        RouterHelper.isInternallyRoutedNet(net) ||
                        net.getName().equals(Net.Z_NET)) {
                    preserveNet(net, true);
                    numNotNeedingRoutingNets++;
                } else if (RouterHelper.isRoutableNetWithSourceSinks(net)) {
                    addNetConnectionToRoutingTargets(net);
                } else {
                    numNotNeedingRoutingNets++;
                }
            } else {
                numUnrecognizedNets++;
                System.err.println("ERROR: Unknown net " + net);
            }
        }
    }

    /**
     * A helper method for profiling the routing runtime v.s. average span of connections.
     */
    protected void printConnectionSpanStatistics() {
        System.out.println("Connection Span Info:");
        if (config.isPrintConnectionSpan()) System.out.println(" Span" + "\t" + "# Connections" + "\t" + "Percent");

        long sumSpan = 0;
        short max = 0;
        for (Entry<Short, Integer> spanCount : connectionSpan.entrySet()) {
            Short span = spanCount.getKey();
            Integer count = spanCount.getValue();
            if (config.isPrintConnectionSpan()) {
                System.out.printf("%5d \t%12d \t%7.2f\n", span, count, (float)count / indirectConnections.size() * 100);
            }
            sumSpan += span * count;
            if (span > max) max = span;
        }

        if (config.isPrintConnectionSpan()) System.out.println();
        long avg = (long) (sumSpan / ((float) indirectConnections.size()));
        System.out.println("INFO: Max span of connections: " + max);
        System.out.println("INFO: Avg span of connections: " + avg);
        int numConnectionsLongerThanAvg = 0;
        for (Entry<Short, Integer> spanCount : connectionSpan.entrySet()) {
            if (spanCount.getKey() >= avg) numConnectionsLongerThanAvg += spanCount.getValue();
        }

        System.out.printf("INFO: # connections longer than avg span: %d\n", numConnectionsLongerThanAvg);
        System.out.printf("(%5.2f%%)\n", (float)numConnectionsLongerThanAvg / indirectConnections.size() * 100);
        System.out.println("------------------------------------------------------------------------------");
    }

    /**
     * Adds the clock net to the list of clock routing targets, if the clock has source and sink {@link SitePinInst} instances.
     * Any existing routing on such nets will be unrouted.
     * @param clk The clock net in question.
     */
    protected void addGlobalClkRoutingTargets(Net clk) {
        if (RouterHelper.isRoutableNetWithSourceSinks(clk)) {
            clk.unroute();
            // Preserve all pins (e.g. in case of BOUNCE nodes that may serve as a site pin)
            preserveNet(clk, true);
            clkNets.add(clk);
        } else {
            numNotNeedingRoutingNets++;
            System.err.println("ERROR: Incomplete clock net " + clk);
        }
    }

    /**
     * Returns whether a node is (a) available for use,
     * (b) already in used by this net, (c) unavailable
     * @return NodeStatus result.
     */
    protected NodeStatus getGlobalRoutingNodeStatus(Net net, Node node) {
        Net preservedNet = routingGraph.getPreservedNet(node);
        if (preservedNet == net) {
            return NodeStatus.INUSE;
        }
        if (preservedNet != null) {
            return NodeStatus.UNAVAILABLE;
        }

        RouteNode rnode = routingGraph.getNode(node);
        if (rnode != null) {
            // A RouteNode will only be created if the net is necessary for
            // a to-be-routed connection
            return NodeStatus.UNAVAILABLE;
        }
        return NodeStatus.AVAILABLE;
    }

    /**
     * Routes clock nets by default or in a different way when corresponding timing info supplied.
     * NOTE: For an unrouted design, its clock nets must not contain any PIPs or nodes, i.e, completely unrouted.
     * Otherwise, there could be a critical warning of clock routing results, when loading the routed design into Vivado.
     * Vivado will unroute the global clock nets immediately when there is such warning.
     * TODO: fix the potential issue.
     */
    protected void routeGlobalClkNets() {
        for (Net clk : clkNets) {
            routeGlobalClkNet(clk);
        }
    }

    protected void routeGlobalClkNet(Net clk) {
        // Since we preserved all pins in addGlobalClkRoutingTargets(), unpreserve them here
        for (SitePinInst spi : clk.getPins()) {
            routingGraph.unpreserve(spi.getConnectedNode());
        }
        Function<Node, NodeStatus> gns = (node) -> getGlobalRoutingNodeStatus(clk, node);
        if (routesToSinkINTTiles != null) {
            // routes clock nets with references of partial routes
            System.out.println("INFO: Routing " + clk.getPins().size() + " pins of clock " + clk + " (timing-driven)");
            GlobalSignalRouting.routeClkWithPartialRoutes(clk, routesToSinkINTTiles, design.getDevice(), gns);
        } else {
            // routes clock nets from scratch
            System.out.println("INFO: Routing " + clk.getPins().size() + " pins of clock " + clk + " (non timing-driven)");
            GlobalSignalRouting.symmetricClkRouting(clk, design.getDevice(), gns);
        }
        preserveNet(clk, false);

        if (clk.hasPIPs()) {
            clk.getSource().setRouted(true);
            assert(clk.getAlternateSource() == null);
        }
    }

    /**
     * Adds and initialize a regular signal net to the list of routing targets.
     * @param net The net to be added for routing.
     */
    protected void addNetConnectionToRoutingTargets(Net net) {
        net.unroute();
        createNetWrapperAndConnections(net);
    }

    /**
     * Adds a static net to the static net routing target list, unrouting it
     * if any routing exists.
     * @param staticNet The static net in question, i.e. VCC or GND.
     */
    protected void addStaticNetRoutingTargets(Net staticNet) {
        List<SitePinInst> sinks = staticNet.getSinkPins();
        if (sinks.size() > 0) {
            staticNet.unroute();
            // Remove all output pins from unrouted net as those used will be repopulated
            staticNet.getPins().removeIf(SitePinInst::isOutPin);

            // Preserve all pins (e.g. in case of BOUNCE nodes that may serve as a site pin)
            preserveNet(staticNet, true);
            staticNetAndRoutingTargets.put(staticNet, sinks);
        } else {
            numNotNeedingRoutingNets++;
        }
    }

    /**
     * Routes static nets.
     */
    protected void routeStaticNets() {
        if (staticNetAndRoutingTargets.isEmpty())
            return;

        List<SitePinInst> gndPins = staticNetAndRoutingTargets.get(design.getGndNet());
        if (gndPins != null) {
            boolean invertGndToVccForLutInputs = config.isInvertGndToVccForLutInputs();
            Set<SitePinInst> newVccPins = RouterHelper.invertPossibleGndPinsToVccPins(design, gndPins, invertGndToVccForLutInputs);
            if (!newVccPins.isEmpty()) {
                gndPins.removeAll(newVccPins);
                staticNetAndRoutingTargets.computeIfAbsent(design.getVccNet(), (net) -> new ArrayList<>())
                        .addAll(newVccPins);
            }
        }

        for (Map.Entry<Net,List<SitePinInst>> e : staticNetAndRoutingTargets.entrySet()) {
            Net staticNet = e.getKey();
            List<SitePinInst> pins = e.getValue();

            System.out.println("INFO: Routing " + pins.size() + " pins of " + staticNet);

            Function<Node, NodeStatus> gns = (node) -> getGlobalRoutingNodeStatus(staticNet, node);
            GlobalSignalRouting.routeStaticNet(staticNet, gns, design, routethruHelper);

            preserveNet(staticNet, false);
        }
    }

    /**
     * Preserves a net by preserving all nodes use by the net.
     * @param net The net to be preserved.
     */
    protected void preserveNet(Net net, boolean async) {
        if (async) {
            routingGraph.preserveAsync(net);
        } else {
            routingGraph.preserve(net);
        }
    }

    private Map<Short, Integer> connectionSpan = new HashMap<>();

    /**
     * Creates a unique {@link NetWrapper} instance and {@link Connection} instances based on a {@link Net} instance.
     * @param net The net to be initialized.
     * @return A {@link NetWrapper} instance.
     */
    protected NetWrapper createNetWrapperAndConnections(Net net) {
        List<SitePinInst> sinkPins = net.getSinkPins();
        assert(!sinkPins.isEmpty());

        NetWrapper netWrapper = new NetWrapper(numWireNetsToRoute++, net);
        NetWrapper existingNetWrapper = nets.put(net, netWrapper);
        assert(existingNetWrapper == null);

        SitePinInst source = net.getSource();
        Node sourceINTNode = RouterHelper.projectOutputPinToINTNode(source);

        RouteNode sourceINTRnode = null;
        int indirect = 0;
        for (SitePinInst sink : sinkPins) {
            Connection connection = new Connection(numConnectionsToRoute++, source, sink, netWrapper);
            Node sinkINTNode = RouterHelper.projectInputPinToINTNode(sink);
            if (sourceINTNode == null && sinkINTNode != null) {
                // Sink can be projected to an INT tile, but primary source (e.g. COUT)
                // cannot be; try alternate source
                Pair<SitePinInst,RouteNode> altSourceAndRnode = connection.getOrCreateAlternateSource(routingGraph);
                if (altSourceAndRnode != null) {
                    SitePinInst altSource = altSourceAndRnode.getFirst();
                    RouteNode altSourceINTRnode = altSourceAndRnode.getSecond();
                    connection.setSource(altSource);
                    connection.setSourceRnode(altSourceINTRnode);
                }
            }

            if ((sourceINTNode == null && connection.getSourceRnode() == null) || sinkINTNode == null) {
                // Direct connection if either source or sink pin cannot be projected to INT tile
                directConnections.add(connection);
                connection.setDirect(true);
            } else {
                if (connection.getSourceRnode() == null) {
                    assert(sourceINTNode != null);
                    if (sourceINTRnode == null) {
                        sourceINTRnode = routingGraph.getOrCreate(sourceINTNode, RouteNodeType.EXCLUSIVE_SOURCE);
                        // Where only a single primary source exists, always preserve
                        // its projected-to-INT source node, since it could
                        // be a projection from LAGUNA/RXQ* -> RXD* (node for INT/LOGIC_OUTS_*)
                        assert(sourceINTRnode != null);
                        routingGraph.preserve(sourceINTNode, net);
                        netWrapper.setSourceRnode(sourceINTRnode);
                    }
                    connection.setSourceRnode(sourceINTRnode);
                }

                indirectConnections.add(connection);
                BitSet[] eastWestWires = (routingGraph.eastWestWires == null) ? null :
                        routingGraph.eastWestWires.get(sinkINTNode.getTile().getTileTypeEnum());
                RouteNode sinkRnode;
                if (eastWestWires != null && eastWestWires[0].get(sinkINTNode.getWireIndex())) {
                    sinkRnode = routingGraph.getOrCreate(sinkINTNode, RouteNodeType.EXCLUSIVE_SINK_EAST);
                    sinkRnode.setType(RouteNodeType.EXCLUSIVE_SINK_EAST);
                } else if (eastWestWires != null && eastWestWires[1].get(sinkINTNode.getWireIndex())) {
                    sinkRnode = routingGraph.getOrCreate(sinkINTNode, RouteNodeType.EXCLUSIVE_SINK_WEST);
                    sinkRnode.setType(RouteNodeType.EXCLUSIVE_SINK_WEST);
                } else {
                    sinkRnode = routingGraph.getOrCreate(sinkINTNode, RouteNodeType.EXCLUSIVE_SINK);
                    sinkRnode.setType(RouteNodeType.EXCLUSIVE_SINK);
                }
                connection.setSinkRnode(sinkRnode);

                // Where appropriate, allow all 6 LUT pins to be swapped to begin with
                char lutLetter = sink.getName().charAt(0);
                int numberOfSwappablePins = (lutPinSwapping && sink.isLUTInputPin())
                        ? LUTTools.MAX_LUT_SIZE : 0;
                if (numberOfSwappablePins > 0) {
                    assert(sinkRnode.getType() == RouteNodeType.EXCLUSIVE_SINK_EAST || sinkRnode.getType() == RouteNodeType.EXCLUSIVE_SINK_WEST);

                    for (Cell cell : DesignTools.getConnectedCells(sink)) {
                        BEL bel = cell.getBEL();
                        assert(bel.isLUT());
                        String belName = bel.getName();
                        String cellType = cell.getType();
                        if (belName.charAt(0) != lutLetter) {
                            assert(cellType.startsWith("RAM"));
                            // This pin connects to other LUTs! (e.g. SLICEM.H[1-6] also serves
                            // as the WA for A-G LUTs used as distributed RAM) -- do not allow any swapping
                            // TODO: Relax this when https://github.com/Xilinx/RapidWright/issues/901 is fixed
                            numberOfSwappablePins = 0;
                            break;
                        }
                        if (bel.getName().startsWith("H") && cellType.startsWith("RAM")) {
                            // Similarly, disallow swapping of any RAMs on the "H" BELs since their
                            // "A" and "WA" inputs are shared and require extra care to keep in sync
                            numberOfSwappablePins = 0;
                            break;
                        }
                        if (cellType.startsWith("SRL")) {
                            // SRL* cells cannot support any pin swaps
                            numberOfSwappablePins = 0;
                            break;
                        }
                        if (belName.charAt(1) == '5') {
                            // Since a 5LUT cell exists, only allow bottom 5 pins to be swapped
                            numberOfSwappablePins = 5;
                        }
                    }
                }

                Site site = sink.getSite();
                for (int i = 1; i <= numberOfSwappablePins; i++) {
                    Node node = site.getConnectedNode(lutLetter + Integer.toString(i));
                    assert(node.getTile().getTileTypeEnum() == TileTypeEnum.INT);
                    if (node.equals(sinkINTNode)) {
                        continue;
                    }
                    if (routingGraph.isPreserved(node)) {
                        continue;
                    }
                    RouteNode altSinkRnode = routingGraph.getOrCreate(node, sinkRnode.getType());
                    assert(altSinkRnode.getType().isExclusiveSink());
                    connection.addAltSinkRnode(altSinkRnode);
                }

                if (connection.getAltSinkRnodes().isEmpty()) {
                    // Since this connection only has a single sink target, increment
                    // its usage here immediately
                    sinkRnode.incrementUser(netWrapper);
                    sinkRnode.updatePresentCongestionCost(presentCongestionFactor);
                }

                connection.setDirect(false);
                indirect++;
                connection.computeHpwl();
                addConnectionSpanInfo(connection);
            }
        }

        if (indirect > 0) {
            netWrapper.computeHPWLAndCenterCoordinates(routingGraph.nextLagunaColumn, routingGraph.prevLagunaColumn);
            if (config.isUseBoundingBox()) {
                for (Connection connection : netWrapper.getConnections()) {
                    if (connection.isDirect()) continue;
                    connection.computeConnectionBoundingBox(config.getBoundingBoxExtensionX(),
                            config.getBoundingBoxExtensionY(),
                            routingGraph.nextLagunaColumn,
                            routingGraph.prevLagunaColumn);
                }
            }
        }
        return netWrapper;
    }

    /**
     * Adds span info of a connection.
     * @param connection A connection of which span info is to be added.
     */
    private void addConnectionSpanInfo(Connection connection) {
        connectionSpan.merge(connection.getHpwl(), 1, Integer::sum);
    }

    /**
     * @return ConnectionState object to be used for routing.
     */
    protected ConnectionState getConnectionState() {
        return connectionState;
    }

    /**
     * Initializes routing.
     */
    private void initializeRouting() {
        routingGraph.initialize();
        routeIteration = 1;
        historicalCongestionFactor = config.getHistoricalCongestionFactor();
        presentCongestionFactor = config.getInitialPresentCongestionFactor();
        timingWeight = config.getTimingWeight();
        wlWeight = config.getWirelengthWeight();
        oneMinusTimingWeight = 1 - timingWeight;
        oneMinusWlWeight = 1 - wlWeight;
        printIterationHeader(config.isTimingDriven());
    }

    /**
     * Routes the design in a few routing phases and times those phases.
     */
    public void route() {
        // Prints the design and configuration info, if "--verbose" is configured
        printDesignNetsAndConfigurationInfo(config.isVerbose());

        routerTimer.createRuntimeTracker("Routing", routerTimer.getRootRuntimeTracker()).start();
        MessageGenerator.printHeader("Route Design");

        routerTimer.createRuntimeTracker("route clock", "Routing").start();
        routeGlobalClkNets();
        routerTimer.getRuntimeTracker("route clock").stop();

        routerTimer.createRuntimeTracker("route static nets", "Routing").start();
        // Routes static nets (VCC and GND) before signals for now.
        // All the used nodes by other nets should be marked as unavailable, if static nets are routed after signals.
        routeStaticNets();
        // Connection-based router for indirectly connected pairs of output pin and input pin */
        routerTimer.getRuntimeTracker("route static nets").stop();

        RuntimeTracker routeWireNets = routerTimer.createRuntimeTracker("route wire nets", "Routing");
        routeWireNets.start();
        preRoutingEstimation();
        routeIndirectConnectionsIteratively();
        // NOTE: route direct connections after indirect connection.
        // The reason is that there maybe additional direct connections in the soft preserve mode for partial routing,
        // and those direct connections should be included to be routed
        routeDirectConnections();
        routeWireNets.stop();
        // Adds child timers to "route wire nets" timer
        routeWireNets.addChild(rnodesTimer);
        // Do not time the cost evaluation method for routing connections, the timer itself takes time
        routerTimer.createRuntimeTracker("route connections", "route wire nets").setTime(routeWireNets.getTime() - rnodesTimer.getTime() - updateTimingTimer.getTime() - updateCongestionCosts.getTime());
        if (config.isTimingDriven()) {
            routeWireNets.addChild(updateTimingTimer);
        }
        routeWireNets.addChild(updateCongestionCosts);

        routerTimer.createRuntimeTracker("finalize routes", "Routing").start();
        // Assigns a list of nodes to each direct and indirect connection that has been routed and fix illegal routes if any
        postRouteProcess();
        // Assigns net PIPs based on lists of connections
        setPIPsOfNets();
        routerTimer.getRuntimeTracker("finalize routes").stop();

        routerTimer.getRuntimeTracker("Routing").stop();

        if (config.getExportOutOfContext()) {
            getDesign().setAutoIOBuffers(false);
            getDesign().setDesignOutOfContext(true);
        }

        // Prints routing statistics, e.g. total wirelength, runtime and timing report
        printRoutingStatistics();
    }

    /**
     * Calculates initial criticality for each connection based on a simple estimation.
     */
    private void preRoutingEstimation() {
        if (config.isTimingDriven()) {
            estimateDelayOfConnections();
            maxDelayAndTimingVertex = timingManager.calculateArrivalRequiredTimes();
            timingManager.calculateCriticality(indirectConnections, MAX_CRITICALITY, config.getCriticalityExponent());
            System.out.printf("INFO: Estimated pre-routing max delay: %4d\n", (short) maxDelayAndTimingVertex.getFirst().floatValue());
        }
    }

    /**
     * A simple approach to estimate delay of each connection and update route delay of its timing edges.
     */
    private void estimateDelayOfConnections() {
        for (Connection connection : indirectConnections) {
            RouteNode source = connection.getSourceRnode();
            RouteNode[] children = source.getChildren(routingGraph);
            if (children.length == 0) {
                // output pin is blocked
                swapOutputPin(connection);
                source = connection.getSourceRnode();
            }
            short estDelay = (short) 10000;
            for (RouteNode child : children) {
                short tmpDelay = 113;
                tmpDelay += child.getDelay();
                if (tmpDelay < estDelay) {
                    estDelay = tmpDelay;
                }

            }
            estDelay += source.getDelay();
            connection.setTimingEdgesDelay(estDelay);
        }
    }

    /**
     * Routes direct connections.
     */
    private void routeDirectConnections() {
        System.out.println("\nINFO: Route " + directConnections.size() + " direct connections ");
        for (Connection connection : directConnections) {
            boolean success = RouterHelper.routeDirectConnection(connection);
            connection.getSink().setRouted(success);
            // no need to update route delay of direct connection, because it would not be changed
            if (!success) System.err.println("ERROR: Failed to route direct connection " + connection);
        }
    }

    protected void routeIndirectConnections(Collection<Connection> connections) {
        for (Connection connection : connections) {
            if (shouldRoute(connection)) {
                routeIndirectConnection(connection);
            }
        }
    }

    /**
     * Routes indirect connections iteratively.
     */
    public void routeIndirectConnectionsIteratively() {
        sortConnections();
        initializeRouting();
        long lastIterationRnodeCount = routingGraph.numNodes();
        long lastIterationRnodeTime = 0;

        boolean initialHus = this.hus;
        while (routeIteration < config.getMaxIterations()) {
            long start = RuntimeTracker.now();
            connectionsRoutedThisIteration.set(0);
            if (config.isTimingDriven()) {
                setRerouteCriticality();
            }
            routeIndirectConnections(sortedIndirectConnections);
            rnodesTimer.setTime(routingGraph.getCreateRnodeTime());

            updateCostFactors();

            rnodesCreatedThisIteration = routingGraph.numNodes() - lastIterationRnodeCount;
            List<Connection> unroutableConnections = getUnroutableConnections();
            boolean needsResorting = false;
            for (Connection connection : unroutableConnections) {
                System.out.printf("CRITICAL WARNING: Unroutable connection in iteration #%d\n", routeIteration);
                System.out.println("                 " + connection);
                needsResorting = handleUnroutableConnection(connection) || needsResorting;
            }
            for (Connection connection : getCongestedConnections()) {
                needsResorting = handleCongestedConnection(connection) || needsResorting;
            }
            if (needsResorting) {
                sortConnections();
            }

            if (config.isTimingDriven()) {
                updateTiming();
            }

            long elapsed = RuntimeTracker.elapsed(start);
            printRoutingIterationStatisticsInfo(elapsed, (float) ((rnodesTimer.getTime() - lastIterationRnodeTime) * 1e-9));

            if (overUsedRnodes.size() == 0) {
                if (unroutableConnections.isEmpty()) {
                    break;
                } else {
                    if (routeIteration == config.getMaxIterations() - 1) {
                        System.err.println("ERROR: Unroutable connections: " + unroutableConnections.size());
                    }
                }
            }

            if (initialHus && !hus) {
                System.out.println("INFO: Hybrid Updating Strategy (HUS) activated");
                initialHus = false;
            }

            routeIteration++;
            lastIterationRnodeCount = routingGraph.numNodes();
            lastIterationRnodeTime = rnodesTimer.getTime();
        }
        if (routeIteration == config.getMaxIterations()) {
            System.out.println("\nERROR: Routing terminated after " + (routeIteration -1 ) + " iterations.");
            System.out.println("       Unroutable connections: " + getUnroutableConnections().size());
            System.out.println("       Conflicting nodes: " + overUsedRnodes.size());
            for (RouteNode rnode : overUsedRnodes) {
                System.out.println("              " + rnode);
            }
        }
    }

    /**
     * Gets unrouted connections.
     * @return A list of unrouted connections.
     */
    private List<Connection> getUnroutableConnections() {
        List<Connection> unroutedConnections = new ArrayList<>();
        for (Connection connection : sortedIndirectConnections) {
            if (!connection.getSink().isRouted()) {
                unroutedConnections.add(connection);
            }
        }
        return unroutedConnections;
    }

    private List<Connection> getCongestedConnections() {
        List<Connection> congestedConnections = new ArrayList<>();
        for (Connection connection : sortedIndirectConnections) {
            if (connection.isCongested()) {
                congestedConnections.add(connection);
            }
        }
        return congestedConnections;
    }

    /**
     * Assigns a list of nodes to each connection and fix net routes if there are cycles and / or multi-driver nodes.
     */
    protected void postRouteProcess() {
        if (routeIteration > config.getMaxIterations()) {
            return;
        }

        // perform LUT pin mapping updates
        if (lutPinSwapping &&
                !Boolean.getBoolean("rapidwright.rwroute.lutPinSwapping.deferIntraSiteRoutingUpdates")) {
            Map<SitePinInst, String> pinSwaps = new HashMap<>();
            for (Connection connection: indirectConnections) {
                SitePinInst oldSinkSpi = connection.getSink();
                if (!oldSinkSpi.isLUTInputPin() || !oldSinkSpi.isRouted()) {
                    continue;
                }

                List<RouteNode> rnodes = connection.getRnodes();
                RouteNode newSinkRnode = rnodes.get(0);
                if (newSinkRnode == connection.getSinkRnode()) {
                    continue;
                }
                connection.setSinkRnode(newSinkRnode);

                SitePin newSitePin = newSinkRnode.getNode().getSitePin();
                String existing = pinSwaps.put(oldSinkSpi, newSitePin.getPinName());
                assert(existing == null);
            }
            LUTTools.swapMultipleLutPins(pinSwaps);
        }

        assignNodesToConnections();

        // fix routes with cycles and / or multi-driver nodes
        Set<NetWrapper> routes = fixRoutes();
        if (config.isTimingDriven()) updateTimingAfterFixingRoutes(routes);

        // Unset the routed state of all source pins
        for (Map.Entry<Net, NetWrapper> e : nets.entrySet()) {
            Net net = e.getKey();
            SitePinInst source = net.getSource();
            SitePinInst altSource = net.getAlternateSource();
            SiteInst si = source.getSiteInst();
            boolean altSourcePreviouslyRouted = altSource != null ? altSource.isRouted() : false;
            assert(source != null);
            boolean sourcePreviouslyRouted = source.isRouted();
            for (SitePinInst spi : Arrays.asList(source, altSource)) {
                if (spi != null) {
                    spi.setRouted(false);
                    assert(spi.getSiteInst() == si);
                }
            }

            // Set the routed state on those source pins that were actually used
            NetWrapper netWrapper = e.getValue();
            for (Connection connection : netWrapper.getConnections()) {
                // Examine getNodes() because connection.getRnodes() is empty for direct connections
                List<Node> nodes = connection.getNodes();
                if (nodes == null || nodes.isEmpty()) {
                    // Unroutable connection
                    continue;
                }

                // Set the routed state of the used source node
                // and if used and not already present, add it to the SiteInst
                Node sourceNode = nodes.get(nodes.size() - 1);
                SitePinInst usedSpi = null;
                for (SitePinInst spi : Arrays.asList(source, altSource)) {
                    if (spi != null && sourceNode.equals(spi.getConnectedNode())) {
                        usedSpi = spi;
                    }
                }
                if (usedSpi == null) {
                    throw new RuntimeException("ERROR: Unknown source node " + sourceNode + " on net " + net.getName());
                }

                // Now that we know this SitePinInst is used, make sure it exists in
                // the SiteInst
                usedSpi.setRouted(true);
                if (si.getSitePinInst(usedSpi.getName()) == null) {
                    si.addPin(usedSpi);
                }

                if (source.isRouted() && (altSource == null || altSource.isRouted())) {
                    // Break if all sources have been set to be routed
                    break;
                }
            }

            // If the alt source was previously routed, and is no longer, let's remove it
            if (altSource != null && altSourcePreviouslyRouted && !altSource.isRouted()) {
                // If altSource is not routed, then source must be routed
                assert(source.isRouted());
                altSource.getSiteInst().removePin(altSource);
                net.removePin(altSource, true);
                assert(source.isRouted());
                if (source.getName().endsWith("MUX")) {
                    assert(altSource.getName().endsWith("_O"));
                    // Add site routing back if we are keeping the MUX pin
                    si.routeIntraSiteNet(net, altSource.getBELPin(), altSource.getBELPin());
                }
            }
            // If the original source was routed and is now no longer used, it must
            // mean that the alternate source is used instead. Let's remove the main
            // source which will promote the alternate to main.
            if (sourcePreviouslyRouted && !source.isRouted()) {
                assert(altSource != null && altSource.isRouted());
                net.removePin(source, true);
                assert(net.getSource() == altSource);
                assert(net.getAlternateSource() == null);
                assert(altSource.isRouted());
                if (source.getName().endsWith("_O")) {
                    assert(altSource.getName().endsWith("MUX"));
                    // Add site routing back if we are keeping the MUX pin
                    si.routeIntraSiteNet(net, source.getBELPin(), source.getBELPin());
                }
            }
        }
    }

    /**
     * Checks if a connection should be routed.
     * @param connection The connection in question.
     * @return true, if the connection should be routed.
     */
    protected boolean shouldRoute(Connection connection) {
        if (routeIteration > 1) {
            if (connection.getCriticality() > minRerouteCriticality) {
                return true;
            }
        }

        if (connection.getAltSinkRnodes().isEmpty()) {
            // Check that this connection's exclusive sink node is used but never overused
            RouteNode sinkRnode = connection.getSinkRnode();
            assert(sinkRnode.countConnectionsOfUser(connection.getNetWrapper()) > 0);
            assert(!sinkRnode.isOverUsed());
        }

        return !connection.getSink().isRouted() || connection.isCongested();
    }

    /**
     * Computes and sets the minimum reroute criticality for re-routing critical connections.
     */
    private void setRerouteCriticality() {
        // Limit the number of critical connections to be routed based on minRerouteCriticality and reroutePercentage
        minRerouteCriticality = config.getMinRerouteCriticality();
        criticalConnections.clear();

        int maxNumberOfCriticalConnections = (int) (indirectConnections.size() * 0.01 * config.getReroutePercentage());
        for (Connection connection : indirectConnections) {
            if (connection.getCriticality() > minRerouteCriticality) {
                criticalConnections.add(connection);
            }
        }

        if (criticalConnections.size() > maxNumberOfCriticalConnections) {
            criticalConnections.sort((connection1, connection2) -> Float.compare(connection2.getCriticality(),connection1.getCriticality()));
            minRerouteCriticality = criticalConnections.get(maxNumberOfCriticalConnections).getCriticality();
        }
    }

    /**
     * Updates timing through static timing analysis and calculates connections' criticalities.
     */
    private void updateTiming() {
        updateTimingTimer.start();
        timingWeight = Math.min(timingWeight * config.getTimingMultiplier(), 1f);
        oneMinusTimingWeight = 1 - timingWeight;
        maxDelayAndTimingVertex = timingManager.calculateArrivalRequiredTimes();
        timingManager.calculateCriticality(sortedIndirectConnections,
                MAX_CRITICALITY, config.getCriticalityExponent());
        updateTimingTimer.stop();
    }

    /**
     * Updates timing after fixing routes of nets.
     * @param netsWithIllegalRoutes A set of nets whose routes have been fixed.
     */
    private void updateTimingAfterFixingRoutes(Set<NetWrapper> netsWithIllegalRoutes) {
        timingManager.updateIllegalNetsDelays(netsWithIllegalRoutes, nodesDelays);
        timingManager.patchUpDelayOfConnections(sortedIndirectConnections);
        updateTiming();
    }

    /**
     * Assigns a list nodes to each connection to complete the route path of it.
     */
    protected void assignNodesToConnections() {
        for (Connection connection : indirectConnections) {
            List<Node> nodes = new ArrayList<>();
            connection.setNodes(nodes);

            RouteNode sinkRnode = connection.getSinkRnode();
            List<RouteNode> rnodes = connection.getRnodes();
            if (rnodes.isEmpty()) {
                continue;
            }

            if (sinkRnode == rnodes.get(0)) {
                List<Node> switchBoxToSink = RouterHelper.findPathBetweenNodes(sinkRnode, connection.getSink().getConnectedNode());
                if (switchBoxToSink.size() >= 2) {
                    for (int i = 0; i < switchBoxToSink.size() - 1; i++) {
                        nodes.add(switchBoxToSink.get(i));
                    }
                }
            } else {
                // Routing must go to an alternate sink
                assert(!connection.getAltSinkRnodes().isEmpty());

                // Assume that it doesn't need unprojecting back to the sink pin
                // since the sink node is a site pin
                assert(rnodes.get(0).getSitePin() != null);
            }

            for (RouteNode rnode : rnodes) {
                nodes.add(rnode.getNode());
            }

            List<Node> sourceToSwitchBox = RouterHelper.findPathBetweenNodes(connection.getSource().getConnectedNode(), connection.getSourceRnode());
            if (sourceToSwitchBox.size() >= 2) {
                for (int i = 1; i <= sourceToSwitchBox.size() - 1; i++) {
                    nodes.add(sourceToSwitchBox.get(i));
                }
            }
        }
    }

    /**
     * Sorts indirect connections for routing.
     */
    private void sortConnections() {
        sortedIndirectConnections.clear();
        sortedIndirectConnections.addAll(indirectConnections);
        Collections.sort(sortedIndirectConnections);
    }

    private void printIterationHeader(boolean timingDriven) {
        System.out.printf("------------------------------------------------------------------------------\n");
        if (timingDriven) {
            System.out.printf("%9s  %12s  %8s   %11s  %10s   %5s  %9s\n",
                    "         ", "Generated", "  RRG",    "  Routed",   "Nodes With", "CPD", "Total Run");
            System.out.printf("%9s  %12s  %8s   %11s  %10s   %5s  %9s\n",
                    "Iteration", "RRG Nodes", "Time (s)", "Connections", "Overlaps", "(ps)", "Time (s)");
            System.out.printf("---------  ----------------------   -----------  ----------   -----  ---------\n");
        } else {
            System.out.printf("%9s  %12s  %8s   %11s  %10s   %5s  %9s\n",
                    "         ", "Generated", "  RRG",    "  Routed",   "Nodes With", "    ", "Total Run");
            System.out.printf("%9s  %12s  %8s   %11s  %10s   %5s  %9s\n",
                    "Iteration", "RRG Nodes", "Time (s)", "Connections", "Overlaps", "    ", "Time (s)");
            System.out.printf("---------  ----------------------   -----------  ----------   ----------------\n");
        }
    }

    /**
     * Prints routing iteration statistics, including the iteration, number of connections routed in the iteration,
     * total runtime of the iteration, number of created rnodes, time spent in creating rnodes that is included in the
     * @param iterationRuntime Total runtime of this iteration.
     * @param rnodesCreationTime The runtime of generating routing resource graph nodes.
     */
    private void printRoutingIterationStatisticsInfo(float iterationRuntime, float rnodesCreationTime) {
        long overUsed = overUsedRnodes.size();
        if (config.isTimingDriven()) {
            System.out.printf("%4d       %12d  %8.2f   %11d  %10d   %5d  %9.2f\n",
                    routeIteration,
                    rnodesCreatedThisIteration,
                    rnodesCreationTime,
                    connectionsRoutedThisIteration.get(),
                    overUsed,
                    (short)(maxDelayAndTimingVertex == null? 0 : maxDelayAndTimingVertex.getFirst()),
                    iterationRuntime * 1e-9);
        } else {
            System.out.printf("%4d       %12d  %8.2f   %11d  %10d   %5s  %9.2f\n",
                    routeIteration,
                    rnodesCreatedThisIteration,
                    rnodesCreationTime,
                    connectionsRoutedThisIteration.get(),
                    overUsed,
                    "",
                    iterationRuntime * 1e-9);
        }
        if (overUsed == 0) System.out.printf("------------------------------------------------------------------------------\n");
    }

    /**
     * Updates the congestion cost factors.
     */
    private void updateCostFactors() {
        updateCongestionCosts.start();

        checkHus();

        // Inflate the present congestion factor
        presentCongestionFactor *= config.getPresentCongestionMultiplier();
        presentCongestionFactor = Math.min(presentCongestionFactor, config.getMaxPresentCongestionFactor());

        updateCost();

        updateCongestionCosts.stop();
    }

    /**
     * Updates present congestion cost and historical congestion cost of rnodes.
     */
    private void updateCost() {
        overUsedRnodes.clear();
        for (RouteNode rnode : routingGraph.getRnodes()) {
            int overuse=rnode.getOccupancy() - RouteNode.capacity;
            if (overuse == 0) {
                rnode.setPresentCongestionCost(1 + presentCongestionFactor);
            } else if (overuse > 0) {
                overUsedRnodes.add(rnode);
                rnode.setPresentCongestionCost(1 + (overuse + 1) * presentCongestionFactor);
                rnode.setHistoricalCongestionCost(rnode.getHistoricalCongestionCost() + overuse * historicalCongestionFactor);
            } else {
                assert(overuse < 0);
                assert(rnode.getPresentCongestionCost() == 1);
            }
        }
    }

    /**
     * Check whether to activate Hybrid Updating Strategy (HUS)
     */
    private void checkHus() {
        if (!hus) {
            return;
        }

        if (routeIteration == 1) {
            // Count the number of overused nodes
            long overUseCnt = 0;
            for (RouteNode rnode : routingGraph.getRnodes()) {
                if (rnode.isOverUsed()) {
                    overUseCnt++;
                }
            }
            husInitialCongested = (float) overUseCnt / sortedIndirectConnections.size() > config.getHusInitialCongestedThreshold();
        }

        if (husInitialCongested) {
            float congestedConnRatio = (float) connectionsRoutedThisIteration.get() / sortedIndirectConnections.size();
            if (congestedConnRatio < config.getHusActivateThreshold()) {
                // Activate HUS: slow down the present cost growth and increase historical cost growth instead
                float husAlpha = config.getHusAlpha();
                if (husAlpha >= config.getPresentCongestionMultiplier()) {
                    System.out.println("WARNING: HUS alpha is not less than the current present congestion multiplier.");
                }
                config.setPresentCongestionMultiplier(husAlpha);

                float husBeta = config.getHusBeta();
                if (husBeta <= historicalCongestionFactor) {
                    System.out.println("WARNING: HUS beta is not greater than the current historical congestion factor.");
                }
                historicalCongestionFactor = husBeta;

                // Disable HUS from being activated again
                hus = false;
            }
        }
    }

    /**
     * Computes node usage of each type and the total wirelength of the design.
     */
    private void computesNodeUsageAndTotalWirelength() {
        totalWL = 0;
        totalINTNodes = 0;
        nodeTypeUsage = new EnumMap<>(IntentCode.class);
        nodeTypeLength = new EnumMap<>(IntentCode.class);

        Set<Node> netNodes = new HashSet<>();
        for (Entry<Net,NetWrapper> e : nets.entrySet()) {
            NetWrapper netWrapper = e.getValue();
            for (Connection connection : netWrapper.getConnections()) {
                if (connection.getNodes() == null) {
                    continue;
                }
                    
                netNodes.addAll(connection.getNodes());
            }
            for (Node node : netNodes) {
                if (RouteNodeGraph.isExcludedTile(node)) {
                    continue;
                }
                totalINTNodes++;
                int wl = RouteNode.getLength(node);
                totalWL += wl;

                RouterHelper.addNodeTypeLengthToMap(node, wl, nodeTypeUsage, nodeTypeLength);
            }
            netNodes.clear();
        }
    }

    static List<IntentCode> nodeUsageForUltraScale = new ArrayList<>();
    static {
        nodeUsageForUltraScale.add(IntentCode.NODE_SINGLE);
        nodeUsageForUltraScale.add(IntentCode.NODE_DOUBLE);
        nodeUsageForUltraScale.add(IntentCode.NODE_VQUAD);
        nodeUsageForUltraScale.add(IntentCode.NODE_HQUAD);
        nodeUsageForUltraScale.add(IntentCode.NODE_VLONG);
        nodeUsageForUltraScale.add(IntentCode.NODE_HLONG);
        nodeUsageForUltraScale.add(IntentCode.NODE_LOCAL);
        nodeUsageForUltraScale.add(IntentCode.NODE_PINBOUNCE);
        nodeUsageForUltraScale.add(IntentCode.NODE_PINFEED);
        nodeUsageForUltraScale.add(IntentCode.NODE_LAGUNA_DATA); // UltraScale+ only intent code,
                                                                 // but super long lines from UltraScale (which have
                                                                 // IntentCode.INTENT_DEFAULT are mapped to this)
    }

    static List<IntentCode> nodeUsageForVersal = new ArrayList<>();
    static {
        nodeUsageForVersal.add(IntentCode.NODE_VSINGLE);
        nodeUsageForVersal.add(IntentCode.NODE_HSINGLE);
        nodeUsageForVersal.add(IntentCode.NODE_VDOUBLE);
        nodeUsageForVersal.add(IntentCode.NODE_HDOUBLE);
        nodeUsageForVersal.add(IntentCode.NODE_VQUAD);
        nodeUsageForVersal.add(IntentCode.NODE_HQUAD);
        nodeUsageForVersal.add(IntentCode.NODE_VLONG7);
        nodeUsageForVersal.add(IntentCode.NODE_VLONG12);
        nodeUsageForVersal.add(IntentCode.NODE_HLONG6);
        nodeUsageForVersal.add(IntentCode.NODE_HLONG10);
        nodeUsageForVersal.add(IntentCode.NODE_CLE_BNODE);
        nodeUsageForVersal.add(IntentCode.NODE_INTF_BNODE);
        nodeUsageForVersal.add(IntentCode.NODE_CLE_CNODE);
        nodeUsageForVersal.add(IntentCode.NODE_INTF_CNODE);
        nodeUsageForVersal.add(IntentCode.NODE_PINBOUNCE);
        nodeUsageForVersal.add(IntentCode.NODE_IMUX);
        // NODE_PINFEED exists on Versal but is behind a NODE_IMUX
        // and gets projectInputPinToINTNode() -ed away

        // TODO: Enable when SLR crossings are supported
        // nodeUsageForVersal.add(IntentCode.NODE_SLL_DATA);
    }

    /**
     * Fixes routes of nets with routing path cycles and multi-driver nodes.
     * @return A set of nets that have been fixed.
     */
    private Set<NetWrapper> fixRoutes() {
        Set<NetWrapper> illegalRoutes = findIllegalRoutes();
        // fix routes with cycles and / or multi-driver nodes
        for (NetWrapper route:illegalRoutes) {
            for (Connection connection : route.getConnections()) {
                try {
                    if (!connection.isDirect()) ripUp(connection);
                } catch (Exception e) {
                    e.printStackTrace();
                }
            }
            RouteFixer graphHelper = new RouteFixer(route, routingGraph);
            graphHelper.finalizeRoutesOfConnections();
        }
        return illegalRoutes;
    }

    /**
     * Finds nets that have illegal routes by checking its connections' routes.
     * @return A set of routed {@link NetWrapper} instances whose should be fixed.
     */
    private Set<NetWrapper> findIllegalRoutes() {
        Set<NetWrapper> illegalRoutes = new HashSet<>();
        for (Entry<Net,NetWrapper> e : nets.entrySet()) {
            NetWrapper netWrapper = e.getValue();
            buildDriverCountsOfRnodes(netWrapper);
            for (Connection connection : netWrapper.getConnections()) {
                if (shouldMergePath(connection)) {
                    illegalRoutes.add(netWrapper);
                    if (config.isTimingDriven()) addNodesDelays(netWrapper);
                    break;
                }
            }
        }
        return illegalRoutes;
    }

    /**
     * Builds the driversCounts map of each {@link RouteNode} instance that is used by a net.
     * @param netWrapper A NetWrapper instance that represents a net.
     */
    private void buildDriverCountsOfRnodes(NetWrapper netWrapper) {
        for (Connection connection : netWrapper.getConnections()) {
            RouteNode driver = null;
            for (int i = connection.getRnodes().size() - 1; i >= 0; i--) {
                RouteNode rnode = connection.getRnodes().get(i);
                if (driver != null) {
                    rnode.incrementDriver(driver);
                }
                driver = rnode;
            }
        }
    }

    /**
     * Adds nodes and delay values of a routed to the map.
     * @param net The routed net.
     */
    private void addNodesDelays(NetWrapper net) {
        for (Connection connection:net.getConnections()) {
            for (RouteNode rnode : connection.getRnodes()) {
                nodesDelays.put(rnode, rnode.getDelay());
            }
        }
    }

    /**
     * Checks if a connection has multi-driver nodes.
     * @param connection The connection in question.
     * @return true, if the connection has multi-driver nodes.
     */
    private boolean shouldMergePath(Connection connection) {
        return connection.useRnodesWithMultiDrivers();
    }

    /**
     * Rips up a connection.
     * @param connection The connection to be ripped up.
     */
    protected void ripUp(Connection connection) {
        List<RouteNode> rnodes = connection.getRnodes();
        if (rnodes.isEmpty()) {
            assert(!connection.getSink().isRouted());
            if (connection.getAltSinkRnodes().isEmpty()) {
                // If there is no alternate sink, decrement this one-and-only sink node
                RouteNode sinkRnode = connection.getSinkRnode();
                rnodes = Collections.singletonList(sinkRnode);
            }
        }

        for (RouteNode rnode : rnodes) {
            rnode.decrementUser(connection.getNetWrapper());
            rnode.updatePresentCongestionCost(presentCongestionFactor);
        }
    }

    /**
     * Updates the users and present congestion cost of rnodes used by a routed connection.
     * @param connection The routed connection.
     */
    private void updateUsersAndPresentCongestionCost(Connection connection) {
        for (RouteNode rnode : connection.getRnodes()) {
            rnode.incrementUser(connection.getNetWrapper());
            rnode.updatePresentCongestionCost(presentCongestionFactor);
        }
    }

    /**
     * Sets a list of {@link PIP} instances of each {@link Net} instance and checks if there is any PIP overlaps.
     */
    protected void setPIPsOfNets() {
        for (Entry<Net,NetWrapper> e : nets.entrySet()) {
            NetWrapper netWrapper = e.getValue();
            Net net = netWrapper.getNet();
            assert(net.getType() == NetType.WIRE && !NetTools.isGlobalClock(net));

            Set<PIP> newPIPs = new HashSet<>();
            for (Connection connection:netWrapper.getConnections()) {
                List<PIP> pips = RouterHelper.getConnectionPIPs(connection);
                newPIPs.addAll(pips);
            }

            net.setPIPs(newPIPs);

            // When multiple sources are used (e.g. A_O and AMUX) then
            // mark the first PIP driven by either source as a logical driver
            SitePinInst source = net.getSource();
            SitePinInst altSource = net.getAlternateSource();
            if (altSource != null && source.isRouted() && altSource.isRouted()) {
                Tile sourceTile = altSource.getTile();
                for (PIP pip : net.getPIPs()) {
                    if (pip.getTile() != sourceTile) {
                        continue;
                    }
                    if (pip.isRouteThru()) {
                        continue;
                    }
                    Node startNode = pip.getStartNode();
                    IntentCode startIntent = startNode.getIntentCode();
                    if (startIntent != IntentCode.NODE_CLE_OUTPUT &&  // US+ and Versal
                            startIntent != IntentCode.NODE_OUTPUT) {  // US
                        continue;
                    }
                    SitePin sp = startNode.getSitePin();
                    if (sp.getPinName().equals(source.getName())) {
                        pip.setIsLogicalDriver(true);
                        break;
                    }
                }
            }
        }

        checkPIPsUsage();
    }

    /**
     * Checks if there are PIP overlaps among routed nets.
     */
    protected void checkPIPsUsage() {
        Map<PIP, Set<Net>> pipsUsage = new HashMap<>();
        for (Net net : design.getNets()) {
            for (PIP pip:net.getPIPs()) {
                pipsUsage.computeIfAbsent(pip, (k) -> new HashSet<>()).add(net);
            }
        }
        int pipsError = 0;
        for (Entry<PIP, Set<Net>> pipNets : pipsUsage.entrySet()) {
            if (pipNets.getValue().size() > 1) {
                if (pipsError < 10) {
                    System.out.println("pip " + pipNets.getKey() + " users = " + pipsUsage.get(pipNets.getKey()));
                }
                pipsError++;
            }
        }
        if (pipsError > 0)
            System.err.println("ERROR: PIPs overused error: " + pipsError);
        else
            System.out.println("\nINFO: No PIP overlaps\n");
    }

    /**
     * Class encapsulating all state necessary to route the included connection
     */
    protected static class ConnectionState {
        /** Priority queue of all candidate nodes to be considered for routing this connection */
        protected final PriorityQueue<RouteNode> queue;
        /** The list of nodes marked as a target for this connection */
        protected final List<RouteNode> targets;

        /** Connection to be routed */
        protected Connection connection;
        /** Unique sequence count for this routing attempt for this connection */
        protected int sequence;

        /** Pre-computed weights specific to this connection for one routing iteration */
        protected float rnodeCostWeight;
        protected float shareWeight;
        protected float rnodeWLWeight;
        protected float estWlWeight;
        protected float dlyWeight;
        protected float estDlyWeight;

        protected ConnectionState() {
            this.queue = new PriorityQueue<>();
            this.targets = new ArrayList<>();
        }
    }

    /**
     * Routes a connection.
     * @param connection The connection to route.
     */
    protected void routeIndirectConnection(Connection connection) {
        ConnectionState state = getConnectionState();
        state.connection = connection;
        state.sequence = connectionsRouted.incrementAndGet();
        connectionsRoutedThisIteration.incrementAndGet();
        state.rnodeCostWeight = 1 - connection.getCriticality();
        state.shareWeight = (float) (Math.pow(state.rnodeCostWeight, config.getShareExponent()));
        state.rnodeWLWeight = state.rnodeCostWeight * oneMinusWlWeight;
        state.estWlWeight = state.rnodeCostWeight * wlWeight;
        state.dlyWeight = connection.getCriticality() * oneMinusTimingWeight / 100f;
        state.estDlyWeight = connection.getCriticality() * timingWeight;

        PriorityQueue<RouteNode> queue = state.queue;
        assert(queue.isEmpty());

        prepareRouteConnection(state);

        int nodesPoppedThisConnection = 0;
        RouteNode rnode;
        while ((rnode = queue.poll()) != null) {
            nodesPoppedThisConnection++;
            if (rnode.isTarget()) {
                break;
            }
            exploreAndExpand(state, rnode);
        }
        nodesPushed.addAndGet(nodesPoppedThisConnection + queue.size());
        nodesPopped.addAndGet(nodesPoppedThisConnection);

        if (rnode != null) {
            queue.clear();
            finishRouteConnection(connection, rnode);
            if (!connection.getSink().isRouted()) {
                List<RouteNode> rnodes = connection.getRnodes();
                throw new RuntimeException("ERROR: Unable to save routing for connection " + connection + "\n" +
                                           "       Backtracking terminated at " + rnodes.get(rnodes.size() -1));
            }
            if (config.isTimingDriven()) connection.updateRouteDelay();
            assert(connection.getSink().isRouted());
        } else {
            assert(queue.isEmpty());
            // Clears previous route of the connection
            connection.resetRoute();
            connection.getSink().setRouted(false);
            assert(connection.getRnodes().isEmpty());

            if (connection.getAltSinkRnodes().isEmpty()) {
                // Undo what ripUp() did for this connection which has a single exclusive sink
                RouteNode sinkRnode = connection.getSinkRnode();
                sinkRnode.incrementUser(connection.getNetWrapper());
                sinkRnode.updatePresentCongestionCost(presentCongestionFactor);
            }
        }

        // Reset the nodes marked as this connection's target(s)
        List<RouteNode> targets = state.targets;
        for (RouteNode target : targets) {
            target.clearTarget();
        }
        targets.clear();
    }

    protected void enlargeBoundingBox(Connection connection) {
        if (!config.isEnlargeBoundingBox()) {
            return;
        }

        connection.enlargeBoundingBox(config.getExtensionXIncrement(), config.getExtensionYIncrement());
    }

    protected void abandonConnectionIfUnroutable(Connection connection) {
        if (!config.isUseBoundingBox() || config.isEnlargeBoundingBox()) {
            return;
       }

        System.out.println("                 " + "Abandoning");

        // Since bounding box is never enlarged there is no hope of routing this connection so abandon it
        indirectConnections.remove(connection);
        sortedIndirectConnections.remove(connection);
    }

    /**
     * Deals with a failed connection by possible output pin swapping and unrouting preserved nets if the router is in the soft preserve mode.
     * @param connection The failed connection.
     */
    protected boolean handleUnroutableConnection(Connection connection) {
        enlargeBoundingBox(connection);
        if (routeIteration == 1 && swapOutputPin(connection)) {
            return true;
        }
        abandonConnectionIfUnroutable(connection);
        return false;
    }

    protected boolean handleCongestedConnection(Connection connection) {
        enlargeBoundingBox(connection);
        return false;
    }

    /**
     * Swaps the output pin of a connection, if its net has an alternative output pin.
     * @param connection The connection in question.
     * @return true, if the output pin has been swapped.
     */
    protected boolean swapOutputPin(Connection connection) {
        SitePinInst source = connection.getSource();
        Pair<SitePinInst,RouteNode> altSourceAndRnode = connection.getOrCreateAlternateSource(routingGraph);
        if (altSourceAndRnode == null) {
            return false;
        }

        SitePinInst altSource = altSourceAndRnode.getFirst();
        System.out.println("INFO: Swap source from " + source + " to " + altSource + "\n");
        connection.setSource(altSource);

        RouteNode altSourceRnode = altSourceAndRnode.getSecond();
        connection.setSourceRnode(altSourceRnode);

        connection.getSink().setRouted(false);
        return true;
    }

    /**
     * Completes the routing process of a connection.
     * @param connection The routed target connection.
     */
    protected void finishRouteConnection(Connection connection, RouteNode rnode) {
        boolean routed = saveRouting(connection, rnode);
        connection.getSink().setRouted(routed);
        if (routed) {
            updateUsersAndPresentCongestionCost(connection);
        }
    }

    /**
     * Traces back for a connection from its sink rnode to its source, in order to build and store the routing path.
     * @param connection: The connection that is being routed.
     * @param rnode RouteNode to start backtracking from.
     * @return True if backtracking successful.
     */
    protected boolean saveRouting(Connection connection, RouteNode rnode) {
        RouteNode sinkRnode = connection.getSinkRnode();
        List<RouteNode> altSinkRnodes = connection.getAltSinkRnodes();
        if (rnode != sinkRnode && !altSinkRnodes.contains(rnode)) {
            List<RouteNode> prevRouting = connection.getRnodes();
            // Check that this is the sink path marked by prepareRouteConnection()
            if (!connection.getSink().isRouted() || prevRouting.isEmpty() || !rnode.isTarget()) {
                throw new RuntimeException("Unexpected rnode to backtrack from: " + rnode);
            }
            // Backtrack from the sink used on that sink path
            rnode = prevRouting.get(0);
        }

        connection.resetRoute();
        do {
            connection.addRnode(rnode);
        } while ((rnode = rnode.getPrev()) != null);

        List<RouteNode> rnodes = connection.getRnodes();
        RouteNode sourceRnode = rnodes.get(rnodes.size() - 1);
        // Only succesfully routed if backtracked to this connection's source node
        return sourceRnode == connection.getSourceRnode();
    }

    /**
     * Explores children (downhill rnodes) of a rnode for routing a connection and pushes the child into the queue,
     * if it is the target or is an accessible routing resource.
     * @param state State from the connection that is being routed.
     * @param rnode The rnode popped out from the queue.
     */
    private void exploreAndExpand(ConnectionState state, RouteNode rnode) {
        final boolean longParent = config.isTimingDriven() && DelayEstimatorBase.isLong(rnode);
        final Connection connection = state.connection;
        final int sequence = state.sequence;
        final PriorityQueue<RouteNode> queue = state.queue;
        for (RouteNode childRNode:rnode.getChildren(routingGraph)) {
            // Targets that are visited more than once must be overused
            assert(!childRNode.isTarget() || !childRNode.isVisited(sequence) || childRNode.willOverUse(connection.getNetWrapper()));

            // If childRnode is preserved, then it must be preserved for the current net we're routing
            Net preservedNet;
            assert((preservedNet = routingGraph.getPreservedNet(childRNode)) == null ||
                    preservedNet == connection.getNetWrapper().getNet());

            if (childRNode.isVisited(sequence)) {
                // Node must be in queue already.

                // Note: it is possible this is a cheaper path to childRNode; however, because the
                // PriorityQueue class does not support (efficiently) reducing the cost of nodes
                // already in the queue, this opportunity is discarded
                continue;
            }

            if (childRNode.isTarget()) {
                boolean earlyTermination = false;
                if (childRNode == connection.getSinkRnode() && connection.getAltSinkRnodes().isEmpty()) {
                    // This sink must be exclusively reserved for this connection already
                    assert(childRNode.getOccupancy() == 0 ||
                            childRNode.getIntentCode() == IntentCode.NODE_PINBOUNCE);
                    earlyTermination = true;
                } else {
                    // Target is not an exclusive sink, only early terminate if this net will not
                    // (further) overuse this node
                    earlyTermination = !childRNode.willOverUse(connection.getNetWrapper());
                }

                if (earlyTermination) {
                    assert(!childRNode.isVisited(sequence));
                    nodesPushed.addAndGet(queue.size());
                    queue.clear();
                }
            } else {
                if (!isAccessible(childRNode, connection)) {
                    continue;
                }
                switch (childRNode.getType()) {
                    case LOCAL:
                    case LOCAL_EAST:
                    case LOCAL_WEST:
                        if (!routingGraph.isAccessible(childRNode, connection)) {
                            continue;
                        }
                        break;
                    case NON_LOCAL:
                        // LOCALs cannot connect to NON_LOCALs except via a LUT routethru
<<<<<<< HEAD
                        assert(rnode.getType() != RouteNodeType.LOCAL ||
                               routingGraph.lutRoutethru && rnode.getIntentCode() == IntentCode.NODE_PINFEED);
=======
                        assert(!rnode.getType().isLocal() ||
                               routingGraph.lutRoutethru && rnode.getIntentCode() == IntentCode.NODE_PINFEED ||
                               // FIXME:
                               design.getSeries() == Series.Versal);
>>>>>>> a937982a

                        if (!routingGraph.isAccessible(childRNode, connection)) {
                            continue;
                        }
                        if (!config.isUseUTurnNodes() && childRNode.getDelay() > 10000) {
                            // To filter out those nodes that are considered to be excluded with the masking resource approach,
                            // such as U-turn shape nodes near the boundary
                            continue;
                        }
                        break;
                    case EXCLUSIVE_SINK:
                    case EXCLUSIVE_SINK_EAST:
                    case EXCLUSIVE_SINK_WEST:
                        assert(childRNode.getType() != RouteNodeType.EXCLUSIVE_SINK_EAST || rnode.getType() == RouteNodeType.LOCAL_EAST);
                        assert(childRNode.getType() != RouteNodeType.EXCLUSIVE_SINK_WEST || rnode.getType() == RouteNodeType.LOCAL_WEST);
                        assert(childRNode.getType() != RouteNodeType.EXCLUSIVE_SINK || rnode.getType() == RouteNodeType.LOCAL ||
                                // FIXME:
                                design.getSeries() == Series.Versal);
                        if (!isAccessibleSink(childRNode, connection)) {
                            continue;
                        }
                        break;
                    case LAGUNA_PINFEED:
                        if (!connection.isCrossSLR() ||
                            connection.getSinkRnode().getSLRIndex(routingGraph) == childRNode.getSLRIndex(routingGraph)) {
                            // Do not consider approaching a SLL if not needing to cross
                            continue;
                        }
                        break;
                    case SUPER_LONG_LINE:
                        assert(connection.isCrossSLR() &&
                                connection.getSinkRnode().getSLRIndex(routingGraph) != rnode.getSLRIndex(routingGraph));
                        break;
                    default:
                        throw new RuntimeException("Unexpected rnode type: " + childRNode.getType());
                }
            }

            evaluateCostAndPush(state, rnode, longParent, childRNode);
            if (childRNode.isTarget() && queue.size() == 1) {
                // Target is uncongested and the only thing in the (previously cleared) queue, abandon immediately
                break;
            }
        }
    }

    /**
     * Checks if a routing resource is accessible.
     * @param child The routing resource in question.
     * @param connection The connection to route.
     * @return true, if no bounding box constraints, or if the routing resource is within the connection's bounding box when use the bounding box constraint.
     */
    protected boolean isAccessible(RouteNode child, Connection connection) {
        return !config.isUseBoundingBox() || child.isInConnectionBoundingBox(connection);
    }

    protected boolean isAccessibleSink(RouteNode child, Connection connection) {
        // When LUT pin swapping is enabled, EXCLUSIVE_SINK-s are not exclusive anymore
        return isAccessibleSink(child, connection, !lutPinSwapping);
    }

    protected boolean isAccessibleSink(RouteNode child, Connection connection, boolean assertOnOveruse) {
        assert(child.getType().isExclusiveSink());
        assert(!assertOnOveruse || !child.isOverUsed());

        if (child.isTarget()) {
            return true;
        }

        if (child.countConnectionsOfUser(connection.getNetWrapper()) == 0 ||
            child.getIntentCode() != IntentCode.NODE_PINBOUNCE) {
            // Inaccessible if child is not a sink pin of another connection on the same
            // net, or it is not a PINBOUNCE node
            return false;
        }

        return true;
    }

    /**
     * Evaluates the cost of a child of a rnode and pushes the child into the queue after cost evaluation.
     * @param state State from the connection that is being routed.
     * @param rnode The parent rnode of the child in question.
     * @param longParent A boolean value to indicate if the parent is a Long node
     * @param childRnode The child rnode in question.
     */
    protected void evaluateCostAndPush(ConnectionState state, RouteNode rnode, boolean longParent, RouteNode childRnode) {
        final Connection connection = state.connection;
        final int countSourceUses = childRnode.countConnectionsOfUser(connection.getNetWrapper());
        final float sharingFactor = 1 + state.shareWeight * countSourceUses;

        // Set the prev pointer, as RouteNode.getEndTileYCoordinate() and
        // RouteNode.getSLRIndex() require this
        childRnode.setPrev(rnode);

        float newPartialPathCost = rnode.getUpstreamPathCost();
        newPartialPathCost += state.rnodeCostWeight * getNodeCost(childRnode, connection, countSourceUses, sharingFactor);
        newPartialPathCost += state.rnodeWLWeight * childRnode.getLength() / sharingFactor;
        if (config.isTimingDriven()) {
            newPartialPathCost += state.dlyWeight * (childRnode.getDelay() + DelayEstimatorBase.getExtraDelay(childRnode, longParent));
        }

        int childX = childRnode.getEndTileXCoordinate();
        int childY = childRnode.getEndTileYCoordinate();
        RouteNode sinkRnode = connection.getSinkRnode();
        int sinkX = sinkRnode.getBeginTileXCoordinate();
        int sinkY = sinkRnode.getBeginTileYCoordinate();
        int deltaX = Math.abs(childX - sinkX);
        int deltaY = Math.abs(childY - sinkY);
        if (connection.isCrossSLR()) {
            int deltaSLR = Math.abs(sinkRnode.getSLRIndex(routingGraph) - childRnode.getSLRIndex(routingGraph));
            if (deltaSLR != 0) {
                // Check for overshooting which occurs when child and sink node are in
                // adjacent SLRs and less than a SLL wire's length apart in the Y axis.
                if (deltaSLR == 1) {
                    int overshootByY = deltaY - RouteNodeGraph.SUPER_LONG_LINE_LENGTH_IN_TILES;
                    if (overshootByY < 0) {
                        assert(deltaY < RouteNodeGraph.SUPER_LONG_LINE_LENGTH_IN_TILES);
                        deltaY = RouteNodeGraph.SUPER_LONG_LINE_LENGTH_IN_TILES - overshootByY;
                    }
                }

                // Account for any detours that must be taken to get to and back from the closest Laguna column
                int nextLagunaColumn = routingGraph.nextLagunaColumn[childX];
                int prevLagunaColumn = routingGraph.prevLagunaColumn[childX];
                int nextLagunaColumnDist = Math.abs(nextLagunaColumn - childX);
                int prevLagunaColumnDist = Math.abs(prevLagunaColumn - childX);
                if (sinkX >= childX) {
                    if (nextLagunaColumnDist <= prevLagunaColumnDist || prevLagunaColumn == Integer.MIN_VALUE) {
                        assert (nextLagunaColumn != Integer.MAX_VALUE);
                        deltaX = Math.abs(nextLagunaColumn - childX) + Math.abs(nextLagunaColumn - sinkX);
                    } else {
                        deltaX = Math.abs(childX - prevLagunaColumn) + Math.abs(sinkX - prevLagunaColumn);
                    }
                } else { // childX > sinkX
                    if (prevLagunaColumnDist <= nextLagunaColumnDist) {
                        assert (prevLagunaColumn != Integer.MIN_VALUE);
                        deltaX = Math.abs(childX - prevLagunaColumn) + Math.abs(sinkX - prevLagunaColumn);
                    } else {
                        deltaX = Math.abs(nextLagunaColumn - childX) + Math.abs(nextLagunaColumn - sinkX);
                    }
                }

                assert(deltaX >= 0);
            }
        }

        int distanceToSink = deltaX + deltaY;
        float newTotalPathCost = newPartialPathCost + state.estWlWeight * distanceToSink / sharingFactor;
        if (config.isTimingDriven()) {
            newTotalPathCost += state.estDlyWeight * (deltaX * 0.32 + deltaY * 0.16);
        }
        push(state, childRnode, newPartialPathCost, newTotalPathCost);
    }

    /**
     * Gets the congestion cost and bias cost of a rnode.
     * @param rnode The rnode in question.
     * @param connection The connection being routed.
     * @param countSameSourceUsers The number of connections from the same net that are using rnode.
     * Note: a net is represented by its source {@link SitePinInst} Object.
     * @param sharingFactor The sharing factor.
     * @return The sum of the congestion cost and the bias cost of rnode.
     */
    private float getNodeCost(RouteNode rnode, Connection connection, int countSameSourceUsers, float sharingFactor) {
        boolean hasSameSourceUsers = countSameSourceUsers!= 0;
        float presentCongestionCost;

        if (hasSameSourceUsers) {// the rnode is used by other connection(s) from the same net
            int overoccupancy = rnode.getOccupancy() - RouteNode.capacity;
            // make the congestion cost less for the current connection
            presentCongestionCost = 1 + overoccupancy * presentCongestionFactor;
        } else {
            presentCongestionCost = rnode.getPresentCongestionCost();
        }

        float biasCost = 0;
        if (!rnode.isTarget() && rnode.getType() != RouteNodeType.SUPER_LONG_LINE) {
            NetWrapper net = connection.getNetWrapper();
            biasCost = rnode.getBaseCost() / net.getConnections().size() *
                    (Math.abs(rnode.getEndTileXCoordinate() - net.getXCenter()) + Math.abs(rnode.getEndTileYCoordinate() - net.getYCenter())) / net.getDoubleHpwl();
        }

        return rnode.getBaseCost() * rnode.getHistoricalCongestionCost() * presentCongestionCost / sharingFactor + biasCost;
    }

    /**
     * Sets the costs of a rnode and pushes it to the queue.
     * @param state State from the connection that is being routed.
     * @param childRnode A child rnode.
     * @param newPartialPathCost The upstream path cost from childRnode to the source.
     * @param newTotalPathCost Total path cost of childRnode.
     */
    protected void push(ConnectionState state, RouteNode childRnode, float newPartialPathCost, float newTotalPathCost) {
        // Pushed node must have a prev pointer, unless it is a source (with no upstream path cost)
        assert(childRnode.getPrev() != null || newPartialPathCost == 0);
        childRnode.setLowerBoundTotalPathCost(newTotalPathCost);
        childRnode.setUpstreamPathCost(newPartialPathCost);
        // Use the number-of-connections-routed-so-far as the identifier for whether a rnode
        // has been visited by this connection before
        childRnode.setVisited(state.sequence);
        state.queue.add(childRnode);
    }

    /**
     * Prepares for routing a connection, including seeding the routing queue with
     * known-uncongested downstream-from-source routing segments acquired from prior
     * iterations, as well as marking known-uncongested upstream-from-sink segments
     * as targets.
     * @param state State from the connection that is being routed.
     */
    protected void prepareRouteConnection(ConnectionState state) {
        final Connection connection = state.connection;

        // Rips up the connection
        ripUp(connection);
        assert(state.queue.isEmpty());

        // Sets the sink rnode(s) of the connection as the target(s)
        connection.setAllTargets(state);

        // Adds the source rnode to the queue
        RouteNode sourceRnode = connection.getSourceRnode();
        assert(sourceRnode.getPrev() == null);
        push(state, sourceRnode, 0, 0);
    }

    /**
     * Adds a clock net to the clock net routing targets.
     * @param clk The clock net to be added.
     */
    public void addClkNet(Net clk) {
        clkNets.add(clk);
    }

    public Design getDesign() {
        return design;
    }

    protected int getNumIndirectConnectionPins() {
        return indirectConnections.size();
    }

    protected int getNumConnectionsCrossingSLRs() {
        int numCrossingSLRs = 0;
        for (Connection c : indirectConnections) {
            numCrossingSLRs += c.isCrossSLR() ? 1 : 0;
        }
        return numCrossingSLRs;
    }

    private int getNumStaticNetPins() {
        int totalSitePins = 0;
        for (Entry<Net,List<SitePinInst>> e : staticNetAndRoutingTargets.entrySet()) {
            List<SitePinInst> pins = e.getValue();
            totalSitePins += pins.size();
        }
        return totalSitePins;
    }

    private void printDesignNetsAndConfigurationInfo(boolean verbose) {
        printDesignInfo(verbose);
        if (config.isVerbose()) printConnectionSpanStatistics();
        printConfiguration(verbose);
    }

    private void printConfiguration(boolean verbose) {
        if (verbose) System.out.println(config);
    }

    private void printTimingInfo() {
        if (sortedIndirectConnections.size() > 0) {
            timingManager.getCriticalPathInfo(maxDelayAndTimingVertex, false, routingGraph);
        }
    }

    public static void printNodeTypeUsageAndWirelength(boolean verbose, Map<IntentCode, Long> nodeTypeUsage, Map<IntentCode, Long> nodeTypeLength, Series series) {
        if (verbose) {
            System.out.println("Node Usage Per Type");
            System.out.printf(" %-16s  %13s  %12s\n", "Node Type", "Usage", "Length");
            List<IntentCode> nodeTypeList = (series == Series.Versal) ? nodeUsageForVersal : nodeUsageForUltraScale;
            for (IntentCode ic : nodeTypeList) {
                long usage = nodeTypeUsage.getOrDefault(ic, 0L);
                long length = nodeTypeLength.getOrDefault(ic, 0L);
                System.out.printf(" %-16s  %13d  %12d\n", ic, usage, length);
            }
            System.out.println();
        }
    }

    private void printDesignInfo(boolean verbose) {
        if (!verbose) return;
        System.out.println("------------------------------------------------------------------------------");
        printFormattedString("Total nets: ", design.getNets().size());
        printFormattedString("Routable nets: ", numPreservedRoutableNets + numPreservedClks + numPreservedStaticNets + nets.size() + staticNetAndRoutingTargets.size() + clkNets.size());
        printFormattedString("  Preserved routable nets: ", numPreservedRoutableNets);
        printFormattedString("    GLOBAL_CLOCK: ", numPreservedClks);
        printFormattedString("    Static nets: ", numPreservedStaticNets);
        printFormattedString("    WIRE: ", numPreservedWire);
        printFormattedString("  Nets to be routed: ", (nets.size() +  staticNetAndRoutingTargets.size() + clkNets.size()));
        printFormattedString("    GLOBAL_CLOCK: ", clkNets.size());
        printFormattedString("    Static nets: ", staticNetAndRoutingTargets.size());
        printFormattedString("    WIRE: ", nets.size());
        int clkPins = 0;
        for (Net clk : clkNets) {
            clkPins += clk.getSinkPins().size();
        }
        int indirectPins = getNumIndirectConnectionPins();
        int staticPins = getNumStaticNetPins();
        printFormattedString("  All site pins to be routed: ", (indirectPins + staticPins + clkPins));
        printFormattedString("    Connections to be routed: ", indirectPins);
        printFormattedString("      With SLR crossings: ", getNumConnectionsCrossingSLRs());
        printFormattedString("    Static net pins: ", staticPins);
        printFormattedString("    Clock pins: ", clkPins);
        printFormattedString("Nets not needing routing: ", numNotNeedingRoutingNets);
        if (numUnrecognizedNets != 0)
            printFormattedString("Nets unrecognized: ", numUnrecognizedNets);
        System.out.printf("------------------------------------------------------------------------------\n");
    }

    private static void printFormattedString(String s, int value) {
        System.out.print(MessageGenerator.formatString(s, value));
    }

    private static void printFormattedString(String s, long value) {
        System.out.print(MessageGenerator.formatString(s, value));
    }

    protected void printRoutingStatistics() {
        MessageGenerator.printHeader("Statistics");
        computesNodeUsageAndTotalWirelength();
        printNodeTypeUsageAndWirelength(config.isVerbose(), nodeTypeUsage, nodeTypeLength, design.getSeries());
        printFormattedString("Total wirelength:", totalWL);
        if (config.isVerbose()) {
            printFormattedString("Total INT tile nodes:", totalINTNodes);
            printFormattedString("Total rnodes created:", routingGraph.numNodes());
            printFormattedString("Average #children per node:", routingGraph.averageChildren());
            System.out.printf("------------------------------------------------------------------------------\n");
            printFormattedString("Num iterations:", routeIteration);
            printFormattedString("Connections routed:", connectionsRouted.get());
            printFormattedString("Nodes pushed:", nodesPushed.get());
        }
        printFormattedString("Nodes popped:", nodesPopped.get());
        if (config.isVerbose()) {
            System.out.printf("------------------------------------------------------------------------------\n");
        }

        System.out.print(routerTimer);
        if (config.isTimingDriven()) {
            MessageGenerator.printHeader("Timing Report");
            printTimingInfo();
        }
        System.out.printf("==============================================================================\n");

        // For testing
        System.setProperty("rapidwright.rwroute.nodesPopped", String.valueOf(nodesPopped));
        System.setProperty("rapidwright.rwroute.numStaticNetPins", String.valueOf(getNumStaticNetPins()));
    }

    /**
     * Routes a design in the full timing-driven routing mode.
     * @param design The {@link Design} instance to be routed.
     */
    public static Design routeDesignFullTimingDriven(Design design) {
        return routeDesignWithUserDefinedArguments(design, null);
    }

    /**
     * Routes a design in the full non-timing-driven routing mode.
     * @param design The {@link Design} instance to be routed.
     */
    public static Design routeDesignFullNonTimingDriven(Design design) {
        return routeDesignWithUserDefinedArguments(design, new String[] {"--nonTimingDriven"});
    }

    /**
     * Routes a {@link Design} instance.
     * @param design The {@link Design} instance to be routed.
     * @param args An array of string arguments, can be null.
     * If null, the design will be routed in the full timing-driven routing mode with default a {@link RWRouteConfig} instance.
     * For more options of the configuration, please refer to the {@link RWRouteConfig} class.
     * @return Routed design.
     */
    public static Design routeDesignWithUserDefinedArguments(Design design, String[] args) {
        // Instantiates a RWRouteConfig Object and parses the arguments.
        // Uses the default configuration if basic usage only.
        return routeDesign(design, new RWRouteConfig(args));
    }

    private static Design routeDesign(Design design, RWRouteConfig config) {
        if (!config.isMaskNodesCrossRCLK()) {
            System.out.println("WARNING: Not masking nodes across RCLK could result in delay optimism.");
        }

        return routeDesign(design, new RWRoute(design, config));
    }

    /**
     * Routes a design after pre-processing.
     * @param design The {@link Design} instance to be routed.
     * @param router A {@link RWRoute} object to be used to route the design.
     */
    protected static Design routeDesign(Design design, RWRoute router) {
        router.preprocess();

        // Initialize router object
        router.initialize();

        // Routes the design
        router.route();

        return router.getDesign();
    }

    /**
     * The main interface of {@link RWRoute} that reads in a {@link Design} design
     * (DCP or FPGA Interchange), and parses the arguments for the
     * {@link RWRouteConfig} object of the router.
     * 
     * @param args An array of strings that are used to create a
     *             {@link RWRouteConfig} object for the router.
     */
    public static void main(String[] args) {
        if (args.length < 2) {
            System.out.println("USAGE: <input.dcp|input.phys> <output.dcp>");
            return;
        }
        // Reads the output directory and set the output design checkpoint file name
        String routedDCPfileName = args[1];

        CodePerfTracker t = new CodePerfTracker("RWRoute", true);

        // Reads in a design and routes it
        String[] rwrouteArgs = Arrays.copyOfRange(args, 2, args.length);
        Design input = null;
        if (Interchange.isInterchangeFile(args[0])) {
            input = Interchange.readInterchangeDesign(args[0]);
        } else {
            input = Design.readCheckpoint(args[0]);
        }
        Design routed = routeDesignWithUserDefinedArguments(input, rwrouteArgs);

        // Writes out the routed design checkpoint
        routed.writeCheckpoint(routedDCPfileName,t);
        System.out.println("\nINFO: Wrote routed design\n " + routedDCPfileName + "\n");
    }

}<|MERGE_RESOLUTION|>--- conflicted
+++ resolved
@@ -1820,15 +1820,8 @@
                         break;
                     case NON_LOCAL:
                         // LOCALs cannot connect to NON_LOCALs except via a LUT routethru
-<<<<<<< HEAD
                         assert(rnode.getType() != RouteNodeType.LOCAL ||
                                routingGraph.lutRoutethru && rnode.getIntentCode() == IntentCode.NODE_PINFEED);
-=======
-                        assert(!rnode.getType().isLocal() ||
-                               routingGraph.lutRoutethru && rnode.getIntentCode() == IntentCode.NODE_PINFEED ||
-                               // FIXME:
-                               design.getSeries() == Series.Versal);
->>>>>>> a937982a
 
                         if (!routingGraph.isAccessible(childRNode, connection)) {
                             continue;
