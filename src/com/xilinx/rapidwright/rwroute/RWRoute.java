--- conflicted
+++ resolved
@@ -1069,12 +1069,6 @@
     protected void assignNodesToConnections() {
         for (Connection connection : indirectConnections) {
             List<Node> nodes = new ArrayList<>();
-<<<<<<< HEAD
-            List<Node> switchBoxToSink = RouterHelper.findPathBetweenNodes(connection.getSinkRnode(), connection.getSink().getConnectedNode());
-            if (switchBoxToSink.size() >= 2) {
-                for (int i = 0; i < switchBoxToSink.size() -1; i++) {
-                    nodes.add(switchBoxToSink.get(i));
-=======
 
             RouteNode sinkRnode = connection.getSinkRnode();
             List<RouteNode> rnodes = connection.getRnodes();
@@ -1084,7 +1078,6 @@
                     for (int i = 0; i < switchBoxToSink.size() - 1; i++) {
                         nodes.add(switchBoxToSink.get(i));
                     }
->>>>>>> 8d72fa28
                 }
             } else {
                 // Routing must go to an alternate sink
@@ -1505,21 +1498,6 @@
     }
 
     /**
-<<<<<<< HEAD
-     * Checks if a NODE_PINBOUNCE is suitable to be used for routing to a target.
-     * @param pinBounce The PINBOUNCE rnode in question.
-     * @param target The target rnode to reach.
-     * @return true, if the PINBOUNCE rnode is in the same column as the target and within one INT tile of the target.
-     */
-    private boolean usablePINBounce(RouteNode pinBounce, RouteNode target) {
-        Tile bounce = pinBounce.getTile();
-        Tile sink = target.getTile();
-        return bounce.getTileXCoordinate() == sink.getTileXCoordinate() && Math.abs(bounce.getTileYCoordinate() - sink.getTileYCoordinate()) <= 1;
-    }
-
-    /**
-=======
->>>>>>> 8d72fa28
      * Completes the routing process of a connection.
      * @param connection The routed target connection.
      */
