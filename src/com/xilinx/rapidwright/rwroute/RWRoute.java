--- conflicted
+++ resolved
@@ -1605,12 +1605,7 @@
             // Go forwards from source
             for (RouteNode childRnode : Lists.reverse(connectionToRoute.getRnodes())) {
                 if (parentRnode != null) {
-<<<<<<< HEAD
-                    assert(isAccessible(parentRnode, connectionToRoute));
-                    assert(!parentRnode.isTarget());
-=======
                     assert(isAccessible(childRnode, connectionToRoute));
->>>>>>> 0262141c
 
                     // Place child onto queue
                     assert(!childRnode.isVisited());
@@ -1621,6 +1616,9 @@
                 }
 
                 parentRnode = childRnode;
+
+                assert(!parentRnode.isTarget());
+
                 parentRnodeWillOveruse = parentRnode.willOverUse(netWrapper);
                 // Skip all downstream nodes after the first would-be-overused node
                 if (parentRnodeWillOveruse)
