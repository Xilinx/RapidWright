--- conflicted
+++ resolved
@@ -64,7 +64,6 @@
  * Creating a RWRoute Object needs a {@link Design} Object and a {@link RWRouteConfig} Object.
  */
 public class RWRoute{
-<<<<<<< HEAD
     /** The design to route */
     protected Design design;
     /** A flag to indicate if the device has multiple SLRs, for the sake of avoiding unnecessary check for single-SLR devices */
@@ -80,7 +79,7 @@
     /** A list of global clock nets */
     private List<Net> clkNets;
     /** Static nets */
-    protected Map<Net, List<SitePinInst>> staticNetAndRoutingTargets;
+    protected Map<Net, List<RouteTerm>> staticNetAndRoutingTargets;
     /** Nets with conflicting nodes that should be added to the routing targets */
     protected Set<Net> conflictNets;
     /** Several integers to indicate the netlist info */
@@ -350,7 +349,13 @@
     private void routeGlobalClkNets() {
          if (clkNets.size() > 0) System.out.println("INFO: Route clock nets");
          for (Net clk : clkNets) {
-             if (routesToSinkINTTiles != null) {
+            routeGlobalClkNet(clk);
+            preserveNet(clk);
+        }
+    }
+
+    protected void routeGlobalClkNet(Net clk) {
+        if (routesToSinkINTTiles != null) {
                  // routes clock nets with references of partial routes
                 System.out.println("INFO: Route with clock route and timing data");
                 GlobalSignalRouting.routeClkWithPartialRoutes(clk, routesToSinkINTTiles, design.getDevice());
@@ -359,8 +364,6 @@
                 System.out.println("INFO: Route with symmetric non-timing-driven clock router");
                  GlobalSignalRouting.symmetricClkRouting(clk, design.getDevice());
              }
-            preserveNet(clk);
-         }
     }
 
     /**
@@ -369,7 +372,7 @@
      */
     protected void addNetConnectionToRoutingTargets(Net net) {
         net.unroute();
-        createsNetWrapperAndConnections(net, net.getSinkPins());
+        createsNetWrapperAndConnections(net, RouteTermSitePin.asList(net.getSinkPins()));
     }
 
     /**
@@ -377,24 +380,24 @@
      * @param staticNet The static net in question, i.e. VCC or GND.
      */
     protected void addStaticNetRoutingTargets(Net staticNet) {
-        List<SitePinInst> sinks = new ArrayList<>();
+        List<RouteTerm> terms = new ArrayList<>();
         for (SitePinInst sink : staticNet.getPins()) {
             if (sink.isOutPin()) continue;
-            sinks.add(sink);
-        }
-
-        if (sinks.size() > 0 ) {
-            for (SitePinInst sink : sinks) {
-                addReservedNode(sink.getConnectedNode(), staticNet);
-            }
-            staticNetAndRoutingTargets.put(staticNet, sinks);
+            terms.add(new RouteTermSitePin(sink));
+        }
+
+        if (terms.size() > 0 ) {
+            for (RouteTerm term : terms) {
+                addReservedNode(term.getConnectedNode(), staticNet);
+            }
+            staticNetAndRoutingTargets.put(staticNet, terms);
         } else {
             preserveNet(staticNet);
             numNotNeedingRoutingNets++;
         }
     }
 
-    protected void addStaticNetRoutingTargets(Net staticNet, List<SitePinInst> sinks) {
+    protected void addStaticNetRoutingTargets(Net staticNet, List<RouteTerm> sinks) {
         staticNetAndRoutingTargets.put(staticNet, sinks);
     }
 
@@ -402,21 +405,21 @@
      * Routes static nets with preserved resources list supplied to avoid conflicting nodes.
      */
     protected void routeStaticNets() {
-        for (List<SitePinInst> netRouteTargetPins : staticNetAndRoutingTargets.values()) {
-            for (SitePinInst sink : netRouteTargetPins) {
-                preservedNodes.remove(sink.getConnectedNode());
+        for (List<RouteTerm> terms : staticNetAndRoutingTargets.values()) {
+            for (RouteTerm term : terms) {
+                preservedNodes.remove(term.getConnectedNode());
             }
         }
 
         Net gndNet = design.getGndNet();
-        List<SitePinInst> gndPins = staticNetAndRoutingTargets.get(gndNet);
-        if (gndPins != null) {
-            List<SitePinInst> vccPins = new ArrayList<>();
-            RouterHelper.invertPossibleGndPinsToVccPins(design, gndPins, vccPins);
-            if (!vccPins.isEmpty()) {
+        List<RouteTerm> gndTerms = staticNetAndRoutingTargets.get(gndNet);
+        if (gndTerms != null) {
+            List<RouteTerm> vccTerms = new ArrayList<>();
+            RouterHelper.invertPossibleGndPinsToVccPins(design, gndTerms, vccTerms);
+            if (!vccTerms.isEmpty()) {
                 staticNetAndRoutingTargets.compute(design.getVccNet(), (k,v) -> {
-                    if (v == null) return vccPins;
-                    v.addAll(vccPins);
+                    if (v == null) return vccTerms;
+                    v.addAll(vccTerms);
                     return v;
                 });
             }
@@ -429,10 +432,10 @@
         // the nodes connected to pins of other nets must be preserved.
         unavailableNodes.addAll(rnodesCreated.keySet());
 
-        for (Map.Entry<Net,List<SitePinInst>> e : staticNetAndRoutingTargets.entrySet()) {
+        for (Map.Entry<Net,List<RouteTerm>> e : staticNetAndRoutingTargets.entrySet()) {
             Net net = e.getKey();
-            List<SitePinInst> pins = e.getValue();
-            System.out.println("INFO: Route " + pins.size() + " pins of " + net);
+            List<RouteTerm> terms = e.getValue();
+            System.out.println("INFO: Route " + terms.size() + " terminals of " + net);
             Map<SitePinInst, List<Node>> sinksRoutingPaths = GlobalSignalRouting.routeStaticNet(net, unavailableNodes, design, routethruHelper);
 
             for (Entry<SitePinInst, List<Node>> sinkPath : sinksRoutingPaths.entrySet()) {
@@ -485,8 +488,8 @@
 
     private Map<Short, Integer> connectionSpan = new HashMap<>();
 
-    protected SitePinInst getNetSource(Net net) {
-        return net.getSource();
+    protected RouteTerm getNetSource(Net net) {
+        return new RouteTermSitePin(net.getSource());
     }
 
     /**
@@ -494,72 +497,45 @@
      * @param net The net to be initialized.
      * @return A {@link NetWrapper} instance.
      */
-    protected NetWrapper createsNetWrapperAndConnections(Net net, List<SitePinInst> sinkPins) {
+    protected NetWrapper createsNetWrapperAndConnections(Net net, List<RouteTerm> sinkTerms) {
         NetWrapper netWrapper = new NetWrapper(numWireNetsToRoute++, net);
         nets.add(netWrapper);
 
-        Device device = design.getDevice();
-        SitePinInst source = getNetSource(net);
+        RouteTerm source = getNetSource(net);
         int indirect = 0;
         Node sourceINTNode = null;
 
-        for (SitePinInst sink : sinkPins) {
-            if (source.getSiteInst() != null && RouterHelper.isExternalConnectionToCout(source, sink)) {
-                source = net.getAlternateSource();
+        for (RouteTerm sink : sinkTerms) {
+            if (RouterHelper.isExternalConnectionToCout(source, sink)) {
+                source = new RouteTermSitePin(net.getAlternateSource());
                 if (source == null) {
                     String errMsg = "Null alternate source is for COUT-CIN connection: " + net.toStringFull();
                     throw new IllegalArgumentException(errMsg);
                 }
             }
-
-            Connection connection;
-            Node sinkINTNode;
-            if (sink.getSiteInst() != null) {
-                connection = new Connection(numConnectionsToRoute++, source, sink, netWrapper);
+            Connection connection = new Connection(numConnectionsToRoute++, source, sink, netWrapper);;
+
                 List<Node> nodes = RouterHelper.projectInputPinToINTNode(sink);
                 if (nodes.isEmpty()) {
                     directConnections.add(connection);
                     connection.setDirect(true);
-                    continue;
-                }
-
-                sinkINTNode = nodes.get(0);
-            } else {
-                // Part pin
-                sinkINTNode = device.getNode(sink.getName());
-                if (sinkINTNode == null || sinkINTNode.getTile().getTileTypeEnum() != TileTypeEnum.INT) {
-                    throw new RuntimeException(sink.getName());
-                }
-
-                if (sinkINTNode.equals(sourceINTNode)) {
-                    // (Input) part pins could be sources or sinks of a net, since input is used to indicate
-                    // a leaf node of an antenna (the source from which new routing continues from) as well as
-                    // to mark nodes that need to be routed to (net sinks)
-                    continue;
-                }
-
-                connection = new Connection(numConnectionsToRoute++, source, sink, netWrapper);
-            }
+            }
+            else {
+                Node sinkINTNode = nodes.get(0);
             indirectConnections.add(connection);
             connection.setSinkRnode(createAddRoutableNode(connection.getSink(), sinkINTNode, RoutableType.PINFEED_I));
-            if (sourceINTNode == null) {
-                if (source.getSiteInst() != null) {
-                    sourceINTNode = RouterHelper.projectOutputPinToINTNode(source);
+                if (sourceINTNode == null) {
+                    sourceINTNode = RouterHelper.projectOutputTermToINTNode(source);
                     if (sourceINTNode == null) {
                         throw new RuntimeException("ERROR: Null projected INT node for the source of net " + net.toStringFull());
                     }
-                } else {
-                    sourceINTNode = device.getNode(source.getName());
-                    if (sourceINTNode == null || sourceINTNode.getTile().getTileTypeEnum() != TileTypeEnum.INT) {
-                        throw new RuntimeException(source.getName());
-                    }
-                }
             }
             connection.setSourceRnode(createAddRoutableNode(connection.getSource(), sourceINTNode, RoutableType.PINFEED_O));
             connection.setDirect(false);
             indirect++;
             connection.computeHpwl();
             addConnectionSpanInfo(connection);
+        }
         }
 
         if (indirect > 0) {
@@ -640,12 +616,12 @@
      * Creates a {@link RoutableNode} Object based on a {@link Node} instance and avoids duplicates,
      * used for creating the source and sink rnodes of {@link Connection} instances.
      * NOTE: This method does not consider the preserved nodes.
-     * @param sitePinInst The source or sink {@link SitePinInst} instance.
-     * @param node The node associated to the {@link SitePinInst} instance.
+     * @param term The source or sink {@link RouteTerm} instance.
+     * @param node The node associated to the {@link RouteTerm} instance.
      * @param type The {@link RoutableType} of the {@link RoutableNode} Object.
      * @return The created {@link RoutableNode} instance.
      */
-    private Routable createAddRoutableNode(SitePinInst sitePinInst, Node node, RoutableType type) {
+    private Routable createAddRoutableNode(RouteTerm term, Node node, RoutableType type) {
         Routable rnode = rnodesCreated.get(node);
         if (rnode == null) {
             // this is for initializing sources and sinks of those to-be-routed nets's connections
@@ -654,7 +630,7 @@
         } else {
             // this is for checking preserved routing resource conflicts among routed nets */
             if (rnode.getRoutableType() == type && type == RoutableType.PINFEED_I) {
-                System.out.println("WARNING: Conflicting node: " + node + ", connected to sink " + sitePinInst);
+                System.out.println("WARNING: Conflicting node: " + node + ", connected to sink " + term);
             }
         }
         return rnode;
@@ -930,22 +906,19 @@
     private void assignNodesToConnections() {
         for (Connection connection : sortedIndirectConnections) {
             connection.newNodes();
-            SitePinInst sink = connection.getSink();
-            if (sink.getSiteInst() != null) {
+            RouteTerm sink = connection.getSink();
                 List<Node> switchBoxToSink = RouterHelper.findPathBetweenNodes(connection.getSinkRnode().getNode(), sink.getConnectedNode());
                 if (switchBoxToSink.size() >= 2) {
                     for (int i = 0; i < switchBoxToSink.size() -1; i++) {
                         connection.addNode(switchBoxToSink.get(i));
                     }
                 }
-            }
 
             for (Routable rnode:connection.getRnodes()) {
                 connection.addNode(rnode.getNode());
             }
 
-            SitePinInst source = connection.getSource();
-            if (source.getSiteInst() != null) {
+            RouteTerm source = connection.getSource();
                 List<Node> sourceToSwitchBox = RouterHelper.findPathBetweenNodes(source.getConnectedNode(), connection.getSourceRnode().getNode());
                 if (sourceToSwitchBox.size() >= 2) {
                     for (int i = 1; i <= sourceToSwitchBox.size() - 1; i++) {
@@ -954,7 +927,6 @@
                 }
             }
         }
-    }
 
     /**
      * Sorts indirect connections for routing.
@@ -980,896 +952,6 @@
         if (timingDriven) {
             System.out.printf("%9s  %12s  %8s   %11s  %10s   %5s  %9s\n",
                     "         ", "Generated", "  RRG",    "  Routed",   "Nodes With", "CPD", "Total Run");
-=======
-	/** The design to route */
-	protected Design design;
-	/** A flag to indicate if the device has multiple SLRs, for the sake of avoiding unnecessary check for single-SLR devices */
-	private boolean multiSLRDevice;
-	/** Created NetWrappers */
-	private List<NetWrapper> nets;
-	/** A list of indirect connections that will go through iterative routing */
-	private List<Connection> indirectConnections;
-	/** A list of direct connections that are easily routed through dedicated resources */
-	private List<Connection> directConnections;
-	/** Sorted indirect connections */
-	private List<Connection> sortedIndirectConnections;
-	/** A list of global clock nets */
-	private List<Net> clkNets;
-	/** Static nets */
-	protected Map<Net, List<RouteTerm>> staticNetAndRoutingTargets;
-	/** Nets with conflicting nodes that should be added to the routing targets */
-	protected Set<Net> conflictNets;
-	/** Several integers to indicate the netlist info */
-	private int numPreservedRoutableNets;
-	private int numPreservedClks;
-	private int numPreservedStaticNets;
-	private int numPreservedWire;
-	private int numWireNetsToRoute;
-	private int numConnectionsToRoute;
-	private int numNotNeedingRoutingNets;
-	private int numUnrecognizedNets;
-	
-	/** A {@link RWRouteConfig} instance consisting of a list of routing parameters */
-	protected RWRouteConfig config;
-	/** The present congestion cost factor */
-	private float presentCongestionFactor;
-	/** The historical congestion cost factor */
-	private float historicalCongestionFactor;
-	/** Wirelength-driven weighting factor */
-	private float wlWeight;
-	/** 1 - wlWeight */
-	private float oneMinusWlWeight;
-	/** Timing-driven weighting factor */
-	private float timingWeight;
-	/** 1 - timingWeight */
-	private float oneMinusTimingWeight;
-	
-	/** A design-wise index to indicate total created routing resource graph nodes */
-	private int rnodeId;
-	/** The current routing iteration */
-	private int routeIteration;
-	/** Timers to store runtime of different phases */
-	private RuntimeTrackerTree routerTimer;
-	private RuntimeTracker rnodesTimer;
-	private RuntimeTracker updateTimingTimer;
-	private RuntimeTracker updateCongestionCosts;
-	/** An instantiation of RouteThruHelper to avoid route-thrus in the routing resource graph */
-	private RouteThruHelper routethruHelper;
-	
-	/** A set of indices of overused rondes */
-	private Set<Integer> overUsedRnodes;
-	/** A map of preserved nodes to their nets */
-	protected Map<Node, Net> preservedNodes;
-	/** A map of nodes to created rnodes */
-	private Map<Node, Routable> rnodesCreated;
-	/** Visited rnodes data during connection routing */
-	private Collection<Routable> rnodesVisited;
-	/** The queue to store candidate nodes to route a connection */
-	private PriorityQueue<Routable> queue;
-	/** An indicator for the success / failed route of a connection */
-	private boolean successRoute;
-	/** The horizontal distance from a rnode to the sink rnode of a connection */
-	private short deltaX;
-	/** The vertical distance from a rnode to the sink rnode of a connection */
-	private short deltaY;
-	
-	/** Total wirelength of the routed design */
-	private int totalWL;
-	/** Total used INT tile nodes */
-	private long totalINTNodes;
-	/** A map from node types to the node usage of the types */
-	private Map<IntentCode, Long> nodeTypeUsage;
-	/** A map from node types to the total wirelength of used nodes of the types */
-	private Map<IntentCode, Long> nodeTypeLength;
-	/** The total number of connections that are routed */
-	private int connectionsRouted;
-	private long nodesEvaluated;
-	/** The total number of nodes pushed into the queue */
-	private long nodesPushed;
-	/** The total number of connections routed in an iteration */
-	private int connectionsRoutedIteration;
-	/** Total number of nodes popped from the queue */
-	private long nodesPopped;
-	
-	/** The maximum criticality constraint of connection */
-	private static float MAX_CRITICALITY = 0.99f;
-	/** The minimum criticality of connections that should be re-routed, updated after each iteration */
-	private float minRerouteCriticality;
-	/** The list of critical connections */
-	private List<Connection> criticalConnections;
-	/** An instantiated delay estimator that is used to calculate delay of routing resources */
-	private DelayEstimatorBase estimator;
-	/** A {@link TimingManager} instance to use that handles timing related tasks */
-	private TimingManager timingManager;
-	/** A map from nodes to delay values, used for timing update after fixing routes */
-	private Map<Node, Float> nodesDelays;
-	/** The maximum delay and associated timing vertex */
-	private Pair<Float, TimingVertex> maxDelayAndTimingVertex;
-	
-	/** A map storing routes from CLK_OUT to different INT tiles that connect to sink pins of a global clock net */
-	private Map<String, List<String>> routesToSinkINTTiles;
-	
-	public RWRoute(Design design, RWRouteConfig config){
-		this.design = design;
-		multiSLRDevice = design.getDevice().getSLRs().length > 1;
-		
-		this.config = config;
-		routerTimer = new RuntimeTrackerTree("Route design", config.isVerbose());
-		rnodesTimer = routerTimer.createStandAloneRuntimeTracker("rnodes creation");
-		updateTimingTimer = routerTimer.createStandAloneRuntimeTracker("update timing");
-		updateCongestionCosts = routerTimer.createStandAloneRuntimeTracker("update congestion costs");
-		routerTimer.createRuntimeTracker("Initialization", routerTimer.getRootRuntimeTracker()).start();
-		
-		RoutableNode.setMaskNodesCrossRCLK(config.isMaskNodesCrossRCLK());
-
-		if(config.isTimingDriven()) {		
-		    estimator = new DelayEstimatorBase(design.getDevice(), new InterconnectInfo(), config.isUseUTurnNodes(), 0);
-			RoutableNode.setTimingDriven(true, estimator);
-			nodesDelays = new HashMap<>();
-		}
-		
-		minRerouteCriticality = config.getMinRerouteCriticality();
-		criticalConnections = new ArrayList<>();
-		
-		queue = new PriorityQueue<>(new Comparator<Routable>() {
-			@Override
-			public int compare(Routable r1, Routable r2) {
-				if(r1.getLowerBoundTotalPathCost() < r2.getLowerBoundTotalPathCost()) {
-					return -1;
-				}else {
-					return 1;
-				}
-			}
-		});
-		rnodesVisited = new ArrayList<>();
-		preservedNodes = new HashMap<>();
-		rnodesCreated = new HashMap<>();		
-		rnodeId = 0;
-		sortedIndirectConnections = new ArrayList<>();
-		routethruHelper = new RouteThruHelper(design.getDevice());
-		connectionsRouted = 0;
-		connectionsRoutedIteration = 0;
-		nodesPushed = 0;
-		nodesPopped = 0;
-		overUsedRnodes = new HashSet<>();
-	}
-
-	private void init() {
-		routerTimer.createRuntimeTracker("determine route targets", "Initialization").start();
-		determineRoutingTargets();
-		routerTimer.getRuntimeTracker("determine route targets").stop();
-		
-		if(config.isTimingDriven()) {
-			ClkRouteTiming clkTiming = createClkTimingData(config);
-			routesToSinkINTTiles = clkTiming == null? null : clkTiming.getRoutesToSinkINTTiles();
-			timingManager = new TimingManager(design, true, routerTimer, config, clkTiming,
-				config.isResolveConflictNets() ? conflictNets : design.getNets());
-			timingManager.setTimingEdgesOfConnections(indirectConnections);
-		}
-
-		routerTimer.getRuntimeTracker("Initialization").stop();
-	}
-	
-	/**
-	 * Creates clock routing related inputs based on the {@link RWRouteConfig} instance.
-	 * @param config The {@link RWRouteConfig} instance to use.
-	 */
-	public static ClkRouteTiming createClkTimingData(RWRouteConfig config) {
-		String clkRouteTimingFile = config.getClkRouteTiming();
-		if(clkRouteTimingFile != null) {
-			ClkRouteTiming clkTiming = new ClkRouteTiming(clkRouteTimingFile);
-			return clkTiming;
-		}
-		return null;
-	}
-	
-	/**
-	 * Classifies {@link Net} Objects into different categories: clocks, static nets,
-	 * and regular signal nets (i.e. {@link NetType}.WIRE) and determines routing targets.
-	 */
-	protected void determineRoutingTargets(){
-		categorizeNets();
-	}
-	
-	protected void categorizeNets() {
-		numWireNetsToRoute = 0;
-		numConnectionsToRoute = 0;
-		numPreservedRoutableNets = 0;
-		numNotNeedingRoutingNets = 0;
-		numUnrecognizedNets = 0;
-		
-		nets = new ArrayList<>();
-		indirectConnections = new ArrayList<>();
-		directConnections = new ArrayList<>();
-		clkNets = new ArrayList<>();
-		staticNetAndRoutingTargets = new HashMap<>();
-		conflictNets = new HashSet<>();
-		
-		for(Net net : design.getNets()){	
-			if(net.isClockNet()){
-				addGlobalClkRoutingTargets(net);
-				
-			}else if(net.isStaticNet()){
-				addStaticNetRoutingTargets(net);
-				
-			}else if (net.getType().equals(NetType.WIRE)){
-				if(RouterHelper.isRoutableNetWithSourceSinks(net)){
-					addNetConnectionToRoutingTargets(net);
-				}else if(RouterHelper.isDriverLessOrLoadLessNet(net)){
-					preserveNet(net);
-					numNotNeedingRoutingNets++;
-				}else if(RouterHelper.isInternallyRoutedNet(net)){
-					preserveNet(net);
-					numNotNeedingRoutingNets++;
-				}else {
-					numNotNeedingRoutingNets++;
-				}
-			}else {
-				numUnrecognizedNets++;
-				System.err.println("ERROR: Unknown net " + net.toString());
-			}
-		}
-	}
-	
-	/**
-	 * A helper method for profiling the routing runtime v.s. average span of connections.
-	 */
-	protected void printConnectionSpanStatistics() {
-		System.out.println("Connection Span Info:");
-		if(config.isPrintConnectionSpan()) System.out.println(" Span" + "\t" + "# Connections" + "\t" + "Percent");
-		
-		long sumSpan = 0;
-		short max = 0;
-		for(Entry<Short, Integer> spanCount : connectionSpan.entrySet()) {
-			Short span = spanCount.getKey();
-			Integer count = spanCount.getValue();
-			if(config.isPrintConnectionSpan()) System.out.printf(String.format("%5d \t%12d \t%7.2f\n", span, count, (float)count / indirectConnections.size() * 100));
-			sumSpan += span * count;
-			if(span > max) max = span;
-		}
-		
-		if(config.isPrintConnectionSpan()) System.out.println();
-		long avg = (long) (sumSpan / ((float) indirectConnections.size()));
-		System.out.println("INFO: Max span of connections: " + max);
-		System.out.println("INFO: Avg span of connections: " + avg);
-		int numConnectionsLongerThanAvg = 0;
-		for(Entry<Short, Integer> spanCount : connectionSpan.entrySet()) {
-			if(spanCount.getKey() >= avg) numConnectionsLongerThanAvg += spanCount.getValue();
-		}
-		
-		System.out.printf("INFO: # connections longer than avg span: " + numConnectionsLongerThanAvg);
-		System.out.printf(" (" + String.format("%5.2f", (float)numConnectionsLongerThanAvg / indirectConnections.size() * 100) + "%%)\n");
-		System.out.println("------------------------------------------------------------------------------");
-	}
-	
-	/**
-	 * Adds the clock net to the list of clock routing targets, if the clock has source and sink {@link SitePinInst} instances.
-	 * @param clk The clock net in question.
-	 */
-	protected void addGlobalClkRoutingTargets(Net clk) {
-		if(RouterHelper.isRoutableNetWithSourceSinks(clk)) {
-			clk.unroute();
-			clkNets.add(clk);
-		}else {
-			numNotNeedingRoutingNets++;
-			System.err.println("ERROR: Incomplete clock net " + clk);
-		}
-	}
-	
-	/**
-	 * Routes clock nets by default or in a different way when corresponding timing info supplied.
-	 * NOTE: For an unrouted design, its clock nets must not contain any PIPs or nodes, i.e, completely unrouted.
-	 * Otherwise, there could be a critical warning of clock routing results, when loading the routed design into Vivado.
-	 * Vivado will unroute the global clock nets immediately when there is such warning.
-	 * TODO: fix the potential issue.
-	 */
-	private void routeGlobalClkNets() {
- 		if(clkNets.size() > 0) System.out.println("INFO: Route clock nets");
- 		for(Net clk : clkNets) {
-			routeGlobalClkNet(clk);
-			preserveNet(clk);
-		}
-	}
-
-	protected void routeGlobalClkNet(Net clk) {
-		if(routesToSinkINTTiles != null) {
-			// routes clock nets with references of partial routes
-		   System.out.println("INFO: Route with clock route and timing data");
-		   GlobalSignalRouting.routeClkWithPartialRoutes(clk, routesToSinkINTTiles, design.getDevice());
-		}else {
-			// routes clock nets from scratch
-		   System.out.println("INFO: Route with symmetric non-timing-driven clock router");
-			GlobalSignalRouting.symmetricClkRouting(clk, design.getDevice());
-		}
-	}
-
-	/**
-	 * Adds and initialize a regular signal net to the list of routing targets.
-	 * @param net The net to be added for routing.
-	 */
-	protected void addNetConnectionToRoutingTargets(Net net) {
-		net.unroute();
-		createsNetWrapperAndConnections(net, RouteTermSitePin.asList(net.getSinkPins()));
-	}
-	
-	/**
-	 * Adds a static net to the static net routing target list.
-	 * @param staticNet The static net in question, i.e. VCC or GND.
-	 */
-	protected void addStaticNetRoutingTargets(Net staticNet){
-		List<RouteTerm> terms = new ArrayList<>();
-		for(SitePinInst sink : staticNet.getPins()){
-			if(sink.isOutPin()) continue;
-			terms.add(new RouteTermSitePin(sink));
-		}
-		
-		if(terms.size() > 0 ) {
-			for(RouteTerm term : terms) {
-				addReservedNode(term.getConnectedNode(), staticNet);
-			}
-			staticNetAndRoutingTargets.put(staticNet, terms);
-		}else {
-			preserveNet(staticNet);
-			numNotNeedingRoutingNets++;	
-		}
-	}
-	
-	protected void addStaticNetRoutingTargets(Net staticNet, List<RouteTerm> sinks) {
-		staticNetAndRoutingTargets.put(staticNet, sinks);
-	}
-	
-	/**
-	 * Routes static nets with preserved resources list supplied to avoid conflicting nodes.
-	 */
-	protected void routeStaticNets(){
-		for(List<RouteTerm> terms : staticNetAndRoutingTargets.values()) {
-			for(RouteTerm term : terms) {
-				preservedNodes.remove(term.getConnectedNode());
-			}
-		}
-
-		Net gndNet = design.getGndNet();
-		List<RouteTerm> gndTerms = staticNetAndRoutingTargets.get(gndNet);
-		if (gndTerms != null) {
-			List<RouteTerm> vccTerms = new ArrayList<>();
-			RouterHelper.invertPossibleGndPinsToVccPins(design, gndTerms, vccTerms);
-			if (!vccTerms.isEmpty()) {
-				staticNetAndRoutingTargets.compute(design.getVccNet(), (k,v) -> {
-					if (v == null) return vccTerms;
-					v.addAll(vccTerms);
-					return v;
-				});
-			}
-		}
-		
-		// If connections of other nets are routed first, used resources should be preserved.
-		Set<Node> unavailableNodes = getAllUsedNodesOfRoutedConnections();
-		unavailableNodes.addAll(preservedNodes.keySet());
-		// If the connections of other nets are not routed yet, 
-		// the nodes connected to pins of other nets must be preserved.
-		unavailableNodes.addAll(rnodesCreated.keySet());
-		
-		for(Map.Entry<Net,List<RouteTerm>> e : staticNetAndRoutingTargets.entrySet()){
-			Net net = e.getKey();
-			List<RouteTerm> terms = e.getValue();
-			System.out.println("INFO: Route " + terms.size() + " terminals of " + net);
-			Map<SitePinInst, List<Node>> sinksRoutingPaths = GlobalSignalRouting.routeStaticNet(net, unavailableNodes, design, routethruHelper);
-			
-			for(Entry<SitePinInst, List<Node>> sinkPath : sinksRoutingPaths.entrySet()) {
-				Set<Node> sinkPathNodes = new HashSet<>();
-				sinkPathNodes.addAll(sinkPath.getValue());
-				addPreservedNode(sinkPathNodes, net);
-				unavailableNodes.addAll(sinkPathNodes);
-			}
-		}
-	}
-	
-	/**
-	 * Gets a set of nodes used by all the routed connections.
-	 * @return A set of used nodes.
-	 */
-	private Set<Node> getAllUsedNodesOfRoutedConnections(){
-		Set<Node> nodes = new HashSet<>();
-		for(Connection connection : sortedIndirectConnections){
-			if(connection.getNodes() != null) nodes.addAll(connection.getNodes());
-		}	
-		return nodes;
-	}
-	
-	/**
-	 * Preserves a net by preserving all nodes use by the net.
-	 * @param net The net to be preserved.
-	 */
-	protected void preserveNet(Net net){
-		addPreservedNode(RouterHelper.getUsedNodesOfNet(net), net);
-	}
-	
-	protected void increaseNumNotNeedingRouting() {
-		numNotNeedingRoutingNets++;
-	}
-	
-	protected void increaseNumPreservedClks() {
-		numPreservedClks++;
-		numPreservedRoutableNets++;
-	}
-	
-	protected void increaseNumPreservedStaticNets() {
-		numPreservedStaticNets++;
-		numPreservedRoutableNets++;
-	}
-	
-	protected void increaseNumPreservedWireNets() {
-		numPreservedWire++;
-		numPreservedRoutableNets++;
-	}
-	
-	private Map<Short, Integer> connectionSpan = new HashMap<>();
-
-	protected RouteTerm getNetSource(Net net) {
-		return new RouteTermSitePin(net.getSource());
-	}
-
-	/**
-	 * Creates a unique {@link NetWrapper} instance and {@link Connection} instances based on a {@link Net} instance.
-	 * @param net The net to be initialized.
-	 * @return A {@link NetWrapper} instance.
-	 */
-	protected NetWrapper createsNetWrapperAndConnections(Net net, List<RouteTerm> sinkTerms) {
-		NetWrapper netWrapper = new NetWrapper(numWireNetsToRoute++, net);
-		nets.add(netWrapper);
-
-		RouteTerm source = getNetSource(net);
-		int indirect = 0;
-		Node sourceINTNode = null;
-
-		for(RouteTerm sink : sinkTerms){
-			if(RouterHelper.isExternalConnectionToCout(source, sink)){
-				source = new RouteTermSitePin(net.getAlternateSource());
-				if(source == null){
-					String errMsg = "Null alternate source is for COUT-CIN connection: " + net.toStringFull();
-					throw new IllegalArgumentException(errMsg);
-				}
-			}
-			Connection connection = new Connection(numConnectionsToRoute++, source, sink, netWrapper);;
-
-			List<Node> nodes = RouterHelper.projectInputPinToINTNode(sink);
-			if (nodes.isEmpty()) {
-				directConnections.add(connection);
-				connection.setDirect(true);
-			}
-			else {
-				Node sinkINTNode = nodes.get(0);
-				indirectConnections.add(connection);
-				connection.setSinkRnode(createAddRoutableNode(connection.getSink(), sinkINTNode, RoutableType.PINFEED_I));
-				if(sourceINTNode == null) {
-					sourceINTNode = RouterHelper.projectOutputTermToINTNode(source);
-					if (sourceINTNode == null) {
-						throw new RuntimeException("ERROR: Null projected INT node for the source of net " + net.toStringFull());
-					}
-				}
-				connection.setSourceRnode(createAddRoutableNode(connection.getSource(), sourceINTNode, RoutableType.PINFEED_O));
-				connection.setDirect(false);
-				indirect++;
-				connection.computeHpwl();
-				addConnectionSpanInfo(connection);
-			}
-		}
-		
-		if(indirect > 0) {
-			netWrapper.computeHPWLAndCenterCoordinates();
-			if(config.isUseBoundingBox()) {
-				for(Connection connection : netWrapper.getConnections()) {
-					if(connection.isDirect()) continue;
-					connection.computeConnectionBoundingBox(config.getBoundingBoxExtensionX(), config.getBoundingBoxExtensionY(), isMultiSLRDevice());
-				}
-			}
-		}
-		return netWrapper;
-	}
-	
-	/**
-	 * Adds span info of a connection.
-	 * @param connection A connection of which span info is to be added.
-	 */
-	private void addConnectionSpanInfo(Connection connection) {
-		Integer counter = connectionSpan.get(connection.getHpwl());
-		if(counter == null) {
-			counter = 1;
-		}else {
-			counter += 1;
-		}
-		connectionSpan.put(connection.getHpwl(), counter);
-	}
-	
-	/**
-	 * Adds preserved nodes.
-	 * @param nodes A set of nodes to be preserved.
-	 * @param netToPreserve The net that uses those nodes.
-	 */
-	private void addPreservedNode(Set<Node> nodes, Net netToPreserve) {
-		for(Node node : nodes) {
-			addReservedNode(node, netToPreserve);
-		}
-	}
-	
-	protected void addReservedNode(Node node, Net netToPreserve) {
-		Net reserved = preservedNodes.get(node);
-		if(reserved == null) {
-			preservedNodes.put(node, netToPreserve);
-		}else if(reserved.getSource() != null && netToPreserve.getSource() != null && !reserved.getName().equals(netToPreserve.getName())){
-			boolean generateWarning = conflictNets.size() < 5;
-			EDIFNet reservedLogical = reserved.getLogicalNet();
-			EDIFNet toReserveLogical = netToPreserve.getLogicalNet();
-			if(reservedLogical != null && toReserveLogical != null) {
-				if(!toReserveLogical.equals(reservedLogical)) {
-					if(generateWarning) generateConflictInfo(node, reserved, netToPreserve);
-				}
-			}else {
-				if(generateWarning) generateConflictInfo(node, reserved, netToPreserve);
-			}
-			conflictNets.add(reserved);
-			conflictNets.add(netToPreserve);
-		}
-	}
-	
-	private void generateConflictInfo(Node node, Net reserved, Net netToPreserve) {
-		System.out.println("WARNING: Conflicting node " + node + ":");
-		System.out.println("         " + netToPreserve.getName() + " \n         " + reserved.getName());
-	}
-	
-	public boolean isMultiSLRDevice() {
-		return multiSLRDevice;
-	}
-	
-	protected void removeNetNodesFromPreservedNodes(Net net) {
-		Set<Node> netNodes = RouterHelper.getUsedNodesOfNet(net);
-		for(Node node : netNodes) {
-			preservedNodes.remove(node);
-		}
-		numPreservedWire--;
-	}
-	
-	/**
-	 * Creates a {@link RoutableNode} Object based on a {@link Node} instance and avoids duplicates,
-	 * used for creating the source and sink rnodes of {@link Connection} instances.
-	 * NOTE: This method does not consider the preserved nodes.
-	 * @param term The source or sink {@link RouteTerm} instance.
-	 * @param node The node associated to the {@link RouteTerm} instance.
-	 * @param type The {@link RoutableType} of the {@link RoutableNode} Object.
-	 * @return The created {@link RoutableNode} instance.
-	 */
-	private Routable createAddRoutableNode(RouteTerm term, Node node, RoutableType type){
-		Routable rnode = rnodesCreated.get(node);
-		if(rnode == null){
-			// this is for initializing sources and sinks of those to-be-routed nets's connections
-			rnode = new RoutableNode(rnodeId++, node, type);
-			rnodesCreated.put(rnode.getNode(), rnode);
-		}else{
-			// this is for checking preserved routing resource conflicts among routed nets */
-			if(rnode.getRoutableType() == type && type == RoutableType.PINFEED_I) {
-				System.out.println("WARNING: Conflicting node: " + node + ", connected to sink " + term);
-			}
-		}
-		return rnode;
-	}
-	
-	/**
-	 * Initializes routing.
-	 */
-	private void initializeRouting(){
-		rnodesVisited.clear();
-		queue.clear(); 	
-		routeIteration = 1;
-		historicalCongestionFactor = config.getHistoricalCongestionFactor();
-		presentCongestionFactor = config.getInitialPresentCongestionFactor();
-		timingWeight = config.getTimingWeight();
-		wlWeight = config.getWirelengthWeight();
-		oneMinusTimingWeight = 1 - timingWeight;
-		oneMinusWlWeight = 1 - wlWeight;
-		printIterationHeader(config.isTimingDriven());
-	}
-	
-	/**
-	 * Routes the design in a few routing phases and times those phases.
-	 */
-	public void route(){
-		// Prints the design and configuration info, if "--verbose" is configured
-		printDesignNetsAndConfigurationInfo(config.isVerbose());
-		
-		routerTimer.createRuntimeTracker("Routing", routerTimer.getRootRuntimeTracker()).start();
-		MessageGenerator.printHeader("Route Design");
-		
-		routerTimer.createRuntimeTracker("route clock", "Routing").start();
-		routeGlobalClkNets();
-		routerTimer.getRuntimeTracker("route clock").stop();
-		
-		routerTimer.createRuntimeTracker("route static nets", "Routing").start();
-		// Routes static nets (VCC and GND) before signals for now.
-		// All the used nodes by other nets should be marked as unavailable, if static nets are routed after signals.
-		routeStaticNets();
-		// Connection-based router for indirectly connected pairs of output pin and input pin */
-		routerTimer.getRuntimeTracker("route static nets").stop();
-		
-		RuntimeTracker routeWireNets = routerTimer.createRuntimeTracker("route wire nets", "Routing");
-		routeWireNets.start();
-		preRoutingEstimation();
-		routeIndirectConnections();
-		// NOTE: route direct connections after indirect connection.
-		// The reason is that there maybe additional direct connections in the soft preserve mode for partial routing,
-		// and those direct connections should be included to be routed
-		routeDirectConnections();
-		routeWireNets.stop();
-		// Adds child timers to "route wire nets" timer
-		routeWireNets.addChild(rnodesTimer);
-		// Do not time the cost evaluation method for routing connections, the timer itself takes time
-		routerTimer.createRuntimeTracker("route connections", "route wire nets").setTime(routeWireNets.getTime() - rnodesTimer.getTime() - updateTimingTimer.getTime() - updateCongestionCosts.getTime());
-		routeWireNets.addChild(updateTimingTimer);
-		routeWireNets.addChild(updateCongestionCosts);
-		
-		routerTimer.createRuntimeTracker("finalize routes", "Routing").start();
-		// Assigns a list of nodes to each direct and indirect connection that has been routed and fix illegal routes if any
-		postRouteProcess();
-		// Assigns net PIPs based on lists of connections
-		setPIPsOfNets();
-		routerTimer.getRuntimeTracker("finalize routes").stop();
-		
-		routerTimer.getRuntimeTracker("Routing").stop();
-		
-		// Prints routing statistics, e.g. total wirelength, runtime and timing report
-		printRoutingStatistics();
-	}
-	
-	/**
-	 * Calculates initial criticality for each connection based on a simple estimation.
-	 */
-	private void preRoutingEstimation() {
-		if(config.isTimingDriven()) {
-			estimateDelayOfConnections();
-			maxDelayAndTimingVertex = timingManager.calculateArrivalRequireTimes();
-			timingManager.calculateCriticality(indirectConnections, MAX_CRITICALITY, config.getCriticalityExponent(), maxDelayAndTimingVertex.getFirst().floatValue());
-			System.out.println(String.format("INFO: Estimated pre-routing max delay: %4d", (short) maxDelayAndTimingVertex.getFirst().floatValue()));
-		}
-	}
-	
-	/**
-	 * A simple approach to estimate delay of each connection and update route delay of its timing edges.
-	 */
-	private void estimateDelayOfConnections() {	
-		for(Connection connection : indirectConnections) {
-			RoutableNode source = (RoutableNode) connection.getSourceRnode();
-			setChildrenOfRnode(source);			
-			if(source.getChildren().isEmpty()) {
-				// output pin is blocked
-				swapOutputPin(connection);
-				source = (RoutableNode) connection.getSourceRnode();
-				setChildrenOfRnode(source);
-			}
-			short estDelay = (short) 10000;
-			for(Routable child : source.getChildren()) {				
-				short tmpDelay = 113;
-				tmpDelay += child.getDelay();
-				if(tmpDelay < estDelay) {
-					estDelay = tmpDelay;
-				}
-				
-			}
-			estDelay += source.getDelay();
-			connection.setTimingEdgesDelay(estDelay);
-		}
-	}
-	
-	/**
-	 * Routes direct connections.
-	 */
-	private void routeDirectConnections() {
-		System.out.println("\nINFO: Route " + directConnections.size() + " direct connections ");
-		for(Connection connection : directConnections) {
-			boolean success = RouterHelper.routeDirectConnection(connection);
-			// no need to update route delay of direct connection, because it would not be changed
-			if(!success) System.err.println("ERROR: Failed to route direct connection " + connection);
-		}
-	}
-	
-	/**
-	 * Routes indirect connections iteratively.
-	 */
-	public void routeIndirectConnections(){
-		sortConnections();
-		initializeRouting();
-		long lastIterationRnodeId = 0;
-		long lasterIterationRnodeTime = 0;
-		
-		while(routeIteration < config.getMaxIterations()){
-			long startIteration = System.nanoTime();
-			connectionsRoutedIteration = 0;
-			if(config.isTimingDriven()) {
-				setRerouteCriticality();
-			}
-			for(Connection connection : sortedIndirectConnections) {
-				if(shouldRoute(connection)){
-					routeConnection(connection);
-				}
-			}
-			if(config.isTimingDriven()) {
-				updateTiming();
-			}
-			
-			updateCostFactors();
-			
-			printRoutingIterationStatisticsInfo(System.nanoTime() - startIteration, rnodeId - lastIterationRnodeId,
-					(float) ((rnodesTimer.getTime() - lasterIterationRnodeTime) * 1e-9), config.isTimingDriven());
-			
-			if(overUsedRnodes.size() == 0) {
-				Set<Connection> unroutedConnectionss = getUnroutedConnections();
-				if(unroutedConnectionss.isEmpty()) {
-					break;
-				}else {
-					if(routeIteration == config.getMaxIterations() - 1) {
-						System.err.println("ERROR: Unroutable connections: " + unroutedConnectionss.size());
-					}
-				}
-			}
-			routeIteration++;
-			lastIterationRnodeId = rnodeId;
-			lasterIterationRnodeTime = rnodesTimer.getTime();
-		}
-		if(routeIteration == config.getMaxIterations()) {
-			System.out.println("\nERROR: Routing terminated after " + (routeIteration -1 ) + " iterations.");
-			System.out.println("       Unrouted connections: " + getUnroutedConnections().size());
-			System.out.println("       Conflicting nodes: " + overUsedRnodes.size());
-		}
-	}
-	
-	/**
-	 * Gets unrouted connections.
-	 * @return A set of unrouted connections.
-	 */
-	private Set<Connection> getUnroutedConnections() {
-		Set<Connection> unroutedConnections = new HashSet<>();
-		for(Connection connection : sortedIndirectConnections) {
-			if(!connection.getSink().isRouted()) {
-				unroutedConnections.add(connection);
-			}
-		}
-		return unroutedConnections;
-	}
-	
-	/**
-	 * Assigns a list of nodes to each connection and fix net routes if there are cycles and / or multi-driver nodes.
-	 */
-	private void postRouteProcess() {
-		if(routeIteration <= config.getMaxIterations()){
-			assignNodesToConnections();
-			// fix routes with cycles and / or multi-driver nodes
-			Set<NetWrapper> routes = fixRoutes();
-			if(config.isTimingDriven()) updateTimingAfterFixingRoutes(routes);
-		}
-	}
-	
-	/**
-	 * Checks if a connection should be routed.
-	 * @param connection The connection in question.
-	 * @return true, if the connection should be routed.
-	 */
-	private boolean shouldRoute(Connection connection) {		
-		if(routeIteration == 1) {
-			return true;
-		}else {
-			if(connection.getCriticality() > minRerouteCriticality) {
-				return true;
-			}
-			if(connection.isCongested() || !connection.getSink().isRouted()) {
-				if(config.isEnlargeBoundingBox()) {
-					connection.enlargeBoundingBox(config.getExtensionXIncrement(), config.getExtensionYIncrement());
-				}	
-				return true;
-			}else {
-				return false;
-			}
-		}
-	}
-	
-	/**
-	 * Computes and sets the minimum reroute criticality for re-routing critical connections.
-	 */
-	private void setRerouteCriticality() {
-		// Limit the number of critical connections to be routed based on minRerouteCriticality and reroutePercentage
-		minRerouteCriticality = config.getMinRerouteCriticality();
-		criticalConnections.clear();
-    	
-		int maxNumberOfCriticalConnections = (int) (indirectConnections.size() * 0.01 * config.getReroutePercentage());
-		for(Connection connection : indirectConnections) {
-			if(connection.getCriticality() > minRerouteCriticality) {
-				criticalConnections.add(connection);
-			}
-		}
-    	
-		if(criticalConnections.size() > maxNumberOfCriticalConnections) {
-			criticalConnections.sort(new Comparator<Connection>() {
-				@Override
-				public int compare(Connection connection1, Connection connection2) {
-					return Float.compare(connection2.getCriticality(),connection1.getCriticality());
-				}});
-			minRerouteCriticality = criticalConnections.get(maxNumberOfCriticalConnections).getCriticality();
-		}
-	}
-	
-	/**
-	 * Updates timing through static timing analysis and calculates connections' criticalities.
-	 */
-	private void updateTiming() {
-		updateTimingTimer.start();
-		timingWeight = (float) Math.min(timingWeight * config.getTimingMultiplier(), 1f);
-		oneMinusTimingWeight = 1 - timingWeight;
-		maxDelayAndTimingVertex = timingManager.calculateArrivalRequireTimes();
-		timingManager.calculateCriticality(sortedIndirectConnections,
-				MAX_CRITICALITY, config.getCriticalityExponent(), maxDelayAndTimingVertex.getFirst().floatValue());
-		updateTimingTimer.stop();
-	}
-	
-	/**
-	 * Updates timing after fixing routes of nets.
-	 * @param netsWithIllegalRoutes A set of nets whose routes have been fixed.
-	 */
-	private void updateTimingAfterFixingRoutes(Set<NetWrapper> netsWithIllegalRoutes) {
-		timingManager.updateIllegalNetsDelays(netsWithIllegalRoutes, nodesDelays);
-		timingManager.patchUpDelayOfConnections(sortedIndirectConnections);
-		updateTiming();
-	}
-	
-	/**
-	 * Assigns a list nodes to each connection to complete the route path of it.
-	 */
-	private void assignNodesToConnections() {
-		for(Connection connection : sortedIndirectConnections){
-			connection.newNodes();
-			RouteTerm sink = connection.getSink();
-			List<Node> switchBoxToSink = RouterHelper.findPathBetweenNodes(connection.getSinkRnode().getNode(), sink.getConnectedNode());
-			if(switchBoxToSink.size() >= 2) {
-				for(int i = 0; i < switchBoxToSink.size() -1; i++) {
-					connection.addNode(switchBoxToSink.get(i));
-				}
-			}
-
-			for(Routable rnode:connection.getRnodes()){
-				connection.addNode(rnode.getNode());
-			}
-
-			RouteTerm source = connection.getSource();
-			List<Node> sourceToSwitchBox = RouterHelper.findPathBetweenNodes(source.getConnectedNode(), connection.getSourceRnode().getNode());
-			if(sourceToSwitchBox.size() >= 2) {
-				for(int i = 1; i <= sourceToSwitchBox.size() - 1; i++) {
-					connection.addNode(sourceToSwitchBox.get(i));
-				}
-			}
-		}
-	}
-	
-	/**
-	 * Sorts indirect connections for routing.
-	 */
-	private void sortConnections(){
-		sortedIndirectConnections = new ArrayList<>();
-		sortedIndirectConnections.addAll(indirectConnections);
-		sortedIndirectConnections.sort(new Comparator<Connection>() {
-			@Override
-			public int compare(Connection connection1, Connection connection2) {
-				int comp = connection2.getNetWrapper().getConnections().size() - connection1.getNetWrapper().getConnections().size();
-				if(comp == 0) {
-					return connection1.getHpwl() > connection2.getHpwl()? 1:connection1.getHpwl() < connection2.getHpwl() ? -1 :0;
-				}else {
-					return comp;
-				}
-			}
-		});
-	}
-	
-	private void printIterationHeader(boolean timingDriven) {
-		System.out.printf("------------------------------------------------------------------------------\n");
-        if(timingDriven) {
-        	System.out.printf("%9s  %12s  %8s   %11s  %10s   %5s  %9s\n",
-            		"         ", "Generated", "  RRG",    "  Routed",   "Nodes With", "CPD", "Total Run");
->>>>>>> 081ff7a8
             System.out.printf("%9s  %12s  %8s   %11s  %10s   %5s  %9s\n",
                     "Iteration", "RRG Nodes", "Time (s)", "Connections", "Overlaps", "(ps)", "Time (s)");
             System.out.printf("---------  ----------------------   -----------  ----------   -----  ---------\n");
@@ -1880,7 +962,6 @@
                     "Iteration", "RRG Nodes", "Time (s)", "Connections", "Overlaps", "    ", "Time (s)");
             System.out.printf("---------  ----------------------   -----------  ----------   ----------------\n");
         }
-<<<<<<< HEAD
     }
 
     /**
@@ -2233,14 +1314,15 @@
 
         net.replaceSource(altSource);
         net.setSource(altSource);
-        net.setAlternateSource(connection.getSource());
+        net.setAlternateSource(connection.getSource().getSitePinInst());
         DesignTools.routeAlternativeOutputSitePin(net, altSource);
         netWrapper.setSourceChanged(true);
 
-        Node sourceINTNode = RouterHelper.projectOutputPinToINTNode(altSource);
-        Routable sourceR = createAddRoutableNode(altSource, sourceINTNode, RoutableType.PINFEED_O);;
+        RouteTerm altSourceTerm = new RouteTermSitePin(altSource);
+        Node sourceINTNode = RouterHelper.projectOutputTermToINTNode(altSourceTerm);
+        Routable sourceR = createAddRoutableNode(altSourceTerm, sourceINTNode, RoutableType.PINFEED_O);;
         for (Connection otherConnectionOfNet : netWrapper.getConnections()) {
-            otherConnectionOfNet.setSource(altSource);
+            otherConnectionOfNet.setSource(altSourceTerm);
             otherConnectionOfNet.setSourceRnode(sourceR);
         }
 
@@ -2280,7 +1362,7 @@
         for (Net n : toRouteNets) {
             List<Node> reservedNetNodes = RouterHelper.getNodesOfNet(n);
 
-            NetWrapper netnew = createsNetWrapperAndConnections(n, n.getSinkPins());
+            NetWrapper netnew = createsNetWrapperAndConnections(n, RouteTermSitePin.asList(n.getSinkPins()));
 
             for (Node toBuild : reservedNetNodes) {
                 // remove the node from the preserved nodes
@@ -2554,10 +1636,10 @@
         return design;
     }
 
-    private int getNumSitePinOfStaticNets() {
+    private int getNumTerminalsOfStaticNets() {
         int totalSitePins = 0;
-        for (List<SitePinInst> pins : staticNetAndRoutingTargets.values()) {
-            totalSitePins += pins.size();
+        for (List<RouteTerm> terms : staticNetAndRoutingTargets.values()) {
+            totalSitePins += terms.size();
         }
         return totalSitePins;
     }
@@ -2608,10 +1690,10 @@
         for (Net clk : clkNets) {
             clkPins += clk.getSinkPins().size();
         }
-        printFormattedString("  All site pins to be routed: ", (indirectConnections.size() + getNumSitePinOfStaticNets() + clkPins));
+        printFormattedString("  All terminals to be routed: ", (indirectConnections.size() + getNumTerminalsOfStaticNets() + clkPins));
         printFormattedString("    Connections to be routed: ", indirectConnections.size());
-        printFormattedString("    Static net pins: ", getNumSitePinOfStaticNets());
-        printFormattedString("    Clock pins: ", clkPins);
+        printFormattedString("    Static net terms: ", getNumTerminalsOfStaticNets());
+        printFormattedString("    Clock terms: ", clkPins);
         printFormattedString("Nets not needing routing: ", numNotNeedingRoutingNets);
         if (numUnrecognizedNets != 0)
             printFormattedString("Nets unrecognized: ", numUnrecognizedNets);
@@ -2677,9 +1759,9 @@
         return routeDesign(design, new RWRouteConfig(new String[] {"--partialRouting", "--fixBoundingBox", "--nonTimingDriven", "--verbose"}));
     }
 
-    public static Design routeDesignPartialNonTimingDriven(Design design, Map<Net,List<SitePinInst>> netToUnroutedPins) {
+    public static Design routeDesignPartialNonTimingDriven(Design design, Map<Net,List<RouteTerm>> netToUnroutedTerms) {
         return routeDesign(design, new RWRouteConfig(new String[] {"--partialRouting", "--fixBoundingBox", "--nonTimingDriven", "--verbose"}),
-                netToUnroutedPins);
+                netToUnroutedTerms);
     }
 
     /**
@@ -2710,12 +1792,12 @@
         });
     }
 
-    private static Design routeDesign(Design design, RWRouteConfig config, Map<Net,List<SitePinInst>> netToUnroutedPins) {
+    private static Design routeDesign(Design design, RWRouteConfig config, Map<Net,List<RouteTerm>> netToUnroutedTerms) {
         return routeDesign(design, config, () -> {
             if (config.isPartialRouting()) {
-                return new PartialRouter(design, config, netToUnroutedPins);
-            }
-            assert(netToUnroutedPins == null);
+                return new PartialRouter(design, config, netToUnroutedTerms);
+            }
+            assert(netToUnroutedTerms == null);
             return new RWRoute(design, config);
         });
     }
@@ -2767,893 +1849,4 @@
         System.out.println("\nINFO: Write routed design\n " + routedDCPfileName + "\n");
     }
 
-=======
-	}
-	
-	/**
-	 * Prints routing iteration statistics, including the iteration, number of connections routed in the iteration, 
-	 * total runtime of the iteration, number of created rnodes, time spent in creating rnodes that is included in the
-	 * total iteratin runtime, number of congested rnodes and the critical path delay achieved after the routing iteration.
-	 * @param iterationRuntime
-	 * @param numRnodes Generated routing resource graph nodes.
-	 * @param rnodesCreationTime The runtime of generating routing resource graph nodes.
-	 */
-	private void printRoutingIterationStatisticsInfo(float iterationRuntime, long numRnodes, float rnodesCreationTime,
-			boolean timingDriven){
-		long overUsed = overUsedRnodes.size();
-		if(timingDriven) {
-			System.out.printf("%4d       %12d  %8.2f   %11d  %10d   %5d  %9.2f\n",
-					routeIteration,
-					numRnodes,
-					rnodesCreationTime,
-					connectionsRoutedIteration,
-					overUsed,
-					(short)(maxDelayAndTimingVertex == null? 0 : maxDelayAndTimingVertex.getFirst()),
-					iterationRuntime * 1e-9);
-		}else {
-			System.out.printf("%4d       %12d  %8.2f   %11d  %10d   %5s  %9.2f\n",
-					routeIteration,
-					numRnodes,
-					rnodesCreationTime,
-					connectionsRoutedIteration,
-					overUsed,
-					"",
-					iterationRuntime * 1e-9);
-		}
-		if(overUsed == 0) System.out.printf("------------------------------------------------------------------------------\n");
-	}
-	
-	/**
-	 * Updates the congestion cost factors.
-	 */
-	private void updateCostFactors(){
-		updateCongestionCosts.start();
-		if (routeIteration == 1) {
-			presentCongestionFactor = config.getInitialPresentCongestionFactor();
-		} else {
-			presentCongestionFactor *= config.getPresentCongestionMultiplier();
-		}
-		updateCost();
-		updateCongestionCosts.stop();
-	}
-	
-	/**
-	 * Updates present congestion cost and historical congestion cost of rnodes.
-	 */
-	private void updateCost() {
-		overUsedRnodes.clear();
-		for(Routable rnode : rnodesCreated.values()){
-			int overuse =rnode.getOccupancy() - Routable.capacity;
-			if(overuse == 0) {
-				rnode.setPresentCongestionCost(1 + presentCongestionFactor);
-			} else if (overuse > 0) {
-				overUsedRnodes.add(rnode.getIndex());
-				rnode.setPresentCongestionCost(1 + (overuse + 1) * presentCongestionFactor);
-				rnode.setHistoricalCongestionCost(rnode.getHistoricalCongestionCost() + overuse * historicalCongestionFactor);
-			}
-		}
-	}
-	
-	/**
-	 * Computes node usage of each type and the total wirelength of the design.
-	 */
-	private void computesNodeUsageAndTotalWirelength() {
-		totalWL = 0;
-		totalINTNodes = 0;
-		nodeTypeUsage = new HashMap<>();
-		nodeTypeLength = new HashMap<>();	
-		
-		Set<Node> netNodes = new HashSet<>();
-		for(NetWrapper net : nets){	
-			for(Connection connection:net.getConnections()){
-				netNodes.addAll(connection.getNodes());
-			}		
-			for(Node node:netNodes){
-				if(node.getTile().getTileTypeEnum() != TileTypeEnum.INT) continue;
-				totalINTNodes++;
-				int wl = RouterHelper.getLengthOfNode(node);
-				totalWL += wl;
-				
-				RouterHelper.addNodeTypeLengthToMap(node, wl, nodeTypeUsage, nodeTypeLength);
-			}
-			netNodes.clear();
-		}
-	}
-	
-	private float comupteAverageChildren() {
-		float sumChildren = 0;
-		float sumRNodes = 0;
-		for(Routable rn : rnodesCreated.values()){	
-			if(!rn.isChildrenUnset()){
-				sumChildren += rn.getChildren().size();
-				sumRNodes++;
-			}
-		}
-		return sumChildren / sumRNodes;
-	}
-	
-	static List<IntentCode> nodeTypes = new ArrayList<>();
-	static {
-		nodeTypes.add(IntentCode.NODE_SINGLE);
-		nodeTypes.add(IntentCode.NODE_DOUBLE);
-		nodeTypes.add(IntentCode.NODE_VQUAD);
-		nodeTypes.add(IntentCode.NODE_HQUAD);
-		nodeTypes.add(IntentCode.NODE_VLONG);
-		nodeTypes.add(IntentCode.NODE_HLONG);
-		nodeTypes.add(IntentCode.NODE_LOCAL);
-		nodeTypes.add(IntentCode.NODE_PINBOUNCE);
-		nodeTypes.add(IntentCode.NODE_PINFEED);	
-	}
-	
-	/**
-	 * Fixes routes of nets with routing path cycles and multi-driver nodes.
-	 * @return A set of nets that have been fixed.
-	 */
-	private Set<NetWrapper> fixRoutes() {
-		Set<NetWrapper> illegalRoutes = findIllegalRoutes();
-		// fix routes with cycles and / or multi-driver nodes
-		for(NetWrapper route:illegalRoutes){
-			for(Connection connection : route.getConnections()){
-				try{
-					if(!connection.isDirect()) ripUp(connection);
-				}catch (Exception e){
-					e.printStackTrace();
-				}
-			}
-			RouteFixer graphHelper = new RouteFixer(route, rnodesCreated);
-			graphHelper.finalizeRoutesOfConnections();
-		}
-		return illegalRoutes;
-	}
-	
-	/**
-	 * Finds nets that have illegal routes by checking its connections' routes.
-	 * @return A set of routed {@link NetWrapper} instances whose should be fixed.
-	 */
-	private Set<NetWrapper> findIllegalRoutes(){
-		Set<NetWrapper> illegalRoutes = new HashSet<>();
-		for(NetWrapper net : nets) {
-			buildDriverCountsOfRnodes(net);
-			for(Connection connection : net.getConnections()) {
-				if(shouldMergePath(connection)) {
-					illegalRoutes.add(net);
-					if(config.isTimingDriven()) addNodesDelays(net);
-					break;
-				}
-			}
-		}
-		return illegalRoutes;
-	}
-	
-	/**
-	 * Builds the driversCounts map of each {@link Routable} instance that is used by a net.
-	 * @param netWrapper A NetWrapper instance that represents a net.
-	 */
-	private void buildDriverCountsOfRnodes(NetWrapper netWrapper) {
-		for(Connection connection : netWrapper.getConnections()) {
-			Routable driver = null;
-			for(int i = connection.getRnodes().size() - 1; i >= 0; i--){
-				Routable rnode = connection.getRnodes().get(i);
-				if(driver == null){
-					driver = rnode;
-				}else{
-					rnode.incrementDriver(driver);
-					driver = rnode;
-				}
-			}
-		}
-	}
-	
-	/**
-	 * Adds nodes and delay values of a routed to the map.
-	 * @param net The routed net.
-	 */
-	private void addNodesDelays(NetWrapper net){	
-		for(Connection connection:net.getConnections()){
-			for(Routable rnode : connection.getRnodes()){
-				nodesDelays.put(rnode.getNode(), rnode.getDelay());
-			}
-		}
-	}
-	
-	/**
-	 * Checks if a connection has multi-driver nodes.
-	 * @param connection The connection in question.
-	 * @return true, if the connection has multi-driver nodes.
-	 */
-	private boolean shouldMergePath(Connection connection) {
-		return connection.useRnodesWithMultiDrivers();
-	}
-	
-	/**
-	 * Rips up a connection.
-	 * @param connection The connection to be ripped up.
-	 */
-	private void ripUp(Connection connection){
-		for(Routable rnode : connection.getRnodes()) {
-			rnode.decrementUser(connection.getNetWrapper());
-			rnode.updatePresentCongestionCost(presentCongestionFactor);
-		}
-	}
-	
-	/**
-	 * Updates the users and present congestion cost of rnodes used by a routed connection.
-	 * @param connection The routed connection.
-	 */
-	private void updateUsersAndPresentCongestionCost(Connection connection){
-		for(Routable rnode : connection.getRnodes()) {
-			rnode.incrementUser(connection.getNetWrapper());
-			rnode.updatePresentCongestionCost(presentCongestionFactor);
-		}
-	}
-	
-	/**
-	 * Sets a list of {@link PIP} instances of each {@link Net} instance and checks if there is any PIP overlaps.
-	 */
-	private void setPIPsOfNets(){
-		for(NetWrapper netWrapper : nets){
-			Net net = netWrapper.getNet();
-			Set<PIP> netPIPs = new HashSet<>();
-			for(PIP pip : net.getPIPs()) {
-				if (pip.isPIPFixed()) {
-					netPIPs.add(pip);
-				}
-			}
-			for(Connection connection:netWrapper.getConnections()){
-				netPIPs.addAll(RouterHelper.getConnectionPIPs(connection));
-			}
-			netWrapper.getNet().setPIPs(netPIPs);
-		}
-		checkPIPsUsage();
-	}
-	
-	/**
-	 * Checks if there are PIP overlaps among routed nets.
-	 */
-	private void checkPIPsUsage(){
-		Map<PIP, Set<Net>> pipsUsage = new HashMap<>();
-		for(Net net : design.getNets()){
-			for(PIP pip:net.getPIPs()){
-				Set<Net> users = pipsUsage.get(pip);
-				if(users == null) users = new HashSet<>();
-				users.add(net);
-				pipsUsage.put(pip, users);
-			}
-		}
-		int pipsError = 0;
-		for(Entry<PIP, Set<Net>> pipNets : pipsUsage.entrySet()){
-			if(pipNets.getValue().size() > 1){
-				if(pipsError < 10) {
-					System.out.println("pip " + pipNets.getKey() + " users = " + pipsUsage.get(pipNets.getKey()));
-				}
-				pipsError++;
-			}
-		}
-		if(pipsError > 0)
-			System.err.println("ERROR: PIPs overused error: " + pipsError);
-		else
-			System.out.println("\nINFO: No PIP overlaps\n");
-	}
-	
-	/**
-	 * Checks if the peek of the queue if the target.
-	 * @return true, if the peek element of queue is the target.
-	 */
-	private boolean targetReached(){
-		return queue.peek().isTarget();
-	}
-	
-	/**
-	 * Routes a connection.
-	 * @param connection The connection to route.
-	 */
-	private void routeConnection(Connection connection){
-		prepareRouteConnection(connection);
-		
-		successRoute = false;
-		float rnodeCostWeight = 1 - connection.getCriticality();
-		float shareWeight = (float) (Math.pow(rnodeCostWeight, config.getShareExponent()));
-		float rnodeWLWeight = rnodeCostWeight * oneMinusWlWeight;
-		float estWlWeight = rnodeCostWeight * wlWeight;
-		float dlyWeight = connection.getCriticality() * oneMinusTimingWeight;
-		float estDlyWeight = connection.getCriticality() * timingWeight;
-		
-		while(!queue.isEmpty()){
-			if(!targetReached() && !successRoute) {
-				Routable rnode = queue.poll();
-				nodesPopped++;
-				
-				setChildrenOfRnode(rnode);
-				exploreAndExpand(rnode, connection, shareWeight, rnodeCostWeight,
-						rnodeWLWeight, estWlWeight, dlyWeight, estDlyWeight);
-			}else {
-				successRoute = true;
-				break;
-			}
-		}
-		
-		if(successRoute) {
-			finishRouteConnection(connection);
-			connection.getSink().setRouted(true);
-			if(config.isTimingDriven()) connection.updateRouteDelay();	
-		}else {
-			connection.getSink().setRouted(false);
-			connection.getSinkRnode().setTarget(false);
-			resetExpansion();
-			System.out.printf("CRITICAL WARNING: Unroutable connection in iteration #%d\n", routeIteration);
-			System.out.println("                 " + connection);
-			handleUnroutableConnection(connection);
-		}
-	}
-	
-	/**
-	 * Deals with a failed connection by possible output pin swapping and unrouting preserved nets if the router is in the soft preserve mode.
-	 * @param connection The failed connection.
-	 */
-	private void handleUnroutableConnection(Connection connection) {
-		if (routeIteration == 1) {		
-			boolean hasAltOutput = swapOutputPin(connection);
-			if(!hasAltOutput && config.isSoftPreserve()) {
-				unrouteReservedNetsToReleaseResources(connection);
-			}
-		} else if(routeIteration == 2) {
-			if (config.isSoftPreserve()) unrouteReservedNetsToReleaseResources(connection);
-		}
-	}
-	
-	/**
-	 * Swaps the output pin of a connection, if its net has an alternative output pin.
-	 * @param connection The connection in question.
-	 * @return true, if the output pin has been swapped.
-	 */
-	private boolean swapOutputPin(Connection connection) {	
-		NetWrapper netWrapper = connection.getNetWrapper();
-		Net net = netWrapper.getNet();
-		
-		SitePinInst altSource = DesignTools.getLegalAlternativeOutputPin(net);
-		if(altSource == null) {
-			System.out.println("INFO: No alternative source to swap");	
-			return false;
-		}
-		
-		System.out.println("INFO: Swap source from " + net.getSource() + " to " + altSource + "\n");
-		
-		net.replaceSource(altSource);
-		net.setSource(altSource);
-		net.setAlternateSource(connection.getSource().getSitePinInst());
-		DesignTools.routeAlternativeOutputSitePin(net, altSource);
-		netWrapper.setSourceChanged(true);
-
-		RouteTerm altSourceTerm = new RouteTermSitePin(altSource);
-		Node sourceINTNode = RouterHelper.projectOutputTermToINTNode(altSourceTerm);
-		Routable sourceR = createAddRoutableNode(altSourceTerm, sourceINTNode, RoutableType.PINFEED_O);;
-		for(Connection otherConnectionOfNet : netWrapper.getConnections()) {
-			otherConnectionOfNet.setSource(altSourceTerm);
-			otherConnectionOfNet.setSourceRnode(sourceR);
-		}
-			
-		return true;
-	}
-	
-	/**
-	 * Unroutes preserved nets to release routing resource to resolve congestion that blocks the routablity of a connection.
-	 * NOTE: This is a primary method to enable the experimental soft preserve feature of partial routing. 
-	 * It only unroutes nets that are using resources immediately downhill of the source and 
-	 * immediately uphill of the sink of a connection.
-	 * @param connection The connection in question.
-	 * @return The number of unrouted nets.
-	 */
-	private int unrouteReservedNetsToReleaseResources(Connection connection) {
-		// Find those reserved signals that are using uphill nodes of the target pin node
-		Set<Net> toRouteNets = new HashSet<>();
-		for(Node node : connection.getSinkRnode().getNode().getAllUphillNodes()) {
-			Net toRoute = preservedNodes.get(node);
-			if(toRoute == null) continue;
-			if(toRoute.isClockNet() || toRoute.isStaticNet()) continue;
-			toRouteNets.add(toRoute);
-		}
-		// Find those preserved nets that are using downhill nodes of the source pin node
-		for(Node node : connection.getSourceRnode().getNode().getAllDownhillNodes()) {
-			Net toRoute = preservedNodes.get(node);
-			if(toRoute == null) continue;
-			if(toRoute.isClockNet() || toRoute.isStaticNet()) continue;
-			toRouteNets.add(toRoute);
-		}
-		
-		if(!toRouteNets.isEmpty()) {
-			System.out.println("INFO: Unroute " + toRouteNets.size() + " preserved nets");
-			System.out.println(toRouteNets);
-		}
-		
-		for(Net n : toRouteNets) {
-			List<Node> reservedNetNodes = RouterHelper.getNodesOfNet(n);
-			
-			NetWrapper netnew = createsNetWrapperAndConnections(n, RouteTermSitePin.asList(n.getSinkPins()));
-			
-			for(Node toBuild : reservedNetNodes) {
-				// remove the node from the preserved nodes
-				preservedNodes.remove(toBuild);	
-				// creates a RoutableNode with the node 
-				Routable rnode = createAddRoutableNode(null, toBuild, RoutableType.WIRE);
-				// Each rnode created above should be added to its parents if parent exists,
-				// because children of an existing parent may have been set.
-				for(Node uphill : toBuild.getAllUphillNodes()) {
-					// Without this routethru check, there will be Invalid Programming for Site error shown in Vivado.
-					// Do not use those nodes, because we do not know if the routethru is available or not
-					if(routethruHelper.isRouteThru(uphill, toBuild)) continue;
-					RoutableNode parent = (RoutableNode) rnodesCreated.get(uphill);
-					if(parent != null && !parent.isChildrenUnset()) {
-						if(!parent.getChildren().contains(rnode)) parent.getChildren().add(rnode);
-					}
-				}
-			}
-			if(config.isTimingDriven()) timingManager.setTimingEdgesOfConnections(netnew.getConnections());
-		}
-		
-		sortConnections();
-		return toRouteNets.size();
-	}
-	
-	/**
-	 * Sets the list of children of a rnode, if it has not been set.
-	 * @param rnode The rnode in question.
-	 */
-	private void setChildrenOfRnode(Routable rnode) {
-		rnodesTimer.start();
-		if(rnode.isChildrenUnset()) {
-			rnodeId = rnode.setChildren(rnodeId, rnodesCreated, preservedNodes.keySet(), routethruHelper);
-		}
-		rnodesTimer.stop();
-	}
-	
-	/**
-	 * Checks if a NODE_PINBOUNCE is suitable to be used for routing to a target.
-	 * @param pinBounce The PINBOUNCE rnode in question.
-	 * @param target The target rnode to reach.
-	 * @return true, if the PINBOUNCE rnode is in the same column as the target and within one INT tile of the target.
-	 */
-	private boolean usablePINBounce(Routable pinBounce, Routable target){
-		Tile bounce = pinBounce.getNode().getTile();
-		Tile sink = target.getNode().getTile();
-		if(bounce.getTileXCoordinate() == sink.getTileXCoordinate() && Math.abs(bounce.getTileYCoordinate() - sink.getTileYCoordinate()) <= 1){
-			return true;
-		}
-		return false;
-	}
-	
-	/**
-	 * Completes the routing process of a connection.
-	 * @param connection The routed target connection.
-	 */
-	private void finishRouteConnection(Connection connection){
-		saveRouting(connection);	
-		connection.getSinkRnode().setTarget(false);		
-		resetExpansion();		
-		updateUsersAndPresentCongestionCost(connection);
-	}
-	
-	/**
-	 * Traces back for a connection from its sink rnode to its source, in order to build and store the routing path.
-	 * @param connection: The connection that is being routed.
-	 */
-	private void saveRouting(Connection connection){
-		Routable rnode = connection.getSinkRnode();
-		while (rnode != null) {
-			connection.addRnode(rnode);
-			rnode = rnode.getPrev();
-		}
-	}
-	
-	/**
-	 * Resets the expansion history.
-	 */
-	private void resetExpansion() {
-		for (Routable node : rnodesVisited) {
-			node.setVisited(false);
-		}
-		rnodesVisited.clear();
-	}
-	
-	/**
-	 * Explores children (downhill rnodes) of a rnode for routing a connection and pushes the child into the queue,
-	 * if it is the target or is an accessible routing resource.
-	 * @param rnode The parent rnode popped out from the queue.
-	 * @param connection The connection that is being routed.
-	 * @param shareWeight The criticality-aware share weight for a new sharing factor.
-	 * @param rnodeCostWeight The cost weight of the childRnode
-	 * @param rnodeLengthWeight The wirelength weight of childRnode's exact wirelength.
-	 * @param rnodeEstWlWeight The weight of estimated wirelength from childRnode to the connection's sink.
-	 * @param rnodeDelayWeight The weight of childRnode's exact delay.
-	 * @param rnodeEstDlyWeight The weight of estimated delay to the target.
-	 */
-	private void exploreAndExpand(Routable rnode, Connection connection, float shareWeight, float rnodeCostWeight,
-			float rnodeLengthWeight, float rnodeEstWlWeight, float rnodeDelayWeight, float rnodeEstDlyWeight){
-		boolean longParent = DelayEstimatorBase.isLong(rnode.getNode());
-		for(Routable childRNode:rnode.getChildren()){
-			if(childRNode.isVisited()) continue;
-			if(childRNode.isTarget()){		
-				evaluateCostAndPush(rnode, longParent, childRNode, connection, shareWeight, rnodeCostWeight,
-						rnodeLengthWeight, rnodeEstWlWeight, rnodeDelayWeight, rnodeEstDlyWeight);
-				successRoute = true;
-				return;
-				
-			}else if(childRNode.getRoutableType() == RoutableType.WIRE) {
-				if(childRNode.getDelay() > 10000) {
-					// To filter out those nodes that are considered to be excluded with the masking resource approach,
-					// such as U-turn shape nodes near the boundary and some node cross RCLK
-					continue;
-				}
-				if(isAccessible(childRNode, connection)){
-					evaluateCostAndPush(rnode, longParent, childRNode, connection, shareWeight, rnodeCostWeight,
-							rnodeLengthWeight, rnodeEstWlWeight, rnodeDelayWeight, rnodeEstDlyWeight);
-				}
-			}else if(childRNode.getRoutableType() == RoutableType.PINBOUNCE) {			
-				if(isAccessible(childRNode, connection)) {				
-					if(usablePINBounce(childRNode, connection.getSinkRnode())) {
-						evaluateCostAndPush(rnode, longParent, childRNode, connection, shareWeight, rnodeCostWeight,
-								rnodeLengthWeight, rnodeEstWlWeight, rnodeDelayWeight, rnodeEstDlyWeight);
-					}					
-				}
-			}else if(childRNode.getRoutableType() == RoutableType.PINFEED_I) {
-				if(connection.isCrossSLR()) {
-					evaluateCostAndPush(rnode, longParent, childRNode, connection, shareWeight, rnodeCostWeight,
-							rnodeLengthWeight, rnodeEstWlWeight, rnodeDelayWeight, rnodeEstDlyWeight);
-				}
-			}
-		}
-	}
-
-	/**
-	 * Checks if a routing resource is accessible.
-	 * @param child The routing resource in question.
-	 * @param connection The connection to route.
-	 * @return true, if no bounding box constraints, or if the routing resource is within the connection's bounding box when use the bounding box constraint.
-	 */
-	private boolean isAccessible(Routable child, Connection connection) {
-		if(config.isUseBoundingBox()) {
-			return child.isInConnectionBoundingBox(connection);
-		}
-		return true;
-	}
-	
-	/**
-	 * Evaluates the cost of a child of a rnode and pushes the child into the queue after cost evaluation.
-	 * @param rnode The parent rnode of the child in question.
-	 * @param longParent A boolean value to indicate if the parent is a Long node
-	 * @param childRnode The child rnode in question.
-	 * @param connection The target connection being routed.
-	 * @param sharingWeight The sharing weight based on a connection's criticality and the shareExponent for computing a new sharing factor.
-	 * @param rnodeCostWeight The cost weight of the childRnode
-	 * @param rnodeLengthWeight The wirelength weight of childRnode's exact length.
-	 * @param rnodeEstWlWeight The weight of estimated wirelength from childRnode to the connection's sink.
-	 * @param rnodeDelayWeight The weight of childRnode's exact delay.
-	 * @param rnodeEstDlyWeight The weight of estimated delay from childRnode to the target.
-	 */
-	private void evaluateCostAndPush(Routable rnode, boolean longParent, Routable childRnode, Connection connection, float sharingWeight, float rnodeCostWeight,
-			float rnodeLengthWeight, float rnodeEstWlWeight, float rnodeDelayWeight, float rnodeEstDlyWeight) {
-		int countSourceUses = childRnode.countConnectionsOfUser(connection.getNetWrapper());
-		float sharingFactor = 1 + sharingWeight* countSourceUses;
-		float newPartialPathCost = rnode.getUpstreamPathCost() + rnodeCostWeight * getRoutableCost(childRnode, connection, countSourceUses, sharingFactor)
-								+ rnodeLengthWeight * childRnode.getLength() / sharingFactor
-								+ rnodeDelayWeight * (childRnode.getDelay() + DelayEstimatorBase.getExtraDelay(childRnode.getNode(), longParent)) / 100f;
-		computeDeltaXY(childRnode, connection);
-		float newTotalPathCost = (float) (newPartialPathCost + rnodeEstWlWeight * distanceCostToSink() / sharingFactor
-								+ rnodeEstDlyWeight * (deltaX * 0.32 + deltaY * 0.16));
-		nodesEvaluated++;
-		rnodesVisited.add(childRnode);
-		push(childRnode, rnode, newPartialPathCost, newTotalPathCost);
-	}
-	
-	/**
-	 * Computes the distance from a childRnode to the sink of a connection in the horizontal and vertical direction.
-	 * @param childRNode The childRnode being evaluated.
-	 * @param connection The connection being routed.
-	 */
-	private void computeDeltaXY(Routable childRNode, Connection connection) {
-		deltaX = (short) Math.abs(childRNode.getEndTileXCoordinate() - connection.getSinkRnode().getEndTileXCoordinate());
-		deltaY = (short) Math.abs(childRNode.getEndTileYCoordinate() - connection.getSinkRnode().getEndTileYCoordinate());
-	}
-	
-	/**
-	 * Gets total distance to the sink based on the distance in horizontal and vertical directions.
-	 * @return Total distance.
-	 */
-	private float distanceCostToSink(){
-		return (float)(deltaX + deltaY);
-	}
-	
-	/**
-	 * Gets the congestion cost and bias cost of a rnode.
-	 * @param rnode The rnode in question.
-	 * @param connection The connection being routed.
-	 * @param countSameSourceUsers The number of connections from the same net that are using rnode.
-	 * Note: a net is represented by its source {@link SitePinInst} Object.
-	 * @param sharingFactor The sharing factor.
-	 * @return The sum of the congestion cost and the bias cost of rnode.
-	 */
-	private float getRoutableCost(Routable rnode, Connection connection, int countSameSourceUsers, float sharingFactor) {		
-		boolean hasSameSourceUsers = countSameSourceUsers!= 0;	
-		float presentCongestionCost;
-		
-		if(hasSameSourceUsers) {// the rnode is used by other connection(s) from the same net
-			int overoccupancy = rnode.getOccupancy() - Routable.capacity;
-			// make the congestion cost less for the current connection
-			presentCongestionCost = 1 + overoccupancy * presentCongestionFactor;
-		}else{
-			presentCongestionCost = rnode.getPresentCongestionCost();
-		}
-		
-		float biasCost = 0;
-		if(!rnode.isTarget()) {
-			NetWrapper net = connection.getNetWrapper();
-			biasCost = rnode.getBaseCost() / net.getConnections().size() *
-					(Math.abs(rnode.getEndTileXCoordinate() - net.getXCenter()) + Math.abs(rnode.getEndTileYCoordinate() - net.getYCenter())) / net.getDoubleHpwl();
-		}
-		
-		return rnode.getBaseCost() * rnode.getHistoricalCongestionCost() * presentCongestionCost / sharingFactor + biasCost;
-	}
-	
-	/**
-	 * Sets the costs of a rnode and pushes it to the queue.
-	 * @param childData The {@link RoutableData} instance of the childRnode.
-	 * @param childRnode A child rnode.
-	 * @param rnode The parent rnode of the childRnode.
-	 * @param newPartialPathCost The upstream path cost from childRnode to the source.
-	 * @param newLowerBoundTotalPathCost Total path cost of childRnode.
-	 */
-	private void push(Routable childRnode, Routable rnode, float newPartialPathCost, float newTotalPathCost) {
-		childRnode.setLowerBoundTotalPathCost(newTotalPathCost);
-		childRnode.setUpstreamPathCost(newPartialPathCost);
-		childRnode.setPrev(rnode);
-		queue.add(childRnode);
-		nodesPushed++;
-	}
-	
-	/**
-	 * Prepares for routing a connection.
-	 * @param connection The target connection to be routed.
-	 */
-	private void prepareRouteConnection(Connection connection){
-		// Rips up the connection
-		ripUp(connection);
-		
-		connectionsRouted++;
-		connectionsRoutedIteration++;
-		// Clears previous route of the connection
-		connection.resetRoute();
-		queue.clear();	
-		
-		// Sets the sink rnode of the connection as the target
-		connection.getSinkRnode().setTarget(true);
-		
-		// Adds the source rnode to the queue
-		push(connection.getSourceRnode(), null, 0, 0);
-	}
-	
-	/**
-	 * Adds a clock net to the clock net routing targets.
-	 * @param clk The clock net to be added.
-	 */
-	public void addClkNet(Net clk) {
-		clkNets.add(clk);
-	}
-	
-	public Design getDesign() {
-		return design;
-	}
-	
-	private int getNumTerminalsOfStaticNets() {
-		int totalSitePins = 0;
-		for(List<RouteTerm> terms : staticNetAndRoutingTargets.values()) {
-			totalSitePins += terms.size();
-		}
-		return totalSitePins;
-	}
-	
-	private void printDesignNetsAndConfigurationInfo(boolean verbose) {
-		printDesignInfo(verbose);
-		if(config.isVerbose()) printConnectionSpanStatistics();
-		printConfiguration(verbose);
-	}
-	
-	private void printConfiguration(boolean verbose){
-		if(verbose) System.out.println(config);
-	}
-	
-	private void printTimingInfo(){
-		if(sortedIndirectConnections.size() > 0) {
-			timingManager.getCriticalPathInfo(maxDelayAndTimingVertex, false, rnodesCreated);
-		}
-	}
-	
-	public static void printNodeTypeUsageAndWirelength(boolean verbose, Map<IntentCode, Long> nodeTypeUsage, Map<IntentCode, Long> nodeTypeLength) {
-		if(verbose) {
-			System.out.println("Node Usage Per Type\n");
-			System.out.print(String.format(" %-15s  %14s  %12s\n", "Node Type", "Usage", "Length"));
-			for(IntentCode ic : nodeTypes) {
-				long usage = nodeTypeUsage.getOrDefault(ic, (long)0);
-				long length = nodeTypeLength.getOrDefault(ic, (long)0);
-				System.out.printf(String.format(" %-15s  %14d  %12d\n", ic, usage, length));
-			}
-			System.out.println();
-		}
-	}
-	
-	private void printDesignInfo(boolean verbose){
-		if(!verbose) return;
-		System.out.println("------------------------------------------------------------------------------");
-		printFormattedString("Total nets: ", design.getNets().size());
-		printFormattedString("Routable nets: ", numPreservedRoutableNets + numPreservedClks + numPreservedStaticNets + nets.size() + staticNetAndRoutingTargets.size() + clkNets.size());
-		printFormattedString("  Preserved routable nets: ", numPreservedRoutableNets);
-		printFormattedString("    GLOBAL_CLOCK: ", numPreservedClks);
-		printFormattedString("    Static nets: ", numPreservedStaticNets);
-		printFormattedString("    WIRE: ", numPreservedWire);
-		printFormattedString("  Nets to be routed: ", (nets.size() +  staticNetAndRoutingTargets.size() + clkNets.size()));
-		printFormattedString("    GLOBAL_CLOCK: ", clkNets.size());
-		printFormattedString("    Static nets: ", staticNetAndRoutingTargets.size());
-		printFormattedString("    WIRE: ", nets.size());
-		int clkPins = 0;
-		for(Net clk : clkNets) {
-			clkPins += clk.getSinkPins().size();
-		}
-		printFormattedString("  All terminals to be routed: ", (indirectConnections.size() + getNumTerminalsOfStaticNets() + clkPins));
-		printFormattedString("    Connections to be routed: ", indirectConnections.size());
-		printFormattedString("    Static net terms: ", getNumTerminalsOfStaticNets());
-		printFormattedString("    Clock terms: ", clkPins);
-		printFormattedString("Nets not needing routing: ", numNotNeedingRoutingNets);
-		if(numUnrecognizedNets != 0)
-			printFormattedString("Nets unrecognized: ", numUnrecognizedNets);
-		System.out.printf("------------------------------------------------------------------------------\n");
-	}
-	
-	private static void printFormattedString(String s, int value) {
-		System.out.printf(MessageGenerator.formatString(s, value));
-	}
-	
-	private static void printFormattedString(String s, long value) {
-		System.out.printf(MessageGenerator.formatString(s, value));
-	}
-	
-	private void printRoutingStatistics(){
-		MessageGenerator.printHeader("Statistics");
-		computesNodeUsageAndTotalWirelength();
-		printNodeTypeUsageAndWirelength(config.isVerbose(), nodeTypeUsage, nodeTypeLength);
-		printFormattedString("Total wirelength:", totalWL);
-		if(config.isVerbose()) {
-			printFormattedString("Total INT tile nodes:", totalINTNodes);
-			printFormattedString("Total rnodes created:", rnodeId);
-			printFormattedString("Average #children per node:", Math.round(comupteAverageChildren()));
-			System.out.printf("------------------------------------------------------------------------------\n");	
-			printFormattedString("Num iterations:", routeIteration);
-			printFormattedString("Connections routed:", connectionsRouted);
-			printFormattedString("Nodes evaluated:", nodesEvaluated);
-			printFormattedString("Nodes pushed:", nodesPushed);
-			printFormattedString("Nodes popped:", nodesPopped);
-			System.out.printf("------------------------------------------------------------------------------\n");
-		}
-		
-		System.out.print(routerTimer);
-		if(config.isTimingDriven()) {
-			MessageGenerator.printHeader("Timing Report");
-			printTimingInfo();
-		}
-		System.out.printf("==============================================================================\n");
-		
-	}
-	
-	/**
-	 * Routes a design in the full timing-driven routing mode.
-	 * @param design The {@link Design} instance to be routed.
-	 */
-	public static Design routeDesignFullTimingDriven(Design design) {
-		return routeDesign(design, new RWRouteConfig(null));
-	}
-	
-	/**
-	 * Routes a design in the full non-timing-driven routing mode.
-	 * @param design The {@link Design} instance to be routed.
-	 */
-	public static Design routeDesignFullNonTimingDriven(Design design) {
-		return routeDesign(design, new RWRouteConfig(new String[] {"--nonTimingDriven", "--verbose"}));
-	}
-	
-	/**
-	 * Routes a design in the partial non-timing-driven routing mode.
-	 * @param design The {@link Design} instance to be routed.
-	 */
-	public static Design routeDesignPartialNonTimingDriven(Design design) {
-		return routeDesign(design, new RWRouteConfig(new String[] {"--partialRouting", "--fixBoundingBox", "--nonTimingDriven", "--verbose"}));
-	}
-
-	public static Design routeDesignPartialNonTimingDriven(Design design, Map<Net,List<RouteTerm>> netToUnroutedTerms) {
-		return routeDesign(design, new RWRouteConfig(new String[] {"--partialRouting", "--fixBoundingBox", "--nonTimingDriven", "--verbose"}),
-				netToUnroutedTerms);
-	}
-
-	/**
-	 * Routes a {@link Design} instance.
-	 * @param design The {@link Design} instance to be routed.
-	 * @param args An array of string arguments, can be null. 
-	 * If null, the design will be routed in the full timing-driven routing mode with default a {@link RWRouteConfig} instance.
-	 * For more options of the configuration, please refer to the {@link RWRouteConfig} class.
-	 * @return Routed design.
-	 */
-	public static Design routeDesignWithUserDefinedArguments(Design design, String[] args) {
-		// Instantiates a RWRouteConfig Object and parses the arguments.
-		// Uses the default configuration if basic usage only.
-		return routeDesign(design, new RWRouteConfig(args));
-	}
-	
-	/**
-	 * Routes a design after pre-processing.
-	 * @param design The {@link Design} instance to be routed.
-	 * @param config A {@link RWRouteConfig} instance consisting of customizable parameters to use.
-	 */
-	private static Design routeDesign(Design design, RWRouteConfig config) {
-		return routeDesign(design, config, () -> {
-			if(config.isPartialRouting()) {
-				return new PartialRouter(design, config);
-			}
-			return new RWRoute(design, config);
-		});
-	}
-
-	private static Design routeDesign(Design design, RWRouteConfig config, Map<Net,List<RouteTerm>> netToUnroutedTerms) {
-		return routeDesign(design, config, () -> {
-			if(config.isPartialRouting()) {
-				return new PartialRouter(design, config, netToUnroutedTerms);
-			}
-			assert(netToUnroutedTerms == null);
-			return new RWRoute(design, config);
-		});
-	}
-
-	/**
-	 * Routes a design after pre-processing.
-	 * @param design The {@link Design} instance to be routed.
-	 * @param config A {@link RWRouteConfig} instance consisting of customizable parameters to use.
-	 * @param newRouter Supplier lambda for constructing a new RWRoute object.
-	 */
-	protected static Design routeDesign(Design design, RWRouteConfig config, Supplier<RWRoute> newRouter) {
-		// Pre-processing of the design regarding physical net names pins
-		DesignTools.makePhysNetNamesConsistent(design);
-		DesignTools.createPossiblePinsToStaticNets(design);
-		DesignTools.createMissingSitePinInsts(design);
-		
-		// Instantiates router object
-		RWRoute router = newRouter.get();
-		router.init();
-		
-		// Routes the design
-		router.route();
-		
-		return router.getDesign();
-	}
-	
-	/**
-	 * The main interface of {@link RWRoute} that reads in a {@link Design} checkpoint, 
-	 * and parses the arguments for the {@link RWRouteConfig} Object of the router.
-	 * It also instantiates a {@link RWRoute} Object or a {@link PartialRouter}
-	 * based on the partialRouting parameter and calls the route method to route the design.
-	 * @param args An array of strings that are used to create a {@link RWRouteConfig} Object for the router.
-	 */
-	public static void main(String[] args) {
-		if(args.length < 2){
-			System.out.println("USAGE: <input.dcp> <output.dcp>");
-			return;
-		}
-		// Reads the output directory and set the output design checkpoint file name
-		String routedDCPfileName = args[1];
-		
-		CodePerfTracker t = new CodePerfTracker("RWRoute", true);
-		
-		// Reads in a design checkpoint and routes it		
-		Design routed = RWRoute.routeDesignWithUserDefinedArguments(Design.readCheckpoint(args[0]), args);
-		
-		// Writes out the routed design checkpoint
-		routed.writeCheckpoint(routedDCPfileName,t);
-		System.out.println("\nINFO: Write routed design\n " + routedDCPfileName + "\n");	
-	}
-	
->>>>>>> 081ff7a8
 }