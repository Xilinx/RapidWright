/*
 *
 * Copyright (c) 2021 Ghent University.
 * Copyright (c) 2022, Advanced Micro Devices, Inc.
 * All rights reserved.
 *
 * Author: Yun Zhou, Ghent University.
 *
 * This file is part of RapidWright.
 *
 * Licensed under the Apache License, Version 2.0 (the "License");
 * you may not use this file except in compliance with the License.
 * You may obtain a copy of the License at
 *
 *     http://www.apache.org/licenses/LICENSE-2.0
 *
 * Unless required by applicable law or agreed to in writing, software
 * distributed under the License is distributed on an "AS IS" BASIS,
 * WITHOUT WARRANTIES OR CONDITIONS OF ANY KIND, either express or implied.
 * See the License for the specific language governing permissions and
 * limitations under the License.
 *
 */

package com.xilinx.rapidwright.rwroute;

import java.util.ArrayList;
import java.util.Arrays;
import java.util.Collection;
import java.util.Collections;
import java.util.Comparator;
import java.util.HashMap;
import java.util.HashSet;
import java.util.List;
import java.util.Map;
import java.util.Map.Entry;
import java.util.PriorityQueue;
import java.util.Set;
import java.util.stream.Collectors;

import com.xilinx.rapidwright.design.Design;
import com.xilinx.rapidwright.design.DesignTools;
import com.xilinx.rapidwright.design.Net;
import com.xilinx.rapidwright.design.NetType;
import com.xilinx.rapidwright.design.SitePinInst;
import com.xilinx.rapidwright.device.IntentCode;
import com.xilinx.rapidwright.device.Node;
import com.xilinx.rapidwright.device.PIP;
import com.xilinx.rapidwright.device.Tile;
import com.xilinx.rapidwright.device.TileTypeEnum;
import com.xilinx.rapidwright.util.MessageGenerator;
import com.xilinx.rapidwright.util.Pair;
import com.xilinx.rapidwright.util.RuntimeTracker;
import com.xilinx.rapidwright.util.RuntimeTrackerTree;
import com.xilinx.rapidwright.router.RouteThruHelper;
import com.xilinx.rapidwright.tests.CodePerfTracker;
import com.xilinx.rapidwright.timing.ClkRouteTiming;
import com.xilinx.rapidwright.timing.TimingManager;
import com.xilinx.rapidwright.timing.TimingVertex;
import com.xilinx.rapidwright.timing.delayestimator.DelayEstimatorBase;
import com.xilinx.rapidwright.timing.delayestimator.InterconnectInfo;
import org.python.google.common.collect.Lists;

/**
 * RWRoute class provides the main methods for routing a design.
 * Creating a RWRoute Object needs a {@link Design} Object and a {@link RWRouteConfig} Object.
 */
public class RWRoute{
    /** The design to route */
    protected Design design;
    /** Created NetWrappers */
    protected Map<Net,NetWrapper> nets;
    /** A list of indirect connections that will go through iterative routing */
    protected List<Connection> indirectConnections;
    /** A list of direct connections that are easily routed through dedicated resources */
    private List<Connection> directConnections;
    /** Sorted indirect connections */
    private List<Connection> sortedIndirectConnections;
    /** A list of global clock nets */
    protected List<Net> clkNets;
    /** Static nets */
    protected Map<Net, List<SitePinInst>> staticNetAndRoutingTargets;
    /** Several integers to indicate the netlist info */
    protected int numPreservedRoutableNets;
    private int numPreservedClks;
    private int numPreservedStaticNets;
    protected int numPreservedWire;
    private int numWireNetsToRoute;
    private int numConnectionsToRoute;
    private int numNotNeedingRoutingNets;
    private int numUnrecognizedNets;

    /** A {@link RWRouteConfig} instance consisting of a list of routing parameters */
    protected RWRouteConfig config;
    /** The present congestion cost factor */
    private float presentCongestionFactor;
    /** The historical congestion cost factor */
    private float historicalCongestionFactor;
    /** Wirelength-driven weighting factor */
    private float wlWeight;
    /** 1 - wlWeight */
    private float oneMinusWlWeight;
    /** Timing-driven weighting factor */
    private float timingWeight;
    /** 1 - timingWeight */
    private float oneMinusTimingWeight;

    /** The current routing iteration */
    protected int routeIteration;
    /** Timers to store runtime of different phases */
    protected RuntimeTrackerTree routerTimer;
    protected RuntimeTracker rnodesTimer;
    private RuntimeTracker updateTimingTimer;
    private RuntimeTracker updateCongestionCosts;
    /** An instantiation of RouteThruHelper to avoid route-thrus in the routing resource graph */
    protected RouteThruHelper routethruHelper;

    /** A set of indices of overused rondes */
    private Set<RouteNode> overUsedRnodes;
    /** Class encapsulating the routing resource graph */
    protected RouteNodeGraph routingGraph;
    /** Count of rnodes created in the current routing iteration */
    protected long rnodesCreatedThisIteration;
    /** The queue to store candidate nodes to route a connection */
    private PriorityQueue<RouteNode> queue;
    private PriorityQueue<RouteNode> queueBack;

    /** Total wirelength of the routed design */
    private int totalWL;
    /** Total used INT tile nodes */
    private long totalINTNodes;
    /** A map from node types to the node usage of the types */
    private Map<IntentCode, Long> nodeTypeUsage;
    /** A map from node types to the total wirelength of used nodes of the types */
    private Map<IntentCode, Long> nodeTypeLength;
    /** The total number of connections that are routed */
    private int connectionsRouted;
    /** The total number of connections routed in an iteration */
    private int connectionsRoutedIteration;
    /** Total number of nodes popped from the queue */
    private long nodesPopped;

    /** The maximum criticality constraint of connection */
    final private static float MAX_CRITICALITY = 0.99f;
    /** The minimum criticality of connections that should be re-routed, updated after each iteration */
    private float minRerouteCriticality;
    /** The list of critical connections */
    private List<Connection> criticalConnections;
    /** A {@link TimingManager} instance to use that handles timing related tasks */
    protected TimingManager timingManager;
    /** A map from nodes to delay values, used for timing update after fixing routes */
    private Map<Node, Float> nodesDelays;
    /** The maximum delay and associated timing vertex */
    private Pair<Float, TimingVertex> maxDelayAndTimingVertex;

    /** A map storing routes from CLK_OUT to different INT tiles that connect to sink pins of a global clock net */
    private Map<String, List<String>> routesToSinkINTTiles;

    public RWRoute(Design design, RWRouteConfig config) {
        this.design = design;
        this.config = config;
    }

    protected void preprocess() {
        // Pre-processing of the design regarding physical net names pins
        DesignTools.makePhysNetNamesConsistent(design);
        DesignTools.createPossiblePinsToStaticNets(design);
        DesignTools.createMissingSitePinInsts(design);
    }

    protected void initialize() {
        routerTimer = new RuntimeTrackerTree("Route design", config.isVerbose());
        rnodesTimer = routerTimer.createStandAloneRuntimeTracker("rnodes creation");
        updateTimingTimer = routerTimer.createStandAloneRuntimeTracker("update timing");
        updateCongestionCosts = routerTimer.createStandAloneRuntimeTracker("update congestion costs");
        routerTimer.createRuntimeTracker("Initialization", routerTimer.getRootRuntimeTracker()).start();

        minRerouteCriticality = config.getMinRerouteCriticality();
        criticalConnections = new ArrayList<>();

        queue = new PriorityQueue<>(new Comparator<RouteNode>() {
             public int compare(RouteNode r1, RouteNode r2) {
                 return Float.compare(r1.getTotalCost(true), r2.getTotalCost(true));
             }
        });
        queueBack = new PriorityQueue<>(new Comparator<RouteNode>() {
            public int compare(RouteNode r1, RouteNode r2) {
                return Float.compare(r1.getTotalCost(false), r2.getTotalCost(false));
            }
        });

        routingGraph = createRouteNodeGraph();
        if (config.isTimingDriven()) {
            nodesDelays = new HashMap<>();
        }
        rnodesCreatedThisIteration = 0;
        routethruHelper = new RouteThruHelper(design.getDevice());

        routerTimer.createRuntimeTracker("determine route targets", "Initialization").start();
        determineRoutingTargets();
        routerTimer.getRuntimeTracker("determine route targets").stop();

        if (config.isTimingDriven()) {
            ClkRouteTiming clkTiming = createClkTimingData(config);
            routesToSinkINTTiles = clkTiming == null? null : clkTiming.getRoutesToSinkINTTiles();
            Collection<Net> timingNets = getTimingNets();
            timingManager = createTimingManager(clkTiming, timingNets);
            timingManager.setTimingEdgesOfConnections(indirectConnections);
        }

        sortedIndirectConnections = new ArrayList<>(indirectConnections.size());
        connectionsRouted = 0;
        connectionsRoutedIteration = 0;
        nodesPopped = 0;
        overUsedRnodes = new HashSet<>();

        routerTimer.getRuntimeTracker("Initialization").stop();
    }

    /**
     * Creates clock routing related inputs based on the {@link RWRouteConfig} instance.
     * @param config The {@link RWRouteConfig} instance to use.
     */
    public static ClkRouteTiming createClkTimingData(RWRouteConfig config) {
        String clkRouteTimingFile = config.getClkRouteTiming();
        if (clkRouteTimingFile != null) {
            return new ClkRouteTiming(clkRouteTimingFile);
        }
        return null;
    }

    protected RouteNodeGraph createRouteNodeGraph() {
        if (config.isTimingDriven()) {
            /* An instantiated delay estimator that is used to calculate delay of routing resources */
            DelayEstimatorBase estimator = new DelayEstimatorBase(design.getDevice(), new InterconnectInfo(), config.isUseUTurnNodes(), 0);
            return new RouteNodeGraphTimingDriven(rnodesTimer, design, estimator, config.isMaskNodesCrossRCLK());
        } else {
            return new RouteNodeGraph(rnodesTimer, design);
        }
    }

    protected Collection<Net> getTimingNets() {
        return indirectConnections.stream().map((c) -> c.getNetWrapper().getNet()).collect(Collectors.toSet());
    }

    protected TimingManager createTimingManager(ClkRouteTiming clkTiming, Collection<Net> timingNets) {
        final boolean isPartialRouting = false;
        return new TimingManager(design, routerTimer, config, clkTiming, timingNets, isPartialRouting);
    }

    /**
     * Classifies {@link Net} Objects into different categories: clocks, static nets,
     * and regular signal nets (i.e. {@link NetType}.WIRE) and determines routing targets.
     */
    protected void determineRoutingTargets() {
        categorizeNets();

        // Wait for all outstanding RouteNodeGraph.asyncPreserve() calls to complete
        // FIXME: Calling thread does nothing while waiting
        routingGraph.awaitPreserve();
    }

    private void categorizeNets() {
        numWireNetsToRoute = 0;
        numConnectionsToRoute = 0;
        numPreservedRoutableNets = 0;
        numNotNeedingRoutingNets = 0;
        numUnrecognizedNets = 0;

        nets = new HashMap<>();
        indirectConnections = new ArrayList<>();
        directConnections = new ArrayList<>();
        clkNets = new ArrayList<>();
        staticNetAndRoutingTargets = new HashMap<>();

        for (Net net : design.getNets()) {
            if (net.isClockNet()) {
                addGlobalClkRoutingTargets(net);

            } else if (net.isStaticNet()) {
                addStaticNetRoutingTargets(net);

            } else if (net.getType().equals(NetType.WIRE)) {
                if (RouterHelper.isRoutableNetWithSourceSinks(net)) {
                    addNetConnectionToRoutingTargets(net);
                } else if (RouterHelper.isDriverLessOrLoadLessNet(net)) {
                    preserveNet(net);
                    numNotNeedingRoutingNets++;
                } else if (RouterHelper.isInternallyRoutedNet(net)) {
                    preserveNet(net);
                    numNotNeedingRoutingNets++;
                } else {
                    numNotNeedingRoutingNets++;
                }
            } else {
                numUnrecognizedNets++;
                System.err.println("ERROR: Unknown net " + net);
            }
        }
    }

    /**
     * A helper method for profiling the routing runtime v.s. average span of connections.
     */
    protected void printConnectionSpanStatistics() {
        System.out.println("Connection Span Info:");
        if (config.isPrintConnectionSpan()) System.out.println(" Span" + "\t" + "# Connections" + "\t" + "Percent");

        long sumSpan = 0;
        short max = 0;
        for (Entry<Short, Integer> spanCount : connectionSpan.entrySet()) {
            Short span = spanCount.getKey();
            Integer count = spanCount.getValue();
            if (config.isPrintConnectionSpan()) {
                System.out.printf("%5d \t%12d \t%7.2f\n", span, count, (float)count / indirectConnections.size() * 100);
            }
            sumSpan += span * count;
            if (span > max) max = span;
        }

        if (config.isPrintConnectionSpan()) System.out.println();
        long avg = (long) (sumSpan / ((float) indirectConnections.size()));
        System.out.println("INFO: Max span of connections: " + max);
        System.out.println("INFO: Avg span of connections: " + avg);
        int numConnectionsLongerThanAvg = 0;
        for (Entry<Short, Integer> spanCount : connectionSpan.entrySet()) {
            if (spanCount.getKey() >= avg) numConnectionsLongerThanAvg += spanCount.getValue();
        }

        System.out.printf("INFO: # connections longer than avg span: %d\n", numConnectionsLongerThanAvg);
        System.out.printf("(%5.2f%%)\n", (float)numConnectionsLongerThanAvg / indirectConnections.size() * 100);
        System.out.println("------------------------------------------------------------------------------");
    }

    /**
     * Adds the clock net to the list of clock routing targets, if the clock has source and sink {@link SitePinInst} instances.
     * @param clk The clock net in question.
     */
    protected void addGlobalClkRoutingTargets(Net clk) {
        if (RouterHelper.isRoutableNetWithSourceSinks(clk)) {
            clk.unroute();
            clkNets.add(clk);
        } else {
            numNotNeedingRoutingNets++;
            System.err.println("ERROR: Incomplete clock net " + clk);
        }
    }

    /**
     * Routes clock nets by default or in a different way when corresponding timing info supplied.
     * NOTE: For an unrouted design, its clock nets must not contain any PIPs or nodes, i.e, completely unrouted.
     * Otherwise, there could be a critical warning of clock routing results, when loading the routed design into Vivado.
     * Vivado will unroute the global clock nets immediately when there is such warning.
     * TODO: fix the potential issue.
     */
    protected void routeGlobalClkNets() {
         if (clkNets.size() > 0) System.out.println("INFO: Route clock nets");
         for (Net clk : clkNets) {
             if (routesToSinkINTTiles != null) {
                 // routes clock nets with references of partial routes
                System.out.println("INFO: Route with clock route and timing data");
                GlobalSignalRouting.routeClkWithPartialRoutes(clk, routesToSinkINTTiles, design.getDevice());
             } else {
                 // routes clock nets from scratch
                System.out.println("INFO: Route with symmetric non-timing-driven clock router");
                 GlobalSignalRouting.symmetricClkRouting(clk, design.getDevice());
             }
            preserveNet(clk);
         }
    }

    /**
     * Adds and initialize a regular signal net to the list of routing targets.
     * @param net The net to be added for routing.
     */
    protected void addNetConnectionToRoutingTargets(Net net) {
        net.unroute();
        createNetWrapperAndConnections(net);
    }

    /**
     * Adds a static net to the static net routing target list.
     * @param staticNet The static net in question, i.e. VCC or GND.
     */
    protected void addStaticNetRoutingTargets(Net staticNet) {
        List<SitePinInst> sinks = staticNet.getSinkPins();
        if (sinks.size() > 0 ) {
            List<Node> sinkNodes = new ArrayList<>(sinks.size());
            sinks.forEach((p) -> sinkNodes.add(p.getConnectedNode()));
            addPreservedNodes(sinkNodes, staticNet);
            addStaticNetRoutingTargets(staticNet, sinks);
        } else {
            preserveNet(staticNet);
            numNotNeedingRoutingNets++;
        }
    }

    protected void addStaticNetRoutingTargets(Net staticNet, List<SitePinInst> sinks) {
        staticNetAndRoutingTargets.put(staticNet, sinks);
    }

    /**
     * Routes static nets with preserved resources list supplied to avoid conflicting nodes.
     */
    protected void routeStaticNets() {
        if (staticNetAndRoutingTargets.isEmpty())
            return;

        for (List<SitePinInst> netRouteTargetPins : staticNetAndRoutingTargets.values()) {
            for (SitePinInst sink : netRouteTargetPins) {
                routingGraph.unpreserve(sink.getConnectedNode());
            }
        }

        List<SitePinInst> gndPins = staticNetAndRoutingTargets.get(design.getGndNet());
        if (gndPins != null) {
            RouterHelper.invertPossibleGndPinsToVccPins(design, gndPins);
        }

        // If connections of other nets are routed first, used resources should be preserved.
        Set<Node> unavailableNodes = getAllUsedNodesOfRoutedConnections();
        unavailableNodes.addAll(routingGraph.getPreservedNodes());
        // If the connections of other nets are not routed yet,
        // the nodes connected to pins of other nets must be preserved.
        unavailableNodes.addAll(routingGraph.getNodes());

        for (Map.Entry<Net,List<SitePinInst>> e : staticNetAndRoutingTargets.entrySet()) {
            Net net = e.getKey();
            List<SitePinInst> pins = e.getValue();
            System.out.println("INFO: Route " + pins.size() + " pins of " + net);
            Map<SitePinInst, List<Node>> sinksRoutingPaths = GlobalSignalRouting.routeStaticNet(net, unavailableNodes, design, routethruHelper);

            for (Entry<SitePinInst, List<Node>> sinkPath : sinksRoutingPaths.entrySet()) {
                addPreservedNodes(sinkPath.getValue(), net);
                unavailableNodes.addAll(sinkPath.getValue());
            }
        }
    }

    /**
     * Gets a set of nodes used by all the routed connections.
     * @return A set of used nodes.
     */
    private Set<Node> getAllUsedNodesOfRoutedConnections() {
        Set<Node> nodes = new HashSet<>();
        for (Connection connection : sortedIndirectConnections) {
            if (connection.getNodes() != null) nodes.addAll(connection.getNodes());
        }
        return nodes;
    }

    /**
     * Preserves a net by preserving all nodes use by the net.
     * @param net The net to be preserved.
     */
    protected void preserveNet(Net net) {
        routingGraph.asyncPreserve(net);
    }

    protected void increaseNumNotNeedingRouting() {
        numNotNeedingRoutingNets++;
    }

    protected void increaseNumPreservedClks() {
        numPreservedClks++;
        numPreservedRoutableNets++;
    }

    protected void increaseNumPreservedStaticNets() {
        numPreservedStaticNets++;
        numPreservedRoutableNets++;
    }

    protected void increaseNumPreservedWireNets() {
        numPreservedWire++;
        numPreservedRoutableNets++;
    }

    private Map<Short, Integer> connectionSpan = new HashMap<>();

    /**
     * Creates a unique {@link NetWrapper} instance and {@link Connection} instances based on a {@link Net} instance.
     * @param net The net to be initialized.
     * @return A {@link NetWrapper} instance.
     */
    protected NetWrapper createNetWrapperAndConnections(Net net) {
        NetWrapper netWrapper = new NetWrapper(numWireNetsToRoute++, net);
        NetWrapper existingNetWrapper = nets.put(net, netWrapper);
        assert(existingNetWrapper == null);
        SitePinInst source = net.getSource();
        int indirect = 0;
        RouteNode sourceINTRnode = null;
        RouteNode altSourceINTRnode = null;

        for (SitePinInst sink : net.getSinkPins()) {
            if (RouterHelper.isExternalConnectionToCout(source, sink)) {
                source = net.getAlternateSource();
                if (source == null) {
                    String errMsg = "Null alternate source is for COUT-CIN connection: " + net.toStringFull();
                     throw new IllegalArgumentException(errMsg);
                }
            }
            Connection connection = new Connection(numConnectionsToRoute++, source, sink, netWrapper);

            List<Node> nodes = RouterHelper.projectInputPinToINTNode(sink);
            if (nodes.isEmpty()) {
                directConnections.add(connection);
                connection.setDirect(true);
            } else {
                Node sinkINTNode = nodes.get(0);
                indirectConnections.add(connection);
                connection.setSinkRnode(getOrCreateRouteNode(sinkINTNode, RouteNodeType.PINFEED_I));
                if (sourceINTRnode == null) {
                    Node sourceINTNode = RouterHelper.projectOutputPinToINTNode(source);
                    if (sourceINTNode == null) {
                        throw new RuntimeException("ERROR: Null projected INT node for the source of net " + net.toStringFull());
                    }
                    sourceINTRnode = getOrCreateRouteNode(sourceINTNode, RouteNodeType.PINFEED_O);

                    // Pre-emptively set up alternate source since we are expanding from both sources
                    SitePinInst altSource = net.getAlternateSource();
                    if (altSource == null) {
                        altSource = DesignTools.getLegalAlternativeOutputPin(net);
                        if (altSource != null) {
                            net.addPin(altSource);
                            DesignTools.routeAlternativeOutputSitePin(net, altSource);
                        }
                    }
                    if (altSource != null) {
                        assert(!altSource.equals(source));
                        Node altSourceNode = RouterHelper.projectOutputPinToINTNode(altSource);
                        altSourceINTRnode = getOrCreateRouteNode(altSourceNode, RouteNodeType.PINFEED_O);
                    }
                }
                connection.setSourceRnode(sourceINTRnode);
                connection.setAltSourceRnode(altSourceINTRnode);
                connection.setDirect(false);
                indirect++;
                connection.computeHpwl();
                addConnectionSpanInfo(connection);
            }
        }

        if (indirect > 0) {
            netWrapper.computeHPWLAndCenterCoordinates(routingGraph.nextLagunaColumn, routingGraph.prevLagunaColumn);
            if (config.isUseBoundingBox()) {
                for (Connection connection : netWrapper.getConnections()) {
                    if (connection.isDirect()) continue;
                    connection.computeConnectionBoundingBox(config.getBoundingBoxExtensionX(),
                            config.getBoundingBoxExtensionY(),
                            routingGraph.nextLagunaColumn,
                            routingGraph.prevLagunaColumn);
                }
            }
        }
        return netWrapper;
    }

    /**
     * Adds span info of a connection.
     * @param connection A connection of which span info is to be added.
     */
    private void addConnectionSpanInfo(Connection connection) {
        connectionSpan.merge(connection.getHpwl(), 1, Integer::sum);
    }

    /**
     * Adds preserved nodes.
     * @param nodes A collection of nodes to be preserved.
     * @param netToPreserve The net that uses those nodes.
     */
    protected void addPreservedNodes(Collection<Node> nodes, Net netToPreserve) {
        routingGraph.asyncPreserve(nodes, netToPreserve);
    }

    /**
     * Creates a {@link RouteNode} Object based on a {@link Node} instance and avoids duplicates,
     * used for creating the source and sink rnodes of {@link Connection} instances.
     * NOTE: This method does not consider whether returned node is preserved.
     * @param node The node associated to the {@link SitePinInst} instance.
     * @param type The {@link RouteNodeType} of the {@link RouteNode} Object.
     * @return The created {@link RouteNode} instance.
     */
    protected RouteNode getOrCreateRouteNode(Node node, RouteNodeType type) {
        return routingGraph.getOrCreate(node, type);
    }

    /**
     * Initializes routing.
     */
    private void initializeRouting() {
        routingGraph.initialize();
        queue.clear();
        queueBack.clear();
        routeIteration = 1;
        historicalCongestionFactor = config.getHistoricalCongestionFactor();
        presentCongestionFactor = config.getInitialPresentCongestionFactor();
        timingWeight = config.getTimingWeight();
        wlWeight = config.getWirelengthWeight();
        oneMinusTimingWeight = 1 - timingWeight;
        oneMinusWlWeight = 1 - wlWeight;
        printIterationHeader(config.isTimingDriven());
    }

    /**
     * Routes the design in a few routing phases and times those phases.
     */
    public void route() {
        // Prints the design and configuration info, if "--verbose" is configured
        printDesignNetsAndConfigurationInfo(config.isVerbose());

        routerTimer.createRuntimeTracker("Routing", routerTimer.getRootRuntimeTracker()).start();
        MessageGenerator.printHeader("Route Design");

        routerTimer.createRuntimeTracker("route clock", "Routing").start();
        routeGlobalClkNets();
        routerTimer.getRuntimeTracker("route clock").stop();

        routerTimer.createRuntimeTracker("route static nets", "Routing").start();
        // Routes static nets (VCC and GND) before signals for now.
        // All the used nodes by other nets should be marked as unavailable, if static nets are routed after signals.
        routeStaticNets();
        // Connection-based router for indirectly connected pairs of output pin and input pin */
        routerTimer.getRuntimeTracker("route static nets").stop();

        RuntimeTracker routeWireNets = routerTimer.createRuntimeTracker("route wire nets", "Routing");
        routeWireNets.start();
        preRoutingEstimation();
        routeIndirectConnections();
        // NOTE: route direct connections after indirect connection.
        // The reason is that there maybe additional direct connections in the soft preserve mode for partial routing,
        // and those direct connections should be included to be routed
        routeDirectConnections();
        routeWireNets.stop();
        // Adds child timers to "route wire nets" timer
        routeWireNets.addChild(rnodesTimer);
        // Do not time the cost evaluation method for routing connections, the timer itself takes time
        routerTimer.createRuntimeTracker("route connections", "route wire nets").setTime(routeWireNets.getTime() - rnodesTimer.getTime() - updateTimingTimer.getTime() - updateCongestionCosts.getTime());
        routeWireNets.addChild(updateTimingTimer);
        routeWireNets.addChild(updateCongestionCosts);

        routerTimer.createRuntimeTracker("finalize routes", "Routing").start();
        // Assigns a list of nodes to each direct and indirect connection that has been routed and fix illegal routes if any
        postRouteProcess();
        // Assigns net PIPs based on lists of connections
        setPIPsOfNets();
        routerTimer.getRuntimeTracker("finalize routes").stop();

        routerTimer.getRuntimeTracker("Routing").stop();

        // Prints routing statistics, e.g. total wirelength, runtime and timing report
        printRoutingStatistics();
    }

    /**
     * Calculates initial criticality for each connection based on a simple estimation.
     */
    private void preRoutingEstimation() {
        if (config.isTimingDriven()) {
            estimateDelayOfConnections();
            maxDelayAndTimingVertex = timingManager.calculateArrivalRequiredTimes();
            timingManager.calculateCriticality(indirectConnections, MAX_CRITICALITY, config.getCriticalityExponent());
            System.out.printf("INFO: Estimated pre-routing max delay: %4d\n", (short) maxDelayAndTimingVertex.getFirst().floatValue());
        }
    }

    /**
     * A simple approach to estimate delay of each connection and update route delay of its timing edges.
     */
    private void estimateDelayOfConnections() {
        for (Connection connection : indirectConnections) {
            RouteNode source = connection.getSourceRnode();
            if (source.getChildrenParents(true).length == 0) {
                // output pin is blocked
                swapOutputPin(connection);
                source = connection.getSourceRnode();
            }
            short estDelay = (short) 10000;
            for (RouteNode child : source.getChildrenParents(true)) {
                short tmpDelay = 113;
                tmpDelay += child.getDelay();
                if (tmpDelay < estDelay) {
                    estDelay = tmpDelay;
                }

            }
            estDelay += source.getDelay();
            connection.setTimingEdgesDelay(estDelay);
        }
    }

    /**
     * Routes direct connections.
     */
    private void routeDirectConnections() {
        System.out.println("\nINFO: Route " + directConnections.size() + " direct connections ");
        for (Connection connection : directConnections) {
            boolean success = RouterHelper.routeDirectConnection(connection);
            // no need to update route delay of direct connection, because it would not be changed
            if (!success) System.err.println("ERROR: Failed to route direct connection " + connection);
        }
    }

    /**
     * Routes indirect connections iteratively.
     */
    public void routeIndirectConnections() {
        sortConnections();
        initializeRouting();
        long lastIterationRnodeCount = 0;
        long lastIterationRnodeTime = 0;

        while (routeIteration < config.getMaxIterations()) {
            long startIteration = System.nanoTime();
            connectionsRoutedIteration = 0;
            if (config.isTimingDriven()) {
                setRerouteCriticality();
            }
            for (Connection connection : sortedIndirectConnections) {
                if (shouldRoute(connection)) {
                    routeConnection(connection);
                }
            }

            updateCostFactors();

            rnodesCreatedThisIteration = routingGraph.numNodes() - lastIterationRnodeCount;
            List<Connection> unroutableConnections = getUnroutableConnections();
            boolean needsResorting = false;
            for (Connection connection : unroutableConnections) {
                System.out.printf("CRITICAL WARNING: Unroutable connection in iteration #%d\n", routeIteration);
                System.out.println("                 " + connection);
                needsResorting = handleUnroutableConnection(connection) || needsResorting;
            }
            rnodesCreatedThisIteration = routingGraph.numNodes() - lastIterationRnodeCount;
            for (Connection connection : getCongestedConnections()) {
                needsResorting = handleCongestedConnection(connection) || needsResorting;
            }
            if (needsResorting) {
                sortConnections();
            }

            if (config.isTimingDriven()) {
                updateTiming();
            }

            printRoutingIterationStatisticsInfo(System.nanoTime() - startIteration,
                    (float) ((rnodesTimer.getTime() - lastIterationRnodeTime) * 1e-9));

            if (overUsedRnodes.size() == 0) {
                if (unroutableConnections.isEmpty()) {
                    break;
                } else {
                    if (routeIteration == config.getMaxIterations() - 1) {
                        System.err.println("ERROR: Unroutable connections: " + unroutableConnections.size());
                    }
                }
            }

            routeIteration++;
            lastIterationRnodeCount = routingGraph.numNodes();
            lastIterationRnodeTime = rnodesTimer.getTime();
        }
        if (routeIteration == config.getMaxIterations()) {
            System.out.println("\nERROR: Routing terminated after " + (routeIteration -1 ) + " iterations.");
            System.out.println("       Unroutable connections: " + getUnroutableConnections().size());
            System.out.println("       Conflicting nodes: " + overUsedRnodes.size());
            for (RouteNode rnode : overUsedRnodes) {
                System.out.println("              " + rnode);
            }
        }
    }

    /**
     * Gets unrouted connections.
     * @return A list of unrouted connections.
     */
    private List<Connection> getUnroutableConnections() {
        List<Connection> unroutedConnections = new ArrayList<>();
        for (Connection connection : sortedIndirectConnections) {
            if (!connection.getSink().isRouted()) {
                unroutedConnections.add(connection);
            }
        }
        return unroutedConnections;
    }

    private List<Connection> getCongestedConnections() {
        List<Connection> congestedConnections = new ArrayList<>();
        for (Connection connection : sortedIndirectConnections) {
            if (connection.isCongested()) {
                congestedConnections.add(connection);
            }
        }
        return congestedConnections;
    }

    /**
     * Assigns a list of nodes to each connection and fix net routes if there are cycles and / or multi-driver nodes.
     */
    private void postRouteProcess() {
        if (routeIteration <= config.getMaxIterations()) {
            assignNodesToConnections();
            // fix routes with cycles and / or multi-driver nodes
            Set<NetWrapper> routes = fixRoutes();
            if (config.isTimingDriven()) updateTimingAfterFixingRoutes(routes);
        }
    }

    /**
     * Checks if a connection should be routed.
     * @param connection The connection in question.
     * @return true, if the connection should be routed.
     */
    private boolean shouldRoute(Connection connection) {
        if (routeIteration > 1) {
            if (connection.getCriticality() > minRerouteCriticality) {
                return true;
            }
        }

        return !connection.getSink().isRouted() || connection.isCongested() ;
    }

    /**
     * Computes and sets the minimum reroute criticality for re-routing critical connections.
     */
    private void setRerouteCriticality() {
        // Limit the number of critical connections to be routed based on minRerouteCriticality and reroutePercentage
        minRerouteCriticality = config.getMinRerouteCriticality();
        criticalConnections.clear();

        int maxNumberOfCriticalConnections = (int) (indirectConnections.size() * 0.01 * config.getReroutePercentage());
        for (Connection connection : indirectConnections) {
            if (connection.getCriticality() > minRerouteCriticality) {
                criticalConnections.add(connection);
            }
        }

        if (criticalConnections.size() > maxNumberOfCriticalConnections) {
            criticalConnections.sort((connection1, connection2) -> Float.compare(connection2.getCriticality(),connection1.getCriticality()));
            minRerouteCriticality = criticalConnections.get(maxNumberOfCriticalConnections).getCriticality();
        }
    }

    /**
     * Updates timing through static timing analysis and calculates connections' criticalities.
     */
    private void updateTiming() {
        updateTimingTimer.start();
        timingWeight = Math.min(timingWeight * config.getTimingMultiplier(), 1f);
        oneMinusTimingWeight = 1 - timingWeight;
        maxDelayAndTimingVertex = timingManager.calculateArrivalRequiredTimes();
        timingManager.calculateCriticality(sortedIndirectConnections,
                MAX_CRITICALITY, config.getCriticalityExponent());
        updateTimingTimer.stop();
    }

    /**
     * Updates timing after fixing routes of nets.
     * @param netsWithIllegalRoutes A set of nets whose routes have been fixed.
     */
    private void updateTimingAfterFixingRoutes(Set<NetWrapper> netsWithIllegalRoutes) {
        timingManager.updateIllegalNetsDelays(netsWithIllegalRoutes, nodesDelays);
        timingManager.patchUpDelayOfConnections(sortedIndirectConnections);
        updateTiming();
    }

    /**
     * Assigns a list nodes to each connection to complete the route path of it.
     */
    protected void assignNodesToConnections() {
        for (Connection connection : indirectConnections) {
            List<Node> nodes = new ArrayList<>();
            List<Node> switchBoxToSink = RouterHelper.findPathBetweenNodes(connection.getSinkRnode().getNode(), connection.getSink().getConnectedNode());
            if (switchBoxToSink.size() >= 2) {
                for (int i = 0; i < switchBoxToSink.size() -1; i++) {
                    nodes.add(switchBoxToSink.get(i));
                }
            }

            List<RouteNode> rnodes = connection.getRnodes();
            for (RouteNode rnode : rnodes) {
                nodes.add(rnode.getNode());
            }

            List<Node> sourceToSwitchBox = RouterHelper.findPathBetweenNodes(connection.getSource().getConnectedNode(), connection.getSourceRnode().getNode());
            if (sourceToSwitchBox.size() >= 2) {
                for (int i = 1; i <= sourceToSwitchBox.size() - 1; i++) {
                    nodes.add(sourceToSwitchBox.get(i));
                }
            }

            connection.setNodes(nodes);
        }
    }

    /**
     * Sorts indirect connections for routing.
     */
    private void sortConnections() {
        sortedIndirectConnections.clear();
        sortedIndirectConnections.addAll(indirectConnections);
        sortedIndirectConnections.sort((connection1, connection2) -> {
            int comp = connection2.getNetWrapper().getConnections().size() - connection1.getNetWrapper().getConnections().size();
            if (comp == 0) {
                return Short.compare(connection1.getHpwl(), connection2.getHpwl());
            } else {
                return comp;
            }
        });
    }

    private void printIterationHeader(boolean timingDriven) {
        System.out.printf("------------------------------------------------------------------------------\n");
        if (timingDriven) {
            System.out.printf("%9s  %12s  %8s   %11s  %10s   %5s  %9s\n",
                    "         ", "Generated", "  RRG",    "  Routed",   "Nodes With", "CPD", "Total Run");
            System.out.printf("%9s  %12s  %8s   %11s  %10s   %5s  %9s\n",
                    "Iteration", "RRG Nodes", "Time (s)", "Connections", "Overlaps", "(ps)", "Time (s)");
            System.out.printf("---------  ----------------------   -----------  ----------   -----  ---------\n");
        } else {
            System.out.printf("%9s  %12s  %8s   %11s  %10s   %5s  %9s\n",
                    "         ", "Generated", "  RRG",    "  Routed",   "Nodes With", "    ", "Total Run");
            System.out.printf("%9s  %12s  %8s   %11s  %10s   %5s  %9s\n",
                    "Iteration", "RRG Nodes", "Time (s)", "Connections", "Overlaps", "    ", "Time (s)");
            System.out.printf("---------  ----------------------   -----------  ----------   ----------------\n");
        }
    }

    /**
     * Prints routing iteration statistics, including the iteration, number of connections routed in the iteration,
     * total runtime of the iteration, number of created rnodes, time spent in creating rnodes that is included in the
     * @param iterationRuntime Total runtime of this iteration.
     * @param rnodesCreationTime The runtime of generating routing resource graph nodes.
     */
    private void printRoutingIterationStatisticsInfo(float iterationRuntime, float rnodesCreationTime) {
        long overUsed = overUsedRnodes.size();
        if (config.isTimingDriven()) {
            System.out.printf("%4d       %12d  %8.2f   %11d  %10d   %5d  %9.2f\n",
                    routeIteration,
                    rnodesCreatedThisIteration,
                    rnodesCreationTime,
                    connectionsRoutedIteration,
                    overUsed,
                    (short)(maxDelayAndTimingVertex == null? 0 : maxDelayAndTimingVertex.getFirst()),
                    iterationRuntime * 1e-9);
        } else {
            System.out.printf("%4d       %12d  %8.2f   %11d  %10d   %5s  %9.2f\n",
                    routeIteration,
                    rnodesCreatedThisIteration,
                    rnodesCreationTime,
                    connectionsRoutedIteration,
                    overUsed,
                    "",
                    iterationRuntime * 1e-9);
        }
        if (overUsed == 0) System.out.printf("------------------------------------------------------------------------------\n");
    }

    /**
     * Updates the congestion cost factors.
     */
    private void updateCostFactors() {
        updateCongestionCosts.start();
        if (routeIteration == 1) {
            presentCongestionFactor = config.getInitialPresentCongestionFactor();
        } else {
            presentCongestionFactor *= config.getPresentCongestionMultiplier();
        }
        updateCost();
        updateCongestionCosts.stop();
    }

    /**
     * Updates present congestion cost and historical congestion cost of rnodes.
     */
    private void updateCost() {
        overUsedRnodes.clear();
        for (RouteNode rnode : routingGraph.getRnodes()) {
            int overuse=rnode.getOccupancy() - RouteNode.capacity;
            if (overuse == 0) {
                rnode.setPresentCongestionCost(1 + presentCongestionFactor);
            } else if (overuse > 0) {
                overUsedRnodes.add(rnode);
                rnode.setPresentCongestionCost(1 + (overuse + 1) * presentCongestionFactor);
                rnode.setHistoricalCongestionCost(rnode.getHistoricalCongestionCost() + overuse * historicalCongestionFactor);
            }
        }
    }

    /**
     * Computes node usage of each type and the total wirelength of the design.
     */
    private void computesNodeUsageAndTotalWirelength() {
        totalWL = 0;
        totalINTNodes = 0;
        nodeTypeUsage = new HashMap<>();
        nodeTypeLength = new HashMap<>();

        Set<Node> netNodes = new HashSet<>();
        for (Entry<Net,NetWrapper> e : nets.entrySet()) {
            NetWrapper netWrapper = e.getValue();
            for (Connection connection:netWrapper.getConnections()) {
                netNodes.addAll(connection.getNodes());
            }
            for (Node node:netNodes) {
                TileTypeEnum tileType = node.getTile().getTileTypeEnum();
                if (tileType != TileTypeEnum.INT && !RouteNode.lagunaTileTypes.contains(tileType)) {
                    continue;
                }
                totalINTNodes++;
                int wl = RouteNode.getLength(node, null);
                totalWL += wl;

                RouterHelper.addNodeTypeLengthToMap(node, wl, nodeTypeUsage, nodeTypeLength);
            }
            netNodes.clear();
        }
    }

    static List<IntentCode> nodeTypes = new ArrayList<>();
    static {
        nodeTypes.add(IntentCode.NODE_SINGLE);
        nodeTypes.add(IntentCode.NODE_DOUBLE);
        nodeTypes.add(IntentCode.NODE_VQUAD);
        nodeTypes.add(IntentCode.NODE_HQUAD);
        nodeTypes.add(IntentCode.NODE_VLONG);
        nodeTypes.add(IntentCode.NODE_HLONG);
        nodeTypes.add(IntentCode.NODE_LOCAL);
        nodeTypes.add(IntentCode.NODE_PINBOUNCE);
        nodeTypes.add(IntentCode.NODE_PINFEED);
        nodeTypes.add(IntentCode.NODE_LAGUNA_DATA); // UltraScale+ only
    }

    /**
     * Fixes routes of nets with routing path cycles and multi-driver nodes.
     * @return A set of nets that have been fixed.
     */
    private Set<NetWrapper> fixRoutes() {
        Set<NetWrapper> illegalRoutes = findIllegalRoutes();
        // fix routes with cycles and / or multi-driver nodes
        for (NetWrapper route:illegalRoutes) {
            for (Connection connection : route.getConnections()) {
                try {
                    if (!connection.isDirect()) ripUp(connection);
                } catch (Exception e) {
                    e.printStackTrace();
                }
            }
            RouteFixer graphHelper = new RouteFixer(route, routingGraph);
            graphHelper.finalizeRoutesOfConnections();
        }
        return illegalRoutes;
    }

    /**
     * Finds nets that have illegal routes by checking its connections' routes.
     * @return A set of routed {@link NetWrapper} instances whose should be fixed.
     */
    private Set<NetWrapper> findIllegalRoutes() {
        Set<NetWrapper> illegalRoutes = new HashSet<>();
        for (Entry<Net,NetWrapper> e : nets.entrySet()) {
            NetWrapper netWrapper = e.getValue();
            buildDriverCountsOfRnodes(netWrapper);
            for (Connection connection : netWrapper.getConnections()) {
                if (shouldMergePath(connection)) {
                    illegalRoutes.add(netWrapper);
                    if (config.isTimingDriven()) addNodesDelays(netWrapper);
                    break;
                }
            }
        }
        return illegalRoutes;
    }

    /**
     * Builds the driversCounts map of each {@link RouteNode} instance that is used by a net.
     * @param netWrapper A NetWrapper instance that represents a net.
     */
    private void buildDriverCountsOfRnodes(NetWrapper netWrapper) {
        for (Connection connection : netWrapper.getConnections()) {
            RouteNode driver = null;
            for (int i = connection.getRnodes().size() - 1; i >= 0; i--) {
                RouteNode rnode = connection.getRnodes().get(i);
                if (driver != null) {
                    rnode.incrementDriver(driver);
                }
                driver = rnode;
            }
        }
    }

    /**
     * Adds nodes and delay values of a routed to the map.
     * @param net The routed net.
     */
    private void addNodesDelays(NetWrapper net) {
        for (Connection connection:net.getConnections()) {
            for (RouteNode rnode : connection.getRnodes()) {
                nodesDelays.put(rnode.getNode(), rnode.getDelay());
            }
        }
    }

    /**
     * Checks if a connection has multi-driver nodes.
     * @param connection The connection in question.
     * @return true, if the connection has multi-driver nodes.
     */
    private boolean shouldMergePath(Connection connection) {
        return connection.useRnodesWithMultiDrivers();
    }

    /**
     * Rips up a connection.
     * @param connection The connection to be ripped up.
     */
    private void ripUp(Connection connection) {
        for (RouteNode rnode : connection.getRnodes()) {
            rnode.decrementUser(connection.getNetWrapper());
            rnode.updatePresentCongestionCost(presentCongestionFactor);
        }
    }

    /**
     * Updates the users and present congestion cost of rnodes used by a routed connection.
     * @param connection The routed connection.
     */
    private void updateUsersAndPresentCongestionCost(Connection connection) {
        for (RouteNode rnode : connection.getRnodes()) {
            rnode.incrementUser(connection.getNetWrapper());
            rnode.updatePresentCongestionCost(presentCongestionFactor);
        }
    }

    /**
     * Sets a list of {@link PIP} instances of each {@link Net} instance and checks if there is any PIP overlaps.
     */
    protected void setPIPsOfNets() {
        for (Entry<Net,NetWrapper> e : nets.entrySet()) {
            NetWrapper netWrapper = e.getValue();
            Net net = netWrapper.getNet();
            Set<PIP> newPIPs = new HashSet<>();
            for (Connection connection:netWrapper.getConnections()) {
                newPIPs.addAll(RouterHelper.getConnectionPIPs(connection));
            }
            net.setPIPs(newPIPs);
        }

        checkPIPsUsage();
    }

    /**
     * Checks if there are PIP overlaps among routed nets.
     */
    private void checkPIPsUsage() {
        Map<PIP, Set<Net>> pipsUsage = new HashMap<>();
        for (Net net : design.getNets()) {
            for (PIP pip:net.getPIPs()) {
                pipsUsage.computeIfAbsent(pip, (k) -> new HashSet<>()).add(net);
            }
        }
        int pipsError = 0;
        for (Entry<PIP, Set<Net>> pipNets : pipsUsage.entrySet()) {
            if (pipNets.getValue().size() > 1) {
                if (pipsError < 10) {
                    System.out.println("pip " + pipNets.getKey() + " users = " + pipsUsage.get(pipNets.getKey()));
                }
                pipsError++;
            }
        }
        if (pipsError > 0)
            System.err.println("ERROR: PIPs overused error: " + pipsError);
        else
            System.out.println("\nINFO: No PIP overlaps\n");
    }

    /**
     * Routes a connection.
     * @param connection The connection to route.
     */
    private void routeConnection(Connection connection) {
        float rnodeCostWeight = 1 - connection.getCriticality();
        float shareWeight = (float) (Math.pow(rnodeCostWeight, config.getShareExponent()));
        float rnodeWLWeight = rnodeCostWeight * oneMinusWlWeight;
        float estWlWeight = rnodeCostWeight * wlWeight;
        float dlyWeight = connection.getCriticality() * oneMinusTimingWeight / 100f;
        float estDlyWeight = connection.getCriticality() * timingWeight;

        prepareRouteConnection(connection, shareWeight, rnodeCostWeight,
                rnodeWLWeight, estWlWeight, dlyWeight, estDlyWeight);

        int nodesPoppedThisConnection = 0;
        boolean successRoute = false;
        boolean forward = true;
        RouteNode rnode = null;
        while (!queue.isEmpty() && !queueBack.isEmpty()) {
            if (forward) {
                rnode = queue.poll();
            } else {
                rnode = queueBack.poll();
            }
            nodesPoppedThisConnection++;

            if (rnode.isIntersection()) {
                successRoute = true;
                break;
            }

            exploreAndExpand(forward, rnode, connection, shareWeight, rnodeCostWeight,
                    rnodeWLWeight, estWlWeight, dlyWeight, estDlyWeight);
            forward = !forward;
        }
        queue.clear();
        queueBack.clear();
        nodesPopped += nodesPoppedThisConnection;

        if (successRoute) {
            finishRouteConnection(connection, rnode);
            connection.getSink().setRouted(true);
            if (config.isTimingDriven()) connection.updateRouteDelay();
        } else {
            connection.getSink().setRouted(false);
            routingGraph.resetExpansion();
            System.out.printf("CRITICAL WARNING: Unroutable connection in iteration #%d\n", routeIteration);
            System.out.println("                 " + connection);
            System.out.println("                  Nodes popped: " + nodesPoppedThisConnection);
        }
    }

    /**
     * Deals with a failed connection by possible output pin swapping and unrouting preserved nets if the router is in the soft preserve mode.
     * @param connection The failed connection.
     */
    protected boolean handleUnroutableConnection(Connection connection) {
        if (config.isEnlargeBoundingBox()) {
            connection.enlargeBoundingBox(config.getExtensionXIncrement(), config.getExtensionYIncrement());
        }
        return routeIteration == 1 && swapOutputPin(connection);
    }

    protected boolean handleCongestedConnection(Connection connection) {
        if (config.isEnlargeBoundingBox()) {
            connection.enlargeBoundingBox(config.getExtensionXIncrement(), config.getExtensionYIncrement());
        }
        return false;
    }

    /**
     * Swaps the output pin of a connection, if its net has an alternative output pin.
     * @param connection The connection in question.
     * @return true, if the output pin has been swapped.
     */
    protected boolean swapOutputPin(Connection connection) {
        NetWrapper netWrapper = connection.getNetWrapper();
        Net net = netWrapper.getNet();

        SitePinInst altSource = net.getAlternateSource();
        if (altSource == null) {
            System.out.println("INFO: No alternative source to swap");
            return false;
        }

        SitePinInst source = connection.getSource();
        if (source.equals(altSource)) {
            altSource = net.getSource();
        }
        System.out.println("INFO: Swap source from " + source + " to " + altSource + "\n");

        RouteNode altSourceRnode = connection.getAltSourceRnode();
        if (altSourceRnode == null) {
            throw new RuntimeException();
        }
        connection.setSource(altSource);
        connection.setSourceRnode(altSourceRnode);
        connection.getSink().setRouted(false);
        return true;
    }

    /**
     * Checks if a NODE_PINBOUNCE is suitable to be used for routing to a target.
     * @param pinBounce The PINBOUNCE rnode in question.
     * @param target The target rnode to reach.
     * @return true, if the PINBOUNCE rnode is in the same column as the target and within one INT tile of the target.
     */
    private boolean usablePINBounce(RouteNode pinBounce, RouteNode target) {
        Tile bounce = pinBounce.getNode().getTile();
        Tile sink = target.getNode().getTile();
        return bounce.getTileXCoordinate() == sink.getTileXCoordinate() && Math.abs(bounce.getTileYCoordinate() - sink.getTileYCoordinate()) <= 1;
    }

    /**
     * Completes the routing process of a connection.
     * @param connection The routed target connection.
     * @param targetRnode Target RouteNode reached to start backtracking from.
     */
    protected void finishRouteConnection(Connection connection, RouteNode targetRnode) {
        saveRouting(connection, targetRnode);
        routingGraph.resetExpansion();
        updateUsersAndPresentCongestionCost(connection);
    }

    /**
     * Traces back for a connection from its sink rnode to its source, in order to build and store the routing path.
     * @param connection: The connection that is being routed.
     * @param intersectRnode RouteNode at which forward/backward router intersected.
     */
    private void saveRouting(Connection connection, RouteNode intersectRnode) {
        assert(connection.getRnodes().isEmpty());
        assert(intersectRnode.isIntersection());

        RouteNode rnode = intersectRnode;
        RouteNode nextRnode;
        // First go forward from intersection point until we reach the sink node
        // (marked by a node that loops back on itself)
        while ((nextRnode = rnode.getNext()) != rnode) {
            assert(nextRnode != null);
            rnode = nextRnode;
            connection.addRnode(rnode);
        }
        // Then reverse the list
        Collections.reverse(connection.getRnodes());

        // Then add on the walk backwards from intersection
        rnode = intersectRnode;
        do {
            connection.addRnode(rnode);
        } while ((rnode = rnode.getPrev()) != null);

        List<RouteNode> rnodes = connection.getRnodes();
        RouteNode sourceRnode = rnodes.get(rnodes.size()-1);
        // Update the connection source, in case we backtracked onto the alternate source
        if (!sourceRnode.equals(connection.getSourceRnode())) {
            Net net = connection.getNetWrapper().getNet();
            SitePinInst altSource = net.getAlternateSource();
            if (altSource == null) {
                throw new RuntimeException(connection + " expected " + connection.getSourceRnode().getNode() +
                        " got " + sourceRnode.getNode());
            }

            if (altSource == connection.getSource()) {
                // This connection is already using the alternate source.
                // Swap back to primary source
                altSource = net.getSource();
            }

            Node altSourceINTNode = RouterHelper.projectOutputPinToINTNode(altSource);
            if (!altSourceINTNode.equals(sourceRnode.getNode())) {
                throw new RuntimeException(connection + " expected " + altSourceINTNode +
                        " or " + connection.getSourceRnode().getNode() +
                        " got " + sourceRnode.getNode());
            }

            // Swap primary and alternate sources
            connection.setAltSourceRnode(connection.getSourceRnode());
            RouteNode altSourceRnode = sourceRnode;
            connection.setSource(altSource);
            connection.setSourceRnode(altSourceRnode);
        }
    }

    /**
     * Explores children (downhill rnodes) of a rnode for routing a connection and pushes the child into the queue,
     * if it is the target or is an accessible routing resource.
     * @param headRnode The rnode popped out from the queue.
     * @param connection The connection that is being routed.
     * @param shareWeight The criticality-aware share weight for a new sharing factor.
     * @param rnodeCostWeight The cost weight of the childRnode
     * @param rnodeLengthWeight The wirelength weight of childRnode's exact wirelength.
     * @param rnodeEstWlWeight The weight of estimated wirelength from childRnode to the connection's sink.
     * @param rnodeDelayWeight The weight of childRnode's exact delay.
     * @param rnodeEstDlyWeight The weight of estimated delay to the target.
     */
    private void exploreAndExpand(boolean forward,
                                  RouteNode headRnode, Connection connection, float shareWeight, float rnodeCostWeight,
                                  float rnodeLengthWeight, float rnodeEstWlWeight,
                                  float rnodeDelayWeight, float rnodeEstDlyWeight) {
<<<<<<< HEAD
        boolean targetFound = false;
        boolean longHead = config.isTimingDriven() && forward && DelayEstimatorBase.isLong(headRnode.getNode());
        for (RouteNode tailRnode : headRnode.getChildrenParents(forward)) {
            if (tailRnode.isVisited(forward)) {
=======
        boolean longParent = config.isTimingDriven() && DelayEstimatorBase.isLong(rnode.getNode());
        for (RouteNode childRNode:rnode.getChildren()) {
            if (childRNode.isTarget()) {
                // Despite the limitation below, on encountering a target only terminate
                // immediately by clearing the queue if this target is not overused since
                // there could be an alternate target that would be less congested
                if (!childRNode.willOverUse(connection.getNetWrapper())) {
                    queue.clear();
                } else if (childRNode.isVisited()) {
                    // Child node is congested, but has been marked as visited
                    // (prepareRouteConnection() will not mark a node as a target if it is congested)
                    // thus it must be in the queue already
                    continue;
                }
            } else if (childRNode.isVisited()) {
>>>>>>> 0262141c
                // Note: it is possible that another (cheaper) path to a rnode is found here
                // However, because the PriorityQueue class does not support reducing the cost
                // of nodes already in the queue, this opportunity is discarded

                // Do not skip this node if forward routing and:tail is not a preserved node that
                // (a) we're not the same arc it's already visited from (this can indicate a
                //     preserved node which only accepts that arc)
                // (b) this is the same arc, but not a preserved node, meaning that we're reusing
                //     the prior routing iteration's result
                // In both scenarios, the "visited" state is a byproduct of this preserved node indicating the
                // path back to the source.
                if (!forward || tailRnode.getPrev() != headRnode || !routingGraph.isPreserved(tailRnode.getNode())) {
                    continue;
                }
            }
            // For backward routing only, we must restrict our expansion only to preserved nodes
            // that are preserved for our net only
            Net tailPreservedNet = forward ? null : routingGraph.getPreservedNet(tailRnode.getNode());
            if (tailPreservedNet != null && tailPreservedNet != connection.getNetWrapper().getNet()) {
                // Tail node is preserved by a net other than the one we're routing
                continue;
            }
            if (tailRnode.isVisited(!forward)) {
                // Despite the limitation above, on encountering an intersection only terminate
                // immediately by clearing the queue if this target is not overused since
                // there could be an alternate target that would be less congested
                if (!tailRnode.willOverUse(connection.getNetWrapper())) {
                    if (forward) {
                        queue.clear();
                    } else {
                        queueBack.clear();
                    }
                    targetFound = true;
                }
            } else {
                if (!isAccessible(forward, tailRnode, connection)) {
                    continue;
                }
                switch (tailRnode.getType()) {
                    case WIRE:
                        if (!config.isUseUTurnNodes() && tailRnode.getDelay() > 10000) {
                            // To filter out those nodes that are considered to be excluded with the masking resource approach,
                            // such as U-turn shape nodes near the boundary
                            continue;
                        }
                        break;
                    case PINBOUNCE:
                        if (!usablePINBounce(tailRnode, connection.getSinkRnode())) {
                            continue;
                        }
                        break;
                    case PINFEED_I:
                        break;
                    case LAGUNA_I:
                    case LAGUNA_O:
                        if ((forward && tailRnode.getType() == RouteNodeType.LAGUNA_I) ||
                                (!forward && tailRnode.getType() == RouteNodeType.LAGUNA_O)) {
                            RouteNode destRnode = forward ? connection.getSinkRnode() : connection.getSourceRnode();
                            if (!connection.isCrossSLR() ||
                                    destRnode.getSLRIndex() == tailRnode.getSLRIndex()) {
                                // Do not consider approaching a SLL if not needing to cross
                                continue;
                            }
                        }
                        break;
                    case SUPER_LONG_LINE:
                        RouteNode destRnode = forward ? connection.getSinkRnode() : connection.getSourceRnode();
                        assert(connection.isCrossSLR() && destRnode.getSLRIndex() != headRnode.getSLRIndex());
                        break;
                    default:
                        throw new RuntimeException();
                }
            }

            boolean longTail = config.isTimingDriven() && !forward && DelayEstimatorBase.isLong(tailRnode.getNode());
            evaluateCostAndPush(forward, headRnode, forward ? longHead : longTail, tailRnode, connection, shareWeight, rnodeCostWeight,
                    rnodeLengthWeight, rnodeEstWlWeight, rnodeDelayWeight, rnodeEstDlyWeight);
            if (targetFound) {
                assert(tailRnode.isIntersection());
                break;
            }
        }
    }

    /**
     * Checks if a routing resource is accessible.
     * @param tailRnode The routing resource in question.
     * @param connection The connection to route.
     * @return true, if no bounding box constraints, or if the routing resource is within the connection's bounding box when use the bounding box constraint.
     */
    protected boolean isAccessible(boolean forward, RouteNode tailRnode, Connection connection) {
        return !config.isUseBoundingBox() || tailRnode.isInConnectionBoundingBox(connection);
    }

    /**
     * Evaluates the cost of a child of a rnode and pushes the child into the queue after cost evaluation.
     * @param headRnode The parent rnode of the child in question.
     * @param longParent A boolean value to indicate if the parent is a Long node
     * @param tailRnode The child rnode in question.
     * @param connection The target connection being routed.
     * @param sharingWeight The sharing weight based on a connection's criticality and the shareExponent for computing a new sharing factor.
     * @param rnodeCostWeight The cost weight of the childRnode
     * @param rnodeLengthWeight The wirelength weight of childRnode's exact length.
     * @param rnodeEstWlWeight The weight of estimated wirelength from childRnode to the connection's sink.
     * @param rnodeDelayWeight The weight of childRnode's exact delay.
     * @param rnodeEstDlyWeight The weight of estimated delay from childRnode to the target.
     */
    private void evaluateCostAndPush(boolean forward,
                                     RouteNode headRnode, boolean longParent, RouteNode tailRnode, Connection connection, float sharingWeight, float rnodeCostWeight,
                                     float rnodeLengthWeight, float rnodeEstWlWeight,
                                     float rnodeDelayWeight, float rnodeEstDlyWeight) {
        int countSourceUses = tailRnode.countConnectionsOfUser(connection.getNetWrapper());
        float sharingFactor = 1 + sharingWeight* countSourceUses;
        float newPartialPathCost = headRnode.getKnownCost(forward) +
                rnodeCostWeight * getNodeCost(forward, tailRnode, connection, countSourceUses, sharingFactor) +
                rnodeLengthWeight * tailRnode.getLength() / sharingFactor;
        if (config.isTimingDriven()) {
            newPartialPathCost += rnodeDelayWeight * (tailRnode.getDelay() + DelayEstimatorBase.getExtraDelay(tailRnode.getNode(), longParent));
        }

        // Set the prev/next pointer, as RouteNode.getTileYCoordinate(), RouteNode.getSLRIndex(),
        // and push() all require this
        tailRnode.setPrevNext(forward, headRnode);

        int tailX = tailRnode.getTileXCoordinate(forward);
        int tailY = tailRnode.getTileYCoordinate(forward);
        RouteNode destRnode = forward ? connection.getSinkRnode() : connection.getSourceRnode();
        // Always use destination's begin (base) tile coordinates
        int destX = destRnode.getTileXCoordinate(false);
        int destY = destRnode.getTileYCoordinate(false);
        int deltaX = Math.abs(tailX - destX);
        int deltaY = Math.abs(tailY - destY);
        if (connection.isCrossSLR()) {
            int deltaSLR = Math.abs(destRnode.getSLRIndex() - tailRnode.getSLRIndex());
            if (deltaSLR != 0) {
                // Check for overshooting which occurs when child and sink node are in
                // adjacent SLRs and less than a SLL wire's length apart in the Y axis.
                if (deltaSLR == 1) {
                    int overshootByY = deltaY - RouteNodeGraph.SUPER_LONG_LINE_LENGTH_IN_TILES;
                    if (overshootByY < 0) {
                        assert(deltaY < RouteNodeGraph.SUPER_LONG_LINE_LENGTH_IN_TILES);
                        deltaY = RouteNodeGraph.SUPER_LONG_LINE_LENGTH_IN_TILES - overshootByY;
                    }
                }

                // Account for any detours that must be taken to get to and back from the closest Laguna column
                int nextLagunaColumn = routingGraph.nextLagunaColumn[tailX];
                int prevLagunaColumn = routingGraph.prevLagunaColumn[tailX];
                int nextLagunaColumnDist = Math.abs(nextLagunaColumn - tailX);
                int prevLagunaColumnDist = Math.abs(prevLagunaColumn - tailX);
                if (destX >= tailX) {
                    if (nextLagunaColumnDist <= prevLagunaColumnDist || prevLagunaColumn == Integer.MIN_VALUE) {
                        assert (nextLagunaColumn != Integer.MAX_VALUE);
                        deltaX = Math.abs(nextLagunaColumn - tailX) + Math.abs(nextLagunaColumn - destX);
                    } else {
                        deltaX = Math.abs(tailX - prevLagunaColumn) + Math.abs(destX - prevLagunaColumn);
                    }
                } else { // childX > sinkX
                    if (prevLagunaColumnDist <= nextLagunaColumnDist) {
                        assert (prevLagunaColumn != Integer.MIN_VALUE);
                        deltaX = Math.abs(tailX - prevLagunaColumn) + Math.abs(destX - prevLagunaColumn);
                    } else {
                        deltaX = Math.abs(nextLagunaColumn - tailX) + Math.abs(nextLagunaColumn - destX);
                    }
                }

                assert(deltaX >= 0);
            }
        }

        int distanceToSource = deltaX + deltaY;
        float newTotalPathCost = newPartialPathCost + rnodeEstWlWeight * distanceToSource / sharingFactor;
        if (config.isTimingDriven()) {
            newTotalPathCost += rnodeEstDlyWeight * (deltaX * 0.32 + deltaY * 0.16);
        }
        push(forward, tailRnode, newPartialPathCost, newTotalPathCost);
    }

    /**
     * Gets the congestion cost and bias cost of a rnode.
     * @param rnode The rnode in question.
     * @param connection The connection being routed.
     * @param countSameSourceUsers The number of connections from the same net that are using rnode.
     * Note: a net is represented by its source {@link SitePinInst} Object.
     * @param sharingFactor The sharing factor.
     * @return The sum of the congestion cost and the bias cost of rnode.
     */
    private float getNodeCost(boolean forward, RouteNode rnode, Connection connection, int countSameSourceUsers, float sharingFactor) {
        boolean hasSameSourceUsers = countSameSourceUsers!= 0;
        float presentCongestionCost;

        if (hasSameSourceUsers) {// the rnode is used by other connection(s) from the same net
            int overoccupancy = rnode.getOccupancy() - RouteNode.capacity;
            // make the congestion cost less for the current connection
            presentCongestionCost = 1 + overoccupancy * presentCongestionFactor;
        } else {
            presentCongestionCost = rnode.getPresentCongestionCost();
        }

        float biasCost = 0;
        if (!rnode.isVisited(!forward)) {
            NetWrapper net = connection.getNetWrapper();
            biasCost = rnode.getBaseCost() / net.getConnections().size() *
                    (Math.abs(rnode.getTileXCoordinate(forward) - net.getXCenter()) +
                            Math.abs(rnode.getTileYCoordinate(forward) - net.getYCenter())) / net.getDoubleHpwl();
        }

        return rnode.getBaseCost() * rnode.getHistoricalCongestionCost() * presentCongestionCost / sharingFactor + biasCost;
    }

    /**
     * Sets the costs of a rnode and pushes it to the queue.
     * @param tailRnode A child rnode.
     * @param newPartialPathCost The upstream path cost from childRnode to the source.
     * @param newTotalPathCost Total path cost of childRnode.
     */
    protected void push(boolean forward, RouteNode tailRnode, float newPartialPathCost, float newTotalPathCost) {
        assert(tailRnode.isVisited(forward) || tailRnode.getType() == RouteNodeType.PINFEED_O);
        tailRnode.setTotalCost(forward, newTotalPathCost);
        tailRnode.setKnownCost(forward, newPartialPathCost);
        routingGraph.visit(forward, tailRnode);

        if (forward) {
            queue.add(tailRnode);
        } else {
            queueBack.add(tailRnode);
        }
    }

    /**
     * Prepares for routing a connection, including seeding the routing queue with
     * known-uncongested downstream-from-source routing segments acquired from prior
     * iterations, as well as marking known-uncongested upstream-from-sink segments
     * as targets.
     * @param connectionToRoute The target connection to be routed.
     * @param shareWeight The criticality-aware share weight for a new sharing factor.
     * @param rnodeCostWeight The cost weight of the childRnode
     * @param rnodeLengthWeight The wirelength weight of childRnode's exact wirelength.
     * @param rnodeEstWlWeight The weight of estimated wirelength from childRnode to the connection's sink.
     * @param rnodeDelayWeight The weight of childRnode's exact delay.
     * @param rnodeEstDlyWeight The weight of estimated delay to the target.
     */
    protected void prepareRouteConnection(Connection connectionToRoute, float shareWeight, float rnodeCostWeight,
                                          float rnodeLengthWeight, float rnodeEstWlWeight,
                                          float rnodeDelayWeight, float rnodeEstDlyWeight) {
        // Rips up the connection
        ripUp(connectionToRoute);

        connectionsRouted++;
        connectionsRoutedIteration++;
        assert(queue.isEmpty());

        NetWrapper netWrapper = connectionToRoute.getNetWrapper();

        // Adds the source rnode to the queue
        RouteNode sourceRnode = connectionToRoute.getSourceRnode();
        push(true, sourceRnode, 0, 0);
        assert(sourceRnode.getPrev() == null);

        // Push all nodes from the previous iteration's routing onto the queue
        if (connectionToRoute.getSink().isRouted()) {
            assert(!connectionToRoute.getRnodes().isEmpty());

            RouteNode parentRnode = null;
            boolean parentRnodeWillOveruse = false;

            // Go forwards from source
            for (RouteNode childRnode : Lists.reverse(connectionToRoute.getRnodes())) {
                if (parentRnode != null) {
<<<<<<< HEAD
                    boolean forward = true;
                    assert(isAccessible(forward, parentRnode, connectionToRoute));

                    // Trigger the creation of all children in order to emulate routing expansion;
                    // not doing so invalidates an assumption of how preserved nodes are visited
                    // FIXME: Only relevant for PartialRouter
                    parentRnode.getChildrenParents(forward);
=======
                    assert(isAccessible(childRnode, connectionToRoute));
>>>>>>> 0262141c

                    // Place child onto queue
                    assert(!childRnode.isVisited(forward) || routingGraph.isPreserved(childRnode.getNode()));
                    boolean longParent = config.isTimingDriven() && DelayEstimatorBase.isLong(parentRnode.getNode());
                    evaluateCostAndPush(forward, parentRnode, longParent, childRnode, connectionToRoute, shareWeight, rnodeCostWeight,
                            rnodeLengthWeight, rnodeEstWlWeight, rnodeDelayWeight, rnodeEstDlyWeight);
                    assert(childRnode.getPrev() == parentRnode);
                }

                parentRnode = childRnode;
                parentRnodeWillOveruse = parentRnode.willOverUse(netWrapper);
                // Skip all downstream nodes after the first would-be-overused node
                if (parentRnodeWillOveruse)
                    break;
            }

            // If non-timing driven, there must be at least one over-used node on the
            // connection-to-be-routed (otherwise we wouldn't expect it to need
            // re-routing)
            assert(config.isTimingDriven() ||
                   parentRnodeWillOveruse);
        }

        // Add sink rnodes to the backward queue
        for (RouteNode sinkRnode : Arrays.asList(connectionToRoute.getSinkRnode(),
                connectionToRoute.getAltSinkRnode())) {
            if (sinkRnode != null) {
                final boolean forward = false;
                // Unlike source nodes, sink nodes must be costed since they could be overused
                int countSourceUses = sinkRnode.countConnectionsOfUser(connectionToRoute.getNetWrapper());
                float sharingFactor = 1 + shareWeight* countSourceUses;
                float newPartialPathCost = rnodeCostWeight * getNodeCost(forward, sinkRnode, connectionToRoute, countSourceUses, sharingFactor);
                // Mark sinks with a next pointer to themselves
                sinkRnode.setNext(sinkRnode);
                push(forward, sinkRnode, newPartialPathCost, newPartialPathCost);
            }
        }

        RouteNode childRnode = null;

        // Now go backwards from sink
        for (RouteNode parentRnode : connectionToRoute.getRnodes()) {
            // Skip all upstream nodes if next one is to be the first one overused
            // (or would-be-overused if we were to start using it)
            if (parentRnode.willOverUse(netWrapper)) {
                break;
            }

            assert(!parentRnode.isVisited(true));

            // Mark nodes upstream of the sink as intersection
            if (childRnode != null) {
                boolean forward = false;
                assert(childRnode.isVisited(forward));
                assert(!parentRnode.isVisited(forward));
                boolean longParent = config.isTimingDriven() && DelayEstimatorBase.isLong(parentRnode.getNode());
                evaluateCostAndPush(forward, childRnode, longParent, parentRnode, connectionToRoute, shareWeight, rnodeCostWeight,
                        rnodeLengthWeight, rnodeEstWlWeight, rnodeDelayWeight, rnodeEstDlyWeight);
                assert(parentRnode.getNext() == childRnode);
            }

            childRnode = parentRnode;
        }

        // Clears previous route of the connection
        connectionToRoute.resetRoute();
    }

    /**
     * Adds a clock net to the clock net routing targets.
     * @param clk The clock net to be added.
     */
    public void addClkNet(Net clk) {
        clkNets.add(clk);
    }

    public Design getDesign() {
        return design;
    }

    protected int getNumIndirectConnectionPins() {
        return indirectConnections.size();
    }

    protected int getNumConnectionsCrossingSLRs() {
        int numCrossingSLRs = 0;
        for (Connection c : indirectConnections) {
            numCrossingSLRs += c.isCrossSLR() ? 1 : 0;
        }
        return numCrossingSLRs;
    }

    private int getNumStaticNetPins() {
        int totalSitePins = 0;
        for (Entry<Net,List<SitePinInst>> e : staticNetAndRoutingTargets.entrySet()) {
            List<SitePinInst> pins = e.getValue();
            totalSitePins += pins.size();
        }
        return totalSitePins;
    }

    private void printDesignNetsAndConfigurationInfo(boolean verbose) {
        printDesignInfo(verbose);
        if (config.isVerbose()) printConnectionSpanStatistics();
        printConfiguration(verbose);
    }

    private void printConfiguration(boolean verbose) {
        if (verbose) System.out.println(config);
    }

    private void printTimingInfo() {
        if (sortedIndirectConnections.size() > 0) {
            timingManager.getCriticalPathInfo(maxDelayAndTimingVertex, false, routingGraph);
        }
    }

    public static void printNodeTypeUsageAndWirelength(boolean verbose, Map<IntentCode, Long> nodeTypeUsage, Map<IntentCode, Long> nodeTypeLength) {
        if (verbose) {
            System.out.println("Node Usage Per Type");
            System.out.printf(" %-16s  %13s  %12s\n", "Node Type", "Usage", "Length");
            for (IntentCode ic : nodeTypes) {
                long usage = nodeTypeUsage.getOrDefault(ic, 0L);
                long length = nodeTypeLength.getOrDefault(ic, 0L);
                System.out.printf(" %-16s  %13d  %12d\n", ic, usage, length);
            }
            System.out.println();
        }
    }

    private void printDesignInfo(boolean verbose) {
        if (!verbose) return;
        System.out.println("------------------------------------------------------------------------------");
        printFormattedString("Total nets: ", design.getNets().size());
        printFormattedString("Routable nets: ", numPreservedRoutableNets + numPreservedClks + numPreservedStaticNets + nets.size() + staticNetAndRoutingTargets.size() + clkNets.size());
        printFormattedString("  Preserved routable nets: ", numPreservedRoutableNets);
        printFormattedString("    GLOBAL_CLOCK: ", numPreservedClks);
        printFormattedString("    Static nets: ", numPreservedStaticNets);
        printFormattedString("    WIRE: ", numPreservedWire);
        printFormattedString("  Nets to be routed: ", (nets.size() +  staticNetAndRoutingTargets.size() + clkNets.size()));
        printFormattedString("    GLOBAL_CLOCK: ", clkNets.size());
        printFormattedString("    Static nets: ", staticNetAndRoutingTargets.size());
        printFormattedString("    WIRE: ", nets.size());
        int clkPins = 0;
        for (Net clk : clkNets) {
            clkPins += clk.getSinkPins().size();
        }
        int indirectPins = getNumIndirectConnectionPins();
        int staticPins = getNumStaticNetPins();
        printFormattedString("  All site pins to be routed: ", (indirectPins + staticPins + clkPins));
        printFormattedString("    Connections to be routed: ", indirectPins);
        printFormattedString("      With SLR crossings: ", getNumConnectionsCrossingSLRs());
        printFormattedString("    Static net pins: ", getNumStaticNetPins());
        printFormattedString("    Clock pins: ", clkPins);
        printFormattedString("Nets not needing routing: ", numNotNeedingRoutingNets);
        if (numUnrecognizedNets != 0)
            printFormattedString("Nets unrecognized: ", numUnrecognizedNets);
        System.out.printf("------------------------------------------------------------------------------\n");
    }

    private static void printFormattedString(String s, int value) {
        System.out.print(MessageGenerator.formatString(s, value));
    }

    private static void printFormattedString(String s, long value) {
        System.out.print(MessageGenerator.formatString(s, value));
    }

    private void printRoutingStatistics() {
        MessageGenerator.printHeader("Statistics");
        computesNodeUsageAndTotalWirelength();
        printNodeTypeUsageAndWirelength(config.isVerbose(), nodeTypeUsage, nodeTypeLength);
        printFormattedString("Total wirelength:", totalWL);
        if (config.isVerbose()) {
            printFormattedString("Total INT tile nodes:", totalINTNodes);
            printFormattedString("Total rnodes created:", routingGraph.numNodes());
            printFormattedString("Average #children per node:", routingGraph.averageChildren());
            System.out.printf("------------------------------------------------------------------------------\n");
            printFormattedString("Num iterations:", routeIteration);
            printFormattedString("Connections routed:", connectionsRouted);
            printFormattedString("Nodes pushed:", routingGraph.getTotalVisited());
            printFormattedString("Nodes popped:", nodesPopped);
            System.out.printf("------------------------------------------------------------------------------\n");
        }

        System.out.print(routerTimer);
        if (config.isTimingDriven()) {
            MessageGenerator.printHeader("Timing Report");
            printTimingInfo();
        }
        System.out.printf("==============================================================================\n");

        // For testing
        System.setProperty("rapidwright.rwroute.nodesPopped", String.valueOf(nodesPopped));
    }

    /**
     * Routes a design in the full timing-driven routing mode.
     * @param design The {@link Design} instance to be routed.
     */
    public static Design routeDesignFullTimingDriven(Design design) {
        return routeDesign(design, new RWRouteConfig(null));
    }

    /**
     * Routes a design in the full non-timing-driven routing mode.
     * @param design The {@link Design} instance to be routed.
     */
    public static Design routeDesignFullNonTimingDriven(Design design) {
        return routeDesign(design, new RWRouteConfig(new String[] {"--nonTimingDriven", "--verbose"}));
    }

    /**
     * Routes a {@link Design} instance.
     * @param design The {@link Design} instance to be routed.
     * @param args An array of string arguments, can be null.
     * If null, the design will be routed in the full timing-driven routing mode with default a {@link RWRouteConfig} instance.
     * For more options of the configuration, please refer to the {@link RWRouteConfig} class.
     * @return Routed design.
     */
    public static Design routeDesignWithUserDefinedArguments(Design design, String[] args) {
        // Instantiates a RWRouteConfig Object and parses the arguments.
        // Uses the default configuration if basic usage only.
        return routeDesign(design, new RWRouteConfig(args));
    }

    private static Design routeDesign(Design design, RWRouteConfig config) {
        if (!config.isMaskNodesCrossRCLK()) {
            System.out.println("WARNING: Not masking nodes across RCLK could result in delay optimism.");
        }

        return routeDesign(design, new RWRoute(design, config));
    }

    /**
     * Routes a design after pre-processing.
     * @param design The {@link Design} instance to be routed.
     * @param router A {@link RWRoute} object to be used to route the design.
     */
    protected static Design routeDesign(Design design, RWRoute router) {
        router.preprocess();

        // Initialize router object
        router.initialize();

        // Routes the design
        router.route();

        return router.getDesign();
    }

    /**
     * The main interface of {@link RWRoute} that reads in a {@link Design} checkpoint,
     * and parses the arguments for the {@link RWRouteConfig} Object of the router.
     * It also instantiates a {@link RWRoute} Object or a {@link PartialRouter}
     * based on the partialRouting parameter and calls the route method to route the design.
     * @param args An array of strings that are used to create a {@link RWRouteConfig} Object for the router.
     */
    public static void main(String[] args) {
        if (args.length < 2) {
            System.out.println("USAGE: <input.dcp> <output.dcp>");
            return;
        }
        // Reads the output directory and set the output design checkpoint file name
        String routedDCPfileName = args[1];

        CodePerfTracker t = new CodePerfTracker("RWRoute", true);

        // Reads in a design checkpoint and routes it
        Design routed = RWRoute.routeDesignWithUserDefinedArguments(Design.readCheckpoint(args[0]), args);

        // Writes out the routed design checkpoint
        routed.writeCheckpoint(routedDCPfileName,t);
        System.out.println("\nINFO: Write routed design\n " + routedDCPfileName + "\n");
    }

}<|MERGE_RESOLUTION|>--- conflicted
+++ resolved
@@ -1376,28 +1376,10 @@
                                   RouteNode headRnode, Connection connection, float shareWeight, float rnodeCostWeight,
                                   float rnodeLengthWeight, float rnodeEstWlWeight,
                                   float rnodeDelayWeight, float rnodeEstDlyWeight) {
-<<<<<<< HEAD
         boolean targetFound = false;
         boolean longHead = config.isTimingDriven() && forward && DelayEstimatorBase.isLong(headRnode.getNode());
         for (RouteNode tailRnode : headRnode.getChildrenParents(forward)) {
             if (tailRnode.isVisited(forward)) {
-=======
-        boolean longParent = config.isTimingDriven() && DelayEstimatorBase.isLong(rnode.getNode());
-        for (RouteNode childRNode:rnode.getChildren()) {
-            if (childRNode.isTarget()) {
-                // Despite the limitation below, on encountering a target only terminate
-                // immediately by clearing the queue if this target is not overused since
-                // there could be an alternate target that would be less congested
-                if (!childRNode.willOverUse(connection.getNetWrapper())) {
-                    queue.clear();
-                } else if (childRNode.isVisited()) {
-                    // Child node is congested, but has been marked as visited
-                    // (prepareRouteConnection() will not mark a node as a target if it is congested)
-                    // thus it must be in the queue already
-                    continue;
-                }
-            } else if (childRNode.isVisited()) {
->>>>>>> 0262141c
                 // Note: it is possible that another (cheaper) path to a rnode is found here
                 // However, because the PriorityQueue class does not support reducing the cost
                 // of nodes already in the queue, this opportunity is discarded
@@ -1667,17 +1649,13 @@
             // Go forwards from source
             for (RouteNode childRnode : Lists.reverse(connectionToRoute.getRnodes())) {
                 if (parentRnode != null) {
-<<<<<<< HEAD
                     boolean forward = true;
-                    assert(isAccessible(forward, parentRnode, connectionToRoute));
+                    assert(isAccessible(forward, childRnode, connectionToRoute));
 
                     // Trigger the creation of all children in order to emulate routing expansion;
                     // not doing so invalidates an assumption of how preserved nodes are visited
                     // FIXME: Only relevant for PartialRouter
                     parentRnode.getChildrenParents(forward);
-=======
-                    assert(isAccessible(childRnode, connectionToRoute));
->>>>>>> 0262141c
 
                     // Place child onto queue
                     assert(!childRnode.isVisited(forward) || routingGraph.isPreserved(childRnode.getNode()));
