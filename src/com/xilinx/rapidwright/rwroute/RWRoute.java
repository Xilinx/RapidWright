--- conflicted
+++ resolved
@@ -1199,11 +1199,8 @@
 
         int nodesPoppedThisConnection = 0;
         boolean forward = true;
-<<<<<<< HEAD
         final int alternateEvery = 100;
         int alternateCountDown = alternateEvery;
-=======
->>>>>>> 893be9b5
         RouteNode rnode = null;
         while (!queue.isEmpty() && !queueBack.isEmpty()) {
             if (forward) {
@@ -1219,14 +1216,10 @@
 
             exploreAndExpand(forward, rnode, connection, shareWeight, rnodeCostWeight,
                     rnodeWLWeight, estWlWeight, dlyWeight, estDlyWeight);
-<<<<<<< HEAD
             if (--alternateCountDown == 0) {
                 alternateCountDown = alternateEvery;
                 forward = !forward;
             }
-=======
-            forward = !forward;
->>>>>>> 893be9b5
             rnode = null;
         }
         nodesPushed += nodesPoppedThisConnection + queue.size() + queueBack.size();
@@ -1540,7 +1533,6 @@
 
         if (config.isTimingDriven()) {
             newPartialPathCost += rnodeDelayWeight * (tailRnode.getDelay() + DelayEstimatorBase.getExtraDelay(tailRnode.getNode(), longParent));
-<<<<<<< HEAD
         }
 
         int tailX = tailRnode.getTileXCoordinate(forward);
@@ -1548,20 +1540,6 @@
 
         // Only perform front-to-front if in the same SLR
         RouteNode destRnode = (forward ? queueBack : queue).peek();
-        if (tailRnode.getSLRIndex(forward) != destRnode.getSLRIndex(forward)) {
-            // Otherwise front-to-end
-            destRnode = forward ? connection.getSinkRnode() : connection.getSourceRnode();
-        }
-
-=======
-        }
-
-        int tailX = tailRnode.getTileXCoordinate(forward);
-        int tailY = tailRnode.getTileYCoordinate(forward);
-
-        // Only perform front-to-front if in the same SLR
-        RouteNode destRnode = (forward ? queueBack : queue).peek();
->>>>>>> 893be9b5
         int destX = destRnode.getTileXCoordinate(!forward);
         int destY = destRnode.getTileYCoordinate(!forward);
         int deltaX = Math.abs(tailX - destX);
@@ -1692,27 +1670,6 @@
         RouteNode sourceRnode = connectionToRoute.getSourceRnode();
         push(true, sourceRnode, 0, 0);
         assert(sourceRnode.getPrev() == null);
-<<<<<<< HEAD
-
-        // Add sink rnodes to the backward queue
-        for (RouteNode sinkRnode : Arrays.asList(connectionToRoute.getSinkRnode(),
-                connectionToRoute.getAltSinkRnode())) {
-            if (sinkRnode != null) {
-                final boolean forward = false;
-                // Unlike source nodes, sink nodes must be costed since they could be overused
-                int countSourceUses = sinkRnode.countConnectionsOfUser(connectionToRoute.getNetWrapper());
-                float sharingFactor = 1 + shareWeight* countSourceUses;
-                float newPartialPathCost = rnodeCostWeight * getNodeCost(forward, sinkRnode, connectionToRoute, countSourceUses, sharingFactor);
-                // Mark sinks with a next pointer to themselves
-                sinkRnode.setNext(sinkRnode);
-                push(forward, sinkRnode, newPartialPathCost, newPartialPathCost);
-            }
-        }
-
-        // Push all nodes from the previous iteration's routing onto the queue
-        {
-            assert(connectionToRoute.getSink().isRouted() != connectionToRoute.getRnodes().isEmpty());
-=======
 
         // Add sink rnodes to the backward queue
         RouteNode sinkRnode = connectionToRoute.getSinkRnode();
@@ -1785,23 +1742,15 @@
             // Connection was previously routed: push all nodes from the previous iteration's
             // routing onto the queue
             assert(!connectionToPush.getRnodes().isEmpty());
->>>>>>> 893be9b5
 
             RouteNode parentRnode = null;
             boolean parentRnodeWillOveruse = false;
 
             // Go forwards from source
-<<<<<<< HEAD
-            for (RouteNode childRnode : Lists.reverse(connectionToRoute.getRnodes())) {
-                boolean forward = true;
-                if (parentRnode != null) {
-                    assert(isAccessible(forward, childRnode, connectionToRoute));
-=======
             for (RouteNode childRnode : Lists.reverse(connectionToPush.getRnodes())) {
                 boolean forward = true;
                 if (parentRnode != null) {
                     assert(isAccessible(forward, childRnode, connectionToRoute) || connectionToPush != connectionToRoute);
->>>>>>> 893be9b5
 
                     // FIXME: Only relevant for PartialRouter
                     boolean assertsEnabled = false;
@@ -1828,9 +1777,6 @@
                 if (parentRnodeWillOveruse)
                     break;
 
-<<<<<<< HEAD
-                assert(!parentRnode.isVisited(!forward));
-=======
                 if (parentRnode.isVisited(!forward)) {
                     // Stumbled across a connectionToPush that just so happens to go through
                     // connectionToRoute's sink!
@@ -1839,17 +1785,12 @@
                     // Let this be discovered naturally
                     break;
                 }
->>>>>>> 893be9b5
             }
 
             // If non-timing driven, there must be at least one over-used node on the
             // connection-to-be-routed (otherwise we wouldn't expect it to need
             // re-routing)
-<<<<<<< HEAD
-            assert(connectionToRoute.getRnodes().isEmpty() ||
-=======
             assert(connectionToPush != connectionToRoute ||
->>>>>>> 893be9b5
                    config.isTimingDriven() ||
                    parentRnodeWillOveruse);
         }
