/*
 * 
 * Copyright (c) 2021 Ghent University. 
 * All rights reserved.
 *
 * Author: Yun Zhou, Ghent University.
 *
 * This file is part of RapidWright. 
 * 
 * Licensed under the Apache License, Version 2.0 (the "License");
 * you may not use this file except in compliance with the License.
 * You may obtain a copy of the License at
 * 
 *     http://www.apache.org/licenses/LICENSE-2.0
 * 
 * Unless required by applicable law or agreed to in writing, software
 * distributed under the License is distributed on an "AS IS" BASIS,
 * WITHOUT WARRANTIES OR CONDITIONS OF ANY KIND, either express or implied.
 * See the License for the specific language governing permissions and
 * limitations under the License.
 * 
 */

package com.xilinx.rapidwright.rwroute;

import java.util.ArrayList;
import java.util.Arrays;
import java.util.Collection;
import java.util.Collections;
import java.util.Comparator;
import java.util.HashMap;
import java.util.HashSet;
import java.util.List;
import java.util.Map;
import java.util.Map.Entry;
import java.util.PriorityQueue;
import java.util.Set;
import java.util.stream.Collectors;

import com.xilinx.rapidwright.design.Design;
import com.xilinx.rapidwright.design.DesignTools;
import com.xilinx.rapidwright.design.Net;
import com.xilinx.rapidwright.design.NetType;
import com.xilinx.rapidwright.design.SitePinInst;
import com.xilinx.rapidwright.device.IntentCode;
import com.xilinx.rapidwright.device.Node;
import com.xilinx.rapidwright.device.PIP;
import com.xilinx.rapidwright.device.SitePin;
import com.xilinx.rapidwright.device.Tile;
import com.xilinx.rapidwright.device.TileTypeEnum;
import com.xilinx.rapidwright.util.MessageGenerator;
import com.xilinx.rapidwright.util.Pair;
import com.xilinx.rapidwright.util.RuntimeTracker;
import com.xilinx.rapidwright.util.RuntimeTrackerTree;
import com.xilinx.rapidwright.router.RouteThruHelper;
import com.xilinx.rapidwright.tests.CodePerfTracker;
import com.xilinx.rapidwright.timing.ClkRouteTiming;
import com.xilinx.rapidwright.timing.TimingManager;
import com.xilinx.rapidwright.timing.TimingVertex;
import com.xilinx.rapidwright.timing.delayestimator.DelayEstimatorBase;
import com.xilinx.rapidwright.timing.delayestimator.InterconnectInfo;
import org.python.google.common.collect.Lists;

/**
 * RWRoute class provides the main methods for routing a design.
 * Creating a RWRoute Object needs a {@link Design} Object and a {@link RWRouteConfig} Object.
 */
public class RWRoute{
	/** The design to route */
	protected Design design;
	/** Created NetWrappers */
	protected Map<Net,NetWrapper> nets;
	/** A list of indirect connections that will go through iterative routing */
	protected List<Connection> indirectConnections;
	/** A list of direct connections that are easily routed through dedicated resources */
	private List<Connection> directConnections;
	/** Sorted indirect connections */
	private List<Connection> sortedIndirectConnections;
	/** A list of global clock nets */
	protected List<Net> clkNets;
	/** Static nets */
	protected Map<Net, List<SitePinInst>> staticNetAndRoutingTargets;
	/** Several integers to indicate the netlist info */
	protected int numPreservedRoutableNets;
	private int numPreservedClks;
	private int numPreservedStaticNets;
	protected int numPreservedWire;
	private int numWireNetsToRoute;
	private int numConnectionsToRoute;
	private int numNotNeedingRoutingNets;
	private int numUnrecognizedNets;

	/** A {@link RWRouteConfig} instance consisting of a list of routing parameters */
	protected RWRouteConfig config;
	/** The present congestion cost factor */
	private float presentCongestionFactor;
	/** The historical congestion cost factor */
	private float historicalCongestionFactor;
	/** Wirelength-driven weighting factor */
	private float wlWeight;
	/** 1 - wlWeight */
	private float oneMinusWlWeight;
	/** Timing-driven weighting factor */
	private float timingWeight;
	/** 1 - timingWeight */
	private float oneMinusTimingWeight;
	
	/** The current routing iteration */
	protected int routeIteration;
	/** Timers to store runtime of different phases */
	protected RuntimeTrackerTree routerTimer;
	protected RuntimeTracker rnodesTimer;
	private RuntimeTracker updateTimingTimer;
	private RuntimeTracker updateCongestionCosts;
	/** An instantiation of RouteThruHelper to avoid route-thrus in the routing resource graph */
	protected RouteThruHelper routethruHelper;
	
	/** A set of indices of overused rondes */
	private Set<RouteNode> overUsedRnodes;
	/** Class encapsulating the routing resource graph */
	protected RouteNodeGraph routingGraph;
	/** Count of rnodes created in the current routing iteration */
	protected long rnodesCreatedThisIteration;
	/** The queue to store candidate nodes to route a connection */
	private PriorityQueue<RouteNode> queue;
	private PriorityQueue<RouteNode> queueBack;

	/** Total wirelength of the routed design */
	private int totalWL;
	/** Total used INT tile nodes */
	private long totalINTNodes;
	/** A map from node types to the node usage of the types */
	private Map<IntentCode, Long> nodeTypeUsage;
	/** A map from node types to the total wirelength of used nodes of the types */
	private Map<IntentCode, Long> nodeTypeLength;
	/** The total number of connections that are routed */
	private int connectionsRouted;
	/** The total number of connections routed in an iteration */
	private int connectionsRoutedIteration;
	/** Total number of nodes popped from the queue */
	private long nodesPopped;

	/** The maximum criticality constraint of connection */
	final private static float MAX_CRITICALITY = 0.99f;
	/** The minimum criticality of connections that should be re-routed, updated after each iteration */
	private float minRerouteCriticality;
	/** The list of critical connections */
	private List<Connection> criticalConnections;
	/** A {@link TimingManager} instance to use that handles timing related tasks */
	protected TimingManager timingManager;
	/** A map from nodes to delay values, used for timing update after fixing routes */
	private Map<Node, Float> nodesDelays;
	/** The maximum delay and associated timing vertex */
	private Pair<Float, TimingVertex> maxDelayAndTimingVertex;
	
	/** A map storing routes from CLK_OUT to different INT tiles that connect to sink pins of a global clock net */
	private Map<String, List<String>> routesToSinkINTTiles;
	
	public RWRoute(Design design, RWRouteConfig config) {
		this.design = design;
		this.config = config;
	}

	protected void initialize() {
		routerTimer = new RuntimeTrackerTree("Route design", config.isVerbose());
		rnodesTimer = routerTimer.createStandAloneRuntimeTracker("rnodes creation");
		updateTimingTimer = routerTimer.createStandAloneRuntimeTracker("update timing");
		updateCongestionCosts = routerTimer.createStandAloneRuntimeTracker("update congestion costs");
		routerTimer.createRuntimeTracker("Initialization", routerTimer.getRootRuntimeTracker()).start();

		minRerouteCriticality = config.getMinRerouteCriticality();
		criticalConnections = new ArrayList<>();

		// Latter appears to be slightly faster than the former two since it doesn't use a lambda...
		// queue = new PriorityQueue<>((r1, r2) -> Float.compare(r1.getLowerBoundTotalPathCost(), r2.getLowerBoundTotalPathCost()));
		// queue = new PriorityQueue<>(Comparator.comparing(RouteNode::getLowerBoundTotalPathCost));
		queue = new PriorityQueue<>(new Comparator<RouteNode>() {
		     public int compare(RouteNode r1, RouteNode r2) {
		             return Float.compare(r1.getLowerBoundTotalPathCost(), r2.getLowerBoundTotalPathCost());
		     }
		});
		queueBack = new PriorityQueue<>(new Comparator<RouteNode>() {
			public int compare(RouteNode r1, RouteNode r2) {
				return Float.compare(r1.getLowerBoundTotalPathCostBack(), r2.getLowerBoundTotalPathCostBack());
			}
		});

		routingGraph = createRouteNodeGraph();
		if(config.isTimingDriven()) {
			nodesDelays = new HashMap<>();
		}
		rnodesCreatedThisIteration = 0;
		routethruHelper = new RouteThruHelper(design.getDevice());

		routerTimer.createRuntimeTracker("determine route targets", "Initialization").start();
		determineRoutingTargets();
		routerTimer.getRuntimeTracker("determine route targets").stop();
		
		if(config.isTimingDriven()) {
			ClkRouteTiming clkTiming = createClkTimingData(config);
			routesToSinkINTTiles = clkTiming == null? null : clkTiming.getRoutesToSinkINTTiles();
			Collection<Net> timingNets = getTimingNets();
			timingManager = createTimingManager(clkTiming, timingNets);
			timingManager.setTimingEdgesOfConnections(indirectConnections);
		}
		
		sortedIndirectConnections = new ArrayList<>(indirectConnections.size());
		connectionsRouted = 0;
		connectionsRoutedIteration = 0;
		nodesPopped = 0;
		overUsedRnodes = new HashSet<>();
		
		routerTimer.getRuntimeTracker("Initialization").stop();
	}

	/**
	 * Creates clock routing related inputs based on the {@link RWRouteConfig} instance.
	 * @param config The {@link RWRouteConfig} instance to use.
	 */
	public static ClkRouteTiming createClkTimingData(RWRouteConfig config) {
		String clkRouteTimingFile = config.getClkRouteTiming();
		if(clkRouteTimingFile != null) {
			return new ClkRouteTiming(clkRouteTimingFile);
		}
		return null;
	}

	protected RouteNodeGraph createRouteNodeGraph() {
		if(config.isTimingDriven()) {
			/* An instantiated delay estimator that is used to calculate delay of routing resources */
			DelayEstimatorBase estimator = new DelayEstimatorBase(design.getDevice(), new InterconnectInfo(), config.isUseUTurnNodes(), 0);
			return new RouteNodeGraphTimingDriven(rnodesTimer, design, estimator, config.isMaskNodesCrossRCLK());
		} else {
			return new RouteNodeGraph(rnodesTimer, design);
		}
	}

	protected Collection<Net> getTimingNets() {
		return indirectConnections.stream().map((c) -> c.getNetWrapper().getNet()).collect(Collectors.toSet());
	}

	protected TimingManager createTimingManager(ClkRouteTiming clkTiming, Collection<Net> timingNets) {
		final boolean isPartialRouting = false;
		return new TimingManager(design, routerTimer, config, clkTiming, timingNets, isPartialRouting);
	}

	/**
	 * Classifies {@link Net} Objects into different categories: clocks, static nets,
	 * and regular signal nets (i.e. {@link NetType}.WIRE) and determines routing targets.
	 */
	protected void determineRoutingTargets(){
		categorizeNets();

		// Wait for all outstanding RoutingGraph.asyncPreserve() calls to complete
		// FIXME: Calling thread does nothing while waiting
		routingGraph.awaitPreserve();
	}
	
	private void categorizeNets() {
		numWireNetsToRoute = 0;
		numConnectionsToRoute = 0;
		numPreservedRoutableNets = 0;
		numNotNeedingRoutingNets = 0;
		numUnrecognizedNets = 0;
		
		nets = new HashMap<>();
		indirectConnections = new ArrayList<>();
		directConnections = new ArrayList<>();
		clkNets = new ArrayList<>();
		staticNetAndRoutingTargets = new HashMap<>();

		for(Net net : design.getNets()){	
			if(net.isClockNet()){
				addGlobalClkRoutingTargets(net);
				
			}else if(net.isStaticNet()){
				addStaticNetRoutingTargets(net);
				
			}else if (net.getType().equals(NetType.WIRE)){
				if(RouterHelper.isRoutableNetWithSourceSinks(net)){
					addNetConnectionToRoutingTargets(net);
				}else if(RouterHelper.isDriverLessOrLoadLessNet(net)){
					preserveNet(net);
					numNotNeedingRoutingNets++;
				}else if(RouterHelper.isInternallyRoutedNet(net)){
					preserveNet(net);
					numNotNeedingRoutingNets++;
				}else {
					numNotNeedingRoutingNets++;
				}
			}else {
				numUnrecognizedNets++;
				System.err.println("ERROR: Unknown net " + net);
			}
		}
	}
	
	/**
	 * A helper method for profiling the routing runtime v.s. average span of connections.
	 */
	protected void printConnectionSpanStatistics() {
		System.out.println("Connection Span Info:");
		if(config.isPrintConnectionSpan()) System.out.println(" Span" + "\t" + "# Connections" + "\t" + "Percent");
		
		long sumSpan = 0;
		short max = 0;
		for(Entry<Short, Integer> spanCount : connectionSpan.entrySet()) {
			Short span = spanCount.getKey();
			Integer count = spanCount.getValue();
			if(config.isPrintConnectionSpan()) {
				System.out.printf("%5d \t%12d \t%7.2f\n", span, count, (float)count / indirectConnections.size() * 100);
			}
			sumSpan += span * count;
			if(span > max) max = span;
		}
		
		if(config.isPrintConnectionSpan()) System.out.println();
		long avg = (long) (sumSpan / ((float) indirectConnections.size()));
		System.out.println("INFO: Max span of connections: " + max);
		System.out.println("INFO: Avg span of connections: " + avg);
		int numConnectionsLongerThanAvg = 0;
		for(Entry<Short, Integer> spanCount : connectionSpan.entrySet()) {
			if(spanCount.getKey() >= avg) numConnectionsLongerThanAvg += spanCount.getValue();
		}
		
		System.out.printf("INFO: # connections longer than avg span: %d\n", numConnectionsLongerThanAvg);
		System.out.printf("(%5.2f%%)\n", (float)numConnectionsLongerThanAvg / indirectConnections.size() * 100);
		System.out.println("------------------------------------------------------------------------------");
	}
	
	/**
	 * Adds the clock net to the list of clock routing targets, if the clock has source and sink {@link SitePinInst} instances.
	 * @param clk The clock net in question.
	 */
	protected void addGlobalClkRoutingTargets(Net clk) {
		if(RouterHelper.isRoutableNetWithSourceSinks(clk)) {
			clk.unroute();
			clkNets.add(clk);
		}else {
			numNotNeedingRoutingNets++;
			System.err.println("ERROR: Incomplete clock net " + clk);
		}
	}
	
	/**
	 * Routes clock nets by default or in a different way when corresponding timing info supplied.
	 * NOTE: For an unrouted design, its clock nets must not contain any PIPs or nodes, i.e, completely unrouted.
	 * Otherwise, there could be a critical warning of clock routing results, when loading the routed design into Vivado.
	 * Vivado will unroute the global clock nets immediately when there is such warning.
	 * TODO: fix the potential issue.
	 */
	protected void routeGlobalClkNets() {
 		if(clkNets.size() > 0) System.out.println("INFO: Route clock nets");
 		for(Net clk : clkNets) {
 			if(routesToSinkINTTiles != null) {
 				// routes clock nets with references of partial routes
				System.out.println("INFO: Route with clock route and timing data");
				GlobalSignalRouting.routeClkWithPartialRoutes(clk, routesToSinkINTTiles, design.getDevice());
 			}else {
 				// routes clock nets from scratch
				System.out.println("INFO: Route with symmetric non-timing-driven clock router");
 				GlobalSignalRouting.symmetricClkRouting(clk, design.getDevice());
 			}
			preserveNet(clk);
 		}
	}
	
	/**
	 * Adds and initialize a regular signal net to the list of routing targets.
	 * @param net The net to be added for routing.
	 */
	protected void addNetConnectionToRoutingTargets(Net net) {
		net.unroute();
		createNetWrapperAndConnections(net);
	}
	
	/**
	 * Adds a static net to the static net routing target list.
	 * @param staticNet The static net in question, i.e. VCC or GND.
	 */
	protected void addStaticNetRoutingTargets(Net staticNet){
		List<SitePinInst> sinks = staticNet.getSinkPins();
		if(sinks.size() > 0 ) {
			List<Node> sinkNodes = new ArrayList<>(sinks.size());
			sinks.forEach((p) -> sinkNodes.add(p.getConnectedNode()));
			addPreservedNodes(sinkNodes, staticNet);
			addStaticNetRoutingTargets(staticNet, sinks);
		}else {
			preserveNet(staticNet);
			numNotNeedingRoutingNets++;	
		}
	}
	
	protected void addStaticNetRoutingTargets(Net staticNet, List<SitePinInst> sinks) {
		staticNetAndRoutingTargets.put(staticNet, sinks);
	}
	
	/**
	 * Routes static nets with preserved resources list supplied to avoid conflicting nodes.
	 */
	protected void routeStaticNets(){
		if (staticNetAndRoutingTargets.isEmpty())
			return;

		for(List<SitePinInst> netRouteTargetPins : staticNetAndRoutingTargets.values()) {
			for(SitePinInst sink : netRouteTargetPins) {
				routingGraph.unpreserve(sink.getConnectedNode());
			}
		}

		List<SitePinInst> gndPins = staticNetAndRoutingTargets.get(design.getGndNet());
		if (gndPins != null) {
			RouterHelper.invertPossibleGndPinsToVccPins(design, gndPins);
		}

		// If connections of other nets are routed first, used resources should be preserved.
		Set<Node> unavailableNodes = getAllUsedNodesOfRoutedConnections();
		unavailableNodes.addAll(routingGraph.getPreservedNodes());
		// If the connections of other nets are not routed yet,
		// the nodes connected to pins of other nets must be preserved.
		unavailableNodes.addAll(routingGraph.getNodes());

		for(Map.Entry<Net,List<SitePinInst>> e : staticNetAndRoutingTargets.entrySet()){
			Net net = e.getKey();
			List<SitePinInst> pins = e.getValue();
			System.out.println("INFO: Route " + pins.size() + " pins of " + net);
			Map<SitePinInst, List<Node>> sinksRoutingPaths = GlobalSignalRouting.routeStaticNet(net, unavailableNodes, design, routethruHelper);

			for(Entry<SitePinInst, List<Node>> sinkPath : sinksRoutingPaths.entrySet()) {
				addPreservedNodes(sinkPath.getValue(), net);
				unavailableNodes.addAll(sinkPath.getValue());
			}
		}
	}
	
	/**
	 * Gets a set of nodes used by all the routed connections.
	 * @return A set of used nodes.
	 */
	private Set<Node> getAllUsedNodesOfRoutedConnections(){
		Set<Node> nodes = new HashSet<>();
		for(Connection connection : sortedIndirectConnections){
			if(connection.getNodes() != null) nodes.addAll(connection.getNodes());
		}	
		return nodes;
	}
	
	/**
	 * Preserves a net by preserving all nodes use by the net.
	 * @param net The net to be preserved.
	 */
	protected void preserveNet(Net net){
		routingGraph.asyncPreserve(net);
	}
	
	protected void increaseNumNotNeedingRouting() {
		numNotNeedingRoutingNets++;
	}
	
	protected void increaseNumPreservedClks() {
		numPreservedClks++;
		numPreservedRoutableNets++;
	}
	
	protected void increaseNumPreservedStaticNets() {
		numPreservedStaticNets++;
		numPreservedRoutableNets++;
	}
	
	protected void increaseNumPreservedWireNets() {
		numPreservedWire++;
		numPreservedRoutableNets++;
	}
	
	private Map<Short, Integer> connectionSpan = new HashMap<>();

	/**
	 * Creates a unique {@link NetWrapper} instance and {@link Connection} instances based on a {@link Net} instance.
	 * @param net The net to be initialized.
	 * @return A {@link NetWrapper} instance.
	 */
	protected NetWrapper createNetWrapperAndConnections(Net net) {
		NetWrapper netWrapper = new NetWrapper(numWireNetsToRoute++, net);
		NetWrapper existingNetWrapper = nets.put(net, netWrapper);
		assert(existingNetWrapper == null);
		SitePinInst source = net.getSource();
		int indirect = 0;
		Node sourceINTNode = null;
		
		for(SitePinInst sink : net.getSinkPins()){
			if(RouterHelper.isExternalConnectionToCout(source, sink)){
				source = net.getAlternateSource();
				if(source == null){
					String errMsg = "Null alternate source is for COUT-CIN connection: " + net.toStringFull();
					 throw new IllegalArgumentException(errMsg);
				}
			}
			Connection connection = new Connection(numConnectionsToRoute++, source, sink, netWrapper);
			
			List<Node> nodes = RouterHelper.projectInputPinToINTNode(sink);
			if(nodes.isEmpty()) {
				directConnections.add(connection);
				connection.setDirect(true);
			}else {
				Node sinkINTNode = nodes.get(0);
				indirectConnections.add(connection);
				connection.setSinkRnode(getOrCreateRouteNode(sinkINTNode, RouteNodeType.PINFEED_I));
				if(sourceINTNode == null) {
					sourceINTNode = RouterHelper.projectOutputPinToINTNode(source);
					if(sourceINTNode == null) {
						throw new RuntimeException("ERROR: Null projected INT node for the source of net " + net.toStringFull());
					}
				}
				connection.setSourceRnode(getOrCreateRouteNode(sourceINTNode, RouteNodeType.PINFEED_O));
				connection.setDirect(false);
				indirect++;
				connection.computeHpwl();
				addConnectionSpanInfo(connection);
			}
		}
		
		if(indirect > 0) {
			netWrapper.computeHPWLAndCenterCoordinates();
			if(config.isUseBoundingBox()) {
				for(Connection connection : netWrapper.getConnections()) {
					if(connection.isDirect()) continue;
					connection.computeConnectionBoundingBox(config.getBoundingBoxExtensionX(),
							config.getBoundingBoxExtensionY(),
							routingGraph.getMaxXBetweenLaguna());
				}
			}
		}
		return netWrapper;
	}
	
	/**
	 * Adds span info of a connection.
	 * @param connection A connection of which span info is to be added.
	 */
	private void addConnectionSpanInfo(Connection connection) {
		connectionSpan.merge(connection.getHpwl(), 1, Integer::sum);
	}
	
	/**
	 * Adds preserved nodes.
	 * @param nodes A collection of nodes to be preserved.
	 * @param netToPreserve The net that uses those nodes.
	 */
	protected void addPreservedNodes(Collection<Node> nodes, Net netToPreserve) {
		routingGraph.asyncPreserve(nodes, netToPreserve);
	}

	/**
	 * Creates a {@link RouteNode} Object based on a {@link Node} instance and avoids duplicates,
	 * used for creating the source and sink rnodes of {@link Connection} instances.
	 * NOTE: This method does not consider whether returned node is preserved.
	 * @param node The node associated to the {@link SitePinInst} instance.
	 * @param type The {@link RouteNodeType} of the {@link RouteNode} Object.
	 * @return The created {@link RouteNode} instance.
	 */
	protected RouteNode getOrCreateRouteNode(Node node, RouteNodeType type){
		return routingGraph.getOrCreate(node, type);
	}
	
	/**
	 * Initializes routing.
	 */
	private void initializeRouting(){
		routingGraph.initialize();
		queue.clear();
		queueBack.clear();
		routeIteration = 1;
		historicalCongestionFactor = config.getHistoricalCongestionFactor();
		presentCongestionFactor = config.getInitialPresentCongestionFactor();
		timingWeight = config.getTimingWeight();
		wlWeight = config.getWirelengthWeight();
		oneMinusTimingWeight = 1 - timingWeight;
		oneMinusWlWeight = 1 - wlWeight;
		printIterationHeader(config.isTimingDriven());
	}
	
	/**
	 * Routes the design in a few routing phases and times those phases.
	 */
	public void route(){
		// Prints the design and configuration info, if "--verbose" is configured
		printDesignNetsAndConfigurationInfo(config.isVerbose());
		
		routerTimer.createRuntimeTracker("Routing", routerTimer.getRootRuntimeTracker()).start();
		MessageGenerator.printHeader("Route Design");
		
		routerTimer.createRuntimeTracker("route clock", "Routing").start();
		routeGlobalClkNets();
		routerTimer.getRuntimeTracker("route clock").stop();
		
		routerTimer.createRuntimeTracker("route static nets", "Routing").start();
		// Routes static nets (VCC and GND) before signals for now.
		// All the used nodes by other nets should be marked as unavailable, if static nets are routed after signals.
		routeStaticNets();
		// Connection-based router for indirectly connected pairs of output pin and input pin */
		routerTimer.getRuntimeTracker("route static nets").stop();
		
		RuntimeTracker routeWireNets = routerTimer.createRuntimeTracker("route wire nets", "Routing");
		routeWireNets.start();
		preRoutingEstimation();
		routeIndirectConnections();
		// NOTE: route direct connections after indirect connection.
		// The reason is that there maybe additional direct connections in the soft preserve mode for partial routing,
		// and those direct connections should be included to be routed
		routeDirectConnections();
		routeWireNets.stop();
		// Adds child timers to "route wire nets" timer
		routeWireNets.addChild(rnodesTimer);
		// Do not time the cost evaluation method for routing connections, the timer itself takes time
		routerTimer.createRuntimeTracker("route connections", "route wire nets").setTime(routeWireNets.getTime() - rnodesTimer.getTime() - updateTimingTimer.getTime() - updateCongestionCosts.getTime());
		routeWireNets.addChild(updateTimingTimer);
		routeWireNets.addChild(updateCongestionCosts);
		
		routerTimer.createRuntimeTracker("finalize routes", "Routing").start();
		// Assigns a list of nodes to each direct and indirect connection that has been routed and fix illegal routes if any
		postRouteProcess();
		// Assigns net PIPs based on lists of connections
		setPIPsOfNets();
		routerTimer.getRuntimeTracker("finalize routes").stop();
		
		routerTimer.getRuntimeTracker("Routing").stop();
		
		// Prints routing statistics, e.g. total wirelength, runtime and timing report
		printRoutingStatistics();
	}
	
	/**
	 * Calculates initial criticality for each connection based on a simple estimation.
	 */
	private void preRoutingEstimation() {
		if(config.isTimingDriven()) {
			estimateDelayOfConnections();
			maxDelayAndTimingVertex = timingManager.calculateArrivalRequiredTimes();
			timingManager.calculateCriticality(indirectConnections, MAX_CRITICALITY, config.getCriticalityExponent());
			System.out.printf("INFO: Estimated pre-routing max delay: %4d\n", (short) maxDelayAndTimingVertex.getFirst().floatValue());
		}
	}
	
	/**
	 * A simple approach to estimate delay of each connection and update route delay of its timing edges.
	 */
	private void estimateDelayOfConnections() {	
		for(Connection connection : indirectConnections) {
			RouteNode source = connection.getSourceRnode();
			if(source.getChildren().length == 0) {
				// output pin is blocked
				swapOutputPin(connection);
				source = connection.getSourceRnode();
			}
			short estDelay = (short) 10000;
			for(RouteNode child : source.getChildren()) {
				short tmpDelay = 113;
				tmpDelay += child.getDelay();
				if(tmpDelay < estDelay) {
					estDelay = tmpDelay;
				}
				
			}
			estDelay += source.getDelay();
			connection.setTimingEdgesDelay(estDelay);
		}
	}
	
	/**
	 * Routes direct connections.
	 */
	private void routeDirectConnections() {
		System.out.println("\nINFO: Route " + directConnections.size() + " direct connections ");
		for(Connection connection : directConnections) {
			boolean success = RouterHelper.routeDirectConnection(connection);
			// no need to update route delay of direct connection, because it would not be changed
			if(!success) System.err.println("ERROR: Failed to route direct connection " + connection);
		}
	}
	
	/**
	 * Routes indirect connections iteratively.
	 */
	public void routeIndirectConnections(){
		sortConnections();
		initializeRouting();
		long lastIterationRnodeCount = 0;
		long lastIterationRnodeTime = 0;

		while(routeIteration < config.getMaxIterations()){
			long startIteration = System.nanoTime();
			connectionsRoutedIteration = 0;
			if(config.isTimingDriven()) {
				setRerouteCriticality();
			}
			for(Connection connection : sortedIndirectConnections) {
				if(shouldRoute(connection)){
					routeConnection(connection);
				}
			}

			updateCostFactors();

			rnodesCreatedThisIteration = routingGraph.numNodes() - lastIterationRnodeCount;
			List<Connection> unroutableConnections = getUnroutableConnections();
			boolean needsResorting = false;
			for (Connection connection : unroutableConnections) {
				System.out.printf("CRITICAL WARNING: Unroutable connection in iteration #%d\n", routeIteration);
				System.out.println("                 " + connection);
				needsResorting = handleUnroutableConnection(connection) || needsResorting;
			}
			rnodesCreatedThisIteration = routingGraph.numNodes() - lastIterationRnodeCount;
			for (Connection connection : getCongestedConnections()) {
				needsResorting = handleCongestedConnection(connection) || needsResorting;
			}
			if (needsResorting) {
				sortConnections();
			}

			if(config.isTimingDriven()) {
				updateTiming();
			}

			printRoutingIterationStatisticsInfo(System.nanoTime() - startIteration,
					(float) ((rnodesTimer.getTime() - lastIterationRnodeTime) * 1e-9));

			if(overUsedRnodes.size() == 0) {
				if(unroutableConnections.isEmpty()) {
					break;
				}else {
					if(routeIteration == config.getMaxIterations() - 1) {
						System.err.println("ERROR: Unroutable connections: " + unroutableConnections.size());
					}
				}
			}

			routeIteration++;
			lastIterationRnodeCount = routingGraph.numNodes();
			lastIterationRnodeTime = rnodesTimer.getTime();
		}
		if(routeIteration == config.getMaxIterations()) {
			System.out.println("\nERROR: Routing terminated after " + (routeIteration -1 ) + " iterations.");
			System.out.println("       Unroutable connections: " + getUnroutableConnections().size());
			System.out.println("       Conflicting nodes: " + overUsedRnodes.size());
			for (RouteNode rnode : overUsedRnodes) {
				System.out.println("              " + rnode);
			}
		}
	}
	
	/**
	 * Gets unrouted connections.
	 * @return A list of unrouted connections.
	 */
	private List<Connection> getUnroutableConnections() {
		List<Connection> unroutedConnections = new ArrayList<>();
		for(Connection connection : sortedIndirectConnections) {
			if(!connection.getSink().isRouted()) {
				unroutedConnections.add(connection);
			}
		}
		return unroutedConnections;
	}

	private List<Connection> getCongestedConnections() {
		List<Connection> congestedConnections = new ArrayList<>();
		for(Connection connection : sortedIndirectConnections) {
			if (connection.isCongested()) {
				congestedConnections.add(connection);
			}
		}
		return congestedConnections;
	}
	
	/**
	 * Assigns a list of nodes to each connection and fix net routes if there are cycles and / or multi-driver nodes.
	 */
	private void postRouteProcess() {
		if(routeIteration <= config.getMaxIterations()){
			assignNodesToConnections();
			// fix routes with cycles and / or multi-driver nodes
			Set<NetWrapper> routes = fixRoutes();
			if(config.isTimingDriven()) updateTimingAfterFixingRoutes(routes);
		}
	}
	
	/**
	 * Checks if a connection should be routed.
	 * @param connection The connection in question.
	 * @return true, if the connection should be routed.
	 */
	private boolean shouldRoute(Connection connection) {
		if(routeIteration > 1) {
			if(connection.getCriticality() > minRerouteCriticality) {
				return true;
			}
		}

		return !connection.getSink().isRouted() || connection.isCongested() ;
	}
	
	/**
	 * Computes and sets the minimum reroute criticality for re-routing critical connections.
	 */
	private void setRerouteCriticality() {
		// Limit the number of critical connections to be routed based on minRerouteCriticality and reroutePercentage
		minRerouteCriticality = config.getMinRerouteCriticality();
		criticalConnections.clear();
    	
		int maxNumberOfCriticalConnections = (int) (indirectConnections.size() * 0.01 * config.getReroutePercentage());
		for(Connection connection : indirectConnections) {
			if(connection.getCriticality() > minRerouteCriticality) {
				criticalConnections.add(connection);
			}
		}
    	
		if(criticalConnections.size() > maxNumberOfCriticalConnections) {
			criticalConnections.sort((connection1, connection2) -> Float.compare(connection2.getCriticality(),connection1.getCriticality()));
			minRerouteCriticality = criticalConnections.get(maxNumberOfCriticalConnections).getCriticality();
		}
	}
	
	/**
	 * Updates timing through static timing analysis and calculates connections' criticalities.
	 */
	private void updateTiming() {
		updateTimingTimer.start();
		timingWeight = Math.min(timingWeight * config.getTimingMultiplier(), 1f);
		oneMinusTimingWeight = 1 - timingWeight;
		maxDelayAndTimingVertex = timingManager.calculateArrivalRequiredTimes();
		timingManager.calculateCriticality(sortedIndirectConnections,
				MAX_CRITICALITY, config.getCriticalityExponent());
		updateTimingTimer.stop();
	}
	
	/**
	 * Updates timing after fixing routes of nets.
	 * @param netsWithIllegalRoutes A set of nets whose routes have been fixed.
	 */
	private void updateTimingAfterFixingRoutes(Set<NetWrapper> netsWithIllegalRoutes) {
		timingManager.updateIllegalNetsDelays(netsWithIllegalRoutes, nodesDelays);
		timingManager.patchUpDelayOfConnections(sortedIndirectConnections);
		updateTiming();
	}
	
	/**
	 * Assigns a list nodes to each connection to complete the route path of it.
	 */
	protected void assignNodesToConnections() {
		for(Connection connection : indirectConnections) {
			List<Node> nodes = new ArrayList<>();
			List<Node> switchBoxToSink = RouterHelper.findPathBetweenNodes(connection.getSinkRnode().getNode(), connection.getSink().getConnectedNode());
			if(switchBoxToSink.size() >= 2) {
				for(int i = 0; i < switchBoxToSink.size() -1; i++) {
					nodes.add(switchBoxToSink.get(i));
				}
			}

			List<RouteNode> rnodes = connection.getRnodes();
			for(RouteNode rnode : rnodes){
				nodes.add(rnode.getNode());
			}

			List<Node> sourceToSwitchBox = RouterHelper.findPathBetweenNodes(connection.getSource().getConnectedNode(), connection.getSourceRnode().getNode());
			if(sourceToSwitchBox.size() >= 2) {
				for(int i = 1; i <= sourceToSwitchBox.size() - 1; i++) {
					nodes.add(sourceToSwitchBox.get(i));
				}
			}

			connection.setNodes(nodes);
		}
	}
	
	/**
	 * Sorts indirect connections for routing.
	 */
	private void sortConnections(){
		sortedIndirectConnections.clear();
		sortedIndirectConnections.addAll(indirectConnections);
		sortedIndirectConnections.sort((connection1, connection2) -> {
			int comp = connection2.getNetWrapper().getConnections().size() - connection1.getNetWrapper().getConnections().size();
			if(comp == 0) {
				return Short.compare(connection1.getHpwl(), connection2.getHpwl());
			}else {
				return comp;
			}
		});
	}
	
	private void printIterationHeader(boolean timingDriven) {
		System.out.printf("------------------------------------------------------------------------------\n");
        if(timingDriven) {
        	System.out.printf("%9s  %12s  %8s   %11s  %10s   %5s  %9s\n",
            		"         ", "Generated", "  RRG",    "  Routed",   "Nodes With", "CPD", "Total Run");
            System.out.printf("%9s  %12s  %8s   %11s  %10s   %5s  %9s\n",
            		"Iteration", "RRG Nodes", "Time (s)", "Connections", "Overlaps", "(ps)", "Time (s)");
            System.out.printf("---------  ----------------------   -----------  ----------   -----  ---------\n");
        }else {
        	System.out.printf("%9s  %12s  %8s   %11s  %10s   %5s  %9s\n",
            		"         ", "Generated", "  RRG",    "  Routed",   "Nodes With", "    ", "Total Run");
            System.out.printf("%9s  %12s  %8s   %11s  %10s   %5s  %9s\n",
            		"Iteration", "RRG Nodes", "Time (s)", "Connections", "Overlaps", "    ", "Time (s)");
            System.out.printf("---------  ----------------------   -----------  ----------   ----------------\n");
        }
	}
	
	/**
	 * Prints routing iteration statistics, including the iteration, number of connections routed in the iteration, 
	 * total runtime of the iteration, number of created rnodes, time spent in creating rnodes that is included in the
	 * @param iterationRuntime Total runtime of this iteration.
	 * @param rnodesCreationTime The runtime of generating routing resource graph nodes.
	 */
	private void printRoutingIterationStatisticsInfo(float iterationRuntime, float rnodesCreationTime){
		long overUsed = overUsedRnodes.size();
		if(config.isTimingDriven()) {
			System.out.printf("%4d       %12d  %8.2f   %11d  %10d   %5d  %9.2f\n",
					routeIteration,
					rnodesCreatedThisIteration,
					rnodesCreationTime,
					connectionsRoutedIteration,
					overUsed,
					(short)(maxDelayAndTimingVertex == null? 0 : maxDelayAndTimingVertex.getFirst()),
					iterationRuntime * 1e-9);
		}else {
			System.out.printf("%4d       %12d  %8.2f   %11d  %10d   %5s  %9.2f\n",
					routeIteration,
					rnodesCreatedThisIteration,
					rnodesCreationTime,
					connectionsRoutedIteration,
					overUsed,
					"",
					iterationRuntime * 1e-9);
		}
		if(overUsed == 0) System.out.printf("------------------------------------------------------------------------------\n");
	}
	
	/**
	 * Updates the congestion cost factors.
	 */
	private void updateCostFactors(){
		updateCongestionCosts.start();
		if (routeIteration == 1) {
			presentCongestionFactor = config.getInitialPresentCongestionFactor();
		} else {
			presentCongestionFactor *= config.getPresentCongestionMultiplier();
		}
		updateCost();
		updateCongestionCosts.stop();
	}
	
	/**
	 * Updates present congestion cost and historical congestion cost of rnodes.
	 */
	private void updateCost() {
		overUsedRnodes.clear();
		for(Entry<?, RouteNode> e : routingGraph.getNodeEntries()){
			RouteNode rnode = e.getValue();
			int overuse=rnode.getOccupancy() - RouteNode.capacity;
			if(overuse == 0) {
				rnode.setPresentCongestionCost(1 + presentCongestionFactor);
			} else if (overuse > 0) {
				overUsedRnodes.add(rnode);
				rnode.setPresentCongestionCost(1 + (overuse + 1) * presentCongestionFactor);
				rnode.setHistoricalCongestionCost(rnode.getHistoricalCongestionCost() + overuse * historicalCongestionFactor);
			}
		}
	}
	
	/**
	 * Computes node usage of each type and the total wirelength of the design.
	 */
	private void computesNodeUsageAndTotalWirelength() {
		totalWL = 0;
		totalINTNodes = 0;
		nodeTypeUsage = new HashMap<>();
		nodeTypeLength = new HashMap<>();	

		Set<Node> netNodes = new HashSet<>();
		for(Entry<Net,NetWrapper> e : nets.entrySet()){
			NetWrapper netWrapper = e.getValue();
			for(Connection connection:netWrapper.getConnections()){
				netNodes.addAll(connection.getNodes());
			}		
			for(Node node:netNodes){
				if(node.getTile().getTileTypeEnum() != TileTypeEnum.INT) continue;
				totalINTNodes++;
				int wl = RouterHelper.getLengthOfNode(node);
				totalWL += wl;
				
				RouterHelper.addNodeTypeLengthToMap(node, wl, nodeTypeUsage, nodeTypeLength);
			}
			netNodes.clear();
		}
	}
	
	static List<IntentCode> nodeTypes = new ArrayList<>();
	static {
		nodeTypes.add(IntentCode.NODE_SINGLE);
		nodeTypes.add(IntentCode.NODE_DOUBLE);
		nodeTypes.add(IntentCode.NODE_VQUAD);
		nodeTypes.add(IntentCode.NODE_HQUAD);
		nodeTypes.add(IntentCode.NODE_VLONG);
		nodeTypes.add(IntentCode.NODE_HLONG);
		nodeTypes.add(IntentCode.NODE_LOCAL);
		nodeTypes.add(IntentCode.NODE_PINBOUNCE);
		nodeTypes.add(IntentCode.NODE_PINFEED);	
	}
	
	/**
	 * Fixes routes of nets with routing path cycles and multi-driver nodes.
	 * @return A set of nets that have been fixed.
	 */
	private Set<NetWrapper> fixRoutes() {
		Set<NetWrapper> illegalRoutes = findIllegalRoutes();
		// fix routes with cycles and / or multi-driver nodes
		for(NetWrapper route:illegalRoutes){
			for(Connection connection : route.getConnections()){
				try{
					if(!connection.isDirect()) ripUp(connection);
				}catch (Exception e){
					e.printStackTrace();
				}
			}
			RouteFixer graphHelper = new RouteFixer(route, routingGraph);
			graphHelper.finalizeRoutesOfConnections();
		}
		return illegalRoutes;
	}
	
	/**
	 * Finds nets that have illegal routes by checking its connections' routes.
	 * @return A set of routed {@link NetWrapper} instances whose should be fixed.
	 */
	private Set<NetWrapper> findIllegalRoutes(){
		Set<NetWrapper> illegalRoutes = new HashSet<>();
		for(Entry<Net,NetWrapper> e : nets.entrySet()) {
			NetWrapper netWrapper = e.getValue();
			buildDriverCountsOfRnodes(netWrapper);
			for(Connection connection : netWrapper.getConnections()) {
				if(shouldMergePath(connection)) {
					illegalRoutes.add(netWrapper);
					if(config.isTimingDriven()) addNodesDelays(netWrapper);
					break;
				}
			}
		}
		return illegalRoutes;
	}
	
	/**
	 * Builds the driversCounts map of each {@link RouteNode} instance that is used by a net.
	 * @param netWrapper A NetWrapper instance that represents a net.
	 */
	private void buildDriverCountsOfRnodes(NetWrapper netWrapper) {
		for(Connection connection : netWrapper.getConnections()) {
			RouteNode driver = null;
			for(int i = connection.getRnodes().size() - 1; i >= 0; i--){
				RouteNode rnode = connection.getRnodes().get(i);
				if (driver != null) {
					rnode.incrementDriver(driver);
				}
				driver = rnode;
			}
		}
	}
	
	/**
	 * Adds nodes and delay values of a routed to the map.
	 * @param net The routed net.
	 */
	private void addNodesDelays(NetWrapper net){	
		for(Connection connection:net.getConnections()){
			for(RouteNode rnode : connection.getRnodes()){
				nodesDelays.put(rnode.getNode(), rnode.getDelay());
			}
		}
	}
	
	/**
	 * Checks if a connection has multi-driver nodes.
	 * @param connection The connection in question.
	 * @return true, if the connection has multi-driver nodes.
	 */
	private boolean shouldMergePath(Connection connection) {
		return connection.useRnodesWithMultiDrivers();
	}
	
	/**
	 * Rips up a connection.
	 * @param connection The connection to be ripped up.
	 */
	private void ripUp(Connection connection){
		for(RouteNode rnode : connection.getRnodes()) {
			rnode.decrementUser(connection.getNetWrapper());
			rnode.updatePresentCongestionCost(presentCongestionFactor);
		}
	}
	
	/**
	 * Updates the users and present congestion cost of rnodes used by a routed connection.
	 * @param connection The routed connection.
	 */
	private void updateUsersAndPresentCongestionCost(Connection connection){
		for(RouteNode rnode : connection.getRnodes()) {
			rnode.incrementUser(connection.getNetWrapper());
			rnode.updatePresentCongestionCost(presentCongestionFactor);
		}
	}
	
	/**
	 * Sets a list of {@link PIP} instances of each {@link Net} instance and checks if there is any PIP overlaps.
	 */
	protected void setPIPsOfNets(){
		for(Entry<Net,NetWrapper> e : nets.entrySet()){
			NetWrapper netWrapper = e.getValue();
			Net net = netWrapper.getNet();
			Set<PIP> newPIPs = new HashSet<>();
			for(Connection connection:netWrapper.getConnections()){
				newPIPs.addAll(RouterHelper.getConnectionPIPs(connection));
			}
			net.setPIPs(newPIPs);
		}

		checkPIPsUsage();
	}
	
	/**
	 * Checks if there are PIP overlaps among routed nets.
	 */
	private void checkPIPsUsage(){
		Map<PIP, Set<Net>> pipsUsage = new HashMap<>();
		for(Net net : design.getNets()){
			for(PIP pip:net.getPIPs()){
				pipsUsage.computeIfAbsent(pip, (k) -> new HashSet<>()).add(net);
			}
		}
		int pipsError = 0;
		for(Entry<PIP, Set<Net>> pipNets : pipsUsage.entrySet()){
			if(pipNets.getValue().size() > 1){
				if(pipsError < 10) {
					System.out.println("pip " + pipNets.getKey() + " users = " + pipsUsage.get(pipNets.getKey()));
				}
				pipsError++;
			}
		}
		if(pipsError > 0)
			System.err.println("ERROR: PIPs overused error: " + pipsError);
		else
			System.out.println("\nINFO: No PIP overlaps\n");
	}

	/**
	 * Routes a connection.
	 * @param connection The connection to route.
	 */
	private void routeConnection(Connection connection){
		float rnodeCostWeight = 1 - connection.getCriticality();
		float shareWeight = (float) (Math.pow(rnodeCostWeight, config.getShareExponent()));
		float rnodeWLWeight = rnodeCostWeight * oneMinusWlWeight;
		float estWlWeight = rnodeCostWeight * wlWeight;
		float dlyWeight = connection.getCriticality() * oneMinusTimingWeight / 100f;
		float estDlyWeight = connection.getCriticality() * timingWeight;

		prepareRouteConnection(connection, shareWeight, rnodeCostWeight,
				rnodeWLWeight, estWlWeight, dlyWeight, estDlyWeight);

		boolean successRoute = false;
		boolean forward = true;
		RouteNode rnode = null;
		while(!queue.isEmpty()){
			if (forward) {
				rnode = queue.poll();
			} else {
				rnode = queueBack.poll();
			}
			nodesPopped++;

			if (forward) {
				if (rnode.isTarget()) {
					successRoute = true;
					break;
				}

				exploreAndExpand(rnode, connection, shareWeight, rnodeCostWeight,
						rnodeWLWeight, estWlWeight, dlyWeight, estDlyWeight);
				forward = queueBack.isEmpty();
			} else {
				if (rnode.isVisited()) {
					successRoute = true;
					break;
				}

				exploreAndExpandBack(rnode, connection, shareWeight, rnodeCostWeight,
						rnodeWLWeight, estWlWeight, dlyWeight, estDlyWeight);
				forward = true;
			}
		}
		queue.clear();
		queueBack.clear();

		connection.getSink().setRouted(successRoute);
		connection.setTarget(false);

		if(successRoute) {
			finishRouteConnection(connection, rnode);
			if(config.isTimingDriven()) connection.updateRouteDelay();	
		}

		routingGraph.resetExpansion();
		assert(!connection.getSinkRnode().isVisited());
	}
	
	/**
	 * Deals with a failed connection by possible output pin swapping and unrouting preserved nets if the router is in the soft preserve mode.
	 * @param connection The failed connection.
	 */
	protected boolean handleUnroutableConnection(Connection connection) {
		if(config.isEnlargeBoundingBox()) {
			connection.enlargeBoundingBox(config.getExtensionXIncrement(), config.getExtensionYIncrement());
		}
		return routeIteration == 1 && swapOutputPin(connection);
	}

	protected boolean handleCongestedConnection(Connection connection) {
		if(config.isEnlargeBoundingBox()) {
			connection.enlargeBoundingBox(config.getExtensionXIncrement(), config.getExtensionYIncrement());
		}
		return false;
	}
	
	/**
	 * Swaps the output pin of a connection, if its net has an alternative output pin.
	 * @param connection The connection in question.
	 * @return true, if the output pin has been swapped.
	 */
	private boolean swapOutputPin(Connection connection) {
		NetWrapper netWrapper = connection.getNetWrapper();
		Net net = netWrapper.getNet();

		SitePinInst altSource = DesignTools.getLegalAlternativeOutputPin(net);
		if(altSource == null) {
			System.out.println("INFO: No alternative source to swap");
			return false;
		} else if (net.getAlternateSource() == null) {
			DesignTools.routeAlternativeOutputSitePin(net, altSource);
		}

		SitePinInst source = connection.getSource();
		if (source.equals(altSource)) {
			altSource = net.getSource();
		}
		System.out.println("INFO: Swap source from " + source + " to " + altSource + "\n");

		Node altSourceNode = RouterHelper.projectOutputPinToINTNode(altSource);
		RouteNode altSourceRnode = getOrCreateRouteNode(altSourceNode, RouteNodeType.PINFEED_O);
		connection.setSource(altSource);
		connection.setSourceRnode(altSourceRnode);
		connection.getSink().setRouted(false);

		return true;
	}

	/**
	 * Checks if a NODE_PINBOUNCE is suitable to be used for routing to a target.
	 * @param pinBounce The PINBOUNCE rnode in question.
	 * @param target The target rnode to reach.
	 * @return true, if the PINBOUNCE rnode is in the same column as the target and within one INT tile of the target.
	 */
	private boolean usablePINBounce(RouteNode pinBounce, RouteNode target){
		Tile bounce = pinBounce.getNode().getTile();
		Tile sink = target.getNode().getTile();
		return bounce.getTileXCoordinate() == sink.getTileXCoordinate() && Math.abs(bounce.getTileYCoordinate() - sink.getTileYCoordinate()) <= 1;
	}
	
	/**
	 * Completes the routing process of a connection.
	 * @param connection The routed target connection.
	 */
	protected void finishRouteConnection(Connection connection, RouteNode targetRnode){
		saveRouting(connection, targetRnode);
		updateUsersAndPresentCongestionCost(connection);
	}
	
	/**
	 * Traces back for a connection from its sink rnode to its source, in order to build and store the routing path.
	 * @param connection: The connection that is being routed.
	 */
	private void saveRouting(Connection connection, RouteNode targetRnode){
		assert(connection.getRnodes().isEmpty());
		assert(targetRnode.getPrev() != null);

		RouteNode rnode = targetRnode;
		while ((rnode = rnode.getNext()) != null) {
			connection.addRnode(rnode);
		}
<<<<<<< HEAD
		Collections.reverse(connection.getRnodes());

		rnode = targetRnode;
		do {
			connection.addRnode(rnode);
		} while((rnode = rnode.getPrev()) != null);
=======

		List<RouteNode> rnodes = connection.getRnodes();
		RouteNode sourceRnode = rnodes.get(rnodes.size()-1);
		// Update the connection source, in case we backtracked onto the alternate source
		if (!sourceRnode.equals(connection.getSourceRnode())) {
			Net net = connection.getNetWrapper().getNet();
			SitePinInst altSource = DesignTools.getLegalAlternativeOutputPin(net);
			if (altSource == null) {
				throw new RuntimeException(connection + " expected " + connection.getSourceRnode().getNode() +
						" got " + sourceRnode.getNode());
			} else if (net.getAlternateSource() == null) {
				DesignTools.routeAlternativeOutputSitePin(net, altSource);
			}

			Node altSourceINTNode = RouterHelper.projectOutputPinToINTNode(altSource);
			if (!altSourceINTNode.equals(sourceRnode.getNode())) {
				throw new RuntimeException(connection + " expected " + altSourceINTNode +
						" or " + connection.getSourceRnode().getNode() +
						" got " + sourceRnode.getNode());
			}

			RouteNode altSourceRnode = sourceRnode;
			connection.setSource(altSource);
			connection.setSourceRnode(altSourceRnode);
		}
>>>>>>> 8740eff0
	}

	/**
	 * Explores children (downhill rnodes) of a rnode for routing a connection and pushes the child into the queue,
	 * if it is the target or is an accessible routing resource.
	 * @param rnode The parent rnode popped out from the queue.
	 * @param connection The connection that is being routed.
	 * @param shareWeight The criticality-aware share weight for a new sharing factor.
	 * @param rnodeCostWeight The cost weight of the childRnode
	 * @param rnodeLengthWeight The wirelength weight of childRnode's exact wirelength.
	 * @param rnodeEstWlWeight The weight of estimated wirelength from childRnode to the connection's sink.
	 * @param rnodeDelayWeight The weight of childRnode's exact delay.
	 * @param rnodeEstDlyWeight The weight of estimated delay to the target.
	 */
	private void exploreAndExpand(RouteNode rnode, Connection connection, float shareWeight, float rnodeCostWeight,
								  float rnodeLengthWeight, float rnodeEstWlWeight,
								  float rnodeDelayWeight, float rnodeEstDlyWeight){
		boolean longParent = config.isTimingDriven() && DelayEstimatorBase.isLong(rnode.getNode());
		for(RouteNode childRNode:rnode.getChildren()){
			if(childRNode.isTarget()) {
				// On encountering a target do not terminate immediately by clearing the queue,
				// as this target could be expensive (due to overuse) and there could be an
				// alternate target that ends up being cheaper
				// queue.clear();

				// if (childRNode.isVisited() && childRNode.getUpstreamPathCost() > 0) {
				// 	// Since this node has a `prev` pointer (thus "visited") and
				// 	// it has an upstream cost > 0 (i.e. not prior routing) this
				// 	// means that it must already be present in the queue
				// 	continue;
				// }
			} else if(childRNode.isVisited()) {
				// Note: it is possible that another (cheaper) path to a rnode is found here
				// However, because the PriorityQueue class does not support reducing the cost
				// of nodes already in the queue, this opportunity is discarded
				continue;
			} else {
				if (!isAccessible(childRNode, connection)) {
					continue;
				}
				switch (childRNode.getType()) {
					case WIRE:
						if (!config.isUseUTurnNodes() && childRNode.getDelay() > 10000) {
							// To filter out those nodes that are considered to be excluded with the masking resource approach,
							// such as U-turn shape nodes near the boundary
							continue;
						}
						break;
					case PINBOUNCE:
						if (!usablePINBounce(childRNode, connection.getSinkRnode())) {
							continue;
						}
						break;
					case PINFEED_I:
						break;
					default:
						throw new RuntimeException();
				}
			}

			evaluateCostAndPush(rnode, longParent, childRNode, connection, shareWeight, rnodeCostWeight,
					rnodeLengthWeight, rnodeEstWlWeight, rnodeDelayWeight, rnodeEstDlyWeight);
		}
	}

	private void exploreAndExpandBack(RouteNode rnode, Connection connection, float shareWeight, float rnodeCostWeight,
								  float rnodeLengthWeight, float rnodeEstWlWeight,
								  float rnodeDelayWeight, float rnodeEstDlyWeight){
		for(RouteNode parentRnode:rnode.getParents()){
			if(parentRnode.isVisited()) {
				// Already visited by forward router
			} else if(parentRnode.isTarget()) {
				// Already visited by backward router

				// Note: it is possible that another (cheaper) path to a rnode is found here
				// However, because the PriorityQueue class does not support reducing the cost
				// of nodes already in the queue, this opportunity is discarded
				continue;
			} else {
				if (!isAccessibleBack(parentRnode, connection)) {
					continue;
				}
				switch (parentRnode.getType()) {
					case WIRE:
						if (!config.isUseUTurnNodes() && parentRnode.getDelay() > 10000) {
							// To filter out those nodes that are considered to be excluded with the masking resource approach,
							// such as U-turn shape nodes near the boundary
							continue;
						}
						break;
					case PINBOUNCE:
						if (!usablePINBounce(parentRnode, connection.getSinkRnode())) {
							continue;
						}
						break;
					case PINFEED_I:
						break;
					default:
						throw new RuntimeException();
				}
			}

			boolean longParent = config.isTimingDriven() && DelayEstimatorBase.isLong(parentRnode.getNode());
			evaluateCostAndPushBack(rnode, longParent, parentRnode, connection, shareWeight, rnodeCostWeight,
					rnodeLengthWeight, rnodeEstWlWeight, rnodeDelayWeight, rnodeEstDlyWeight);
		}
	}

	/**
	 * Checks if a routing resource is accessible.
	 * @param child The routing resource in question.
	 * @param connection The connection to route.
	 * @return true, if no bounding box constraints, or if the routing resource is within the connection's bounding box when use the bounding box constraint.
	 */
	protected boolean isAccessible(RouteNode child, Connection connection) {
		if (child.getType() == RouteNodeType.PINFEED_I) {
			return connection.isCrossSLR();
		}
		return !config.isUseBoundingBox() || child.isInConnectionBoundingBox(connection);
	}

	protected boolean isAccessibleBack(RouteNode child, Connection connection) {
		if (child.getType() == RouteNodeType.PINFEED_O) {
			return false;
		}
		return !config.isUseBoundingBox() || child.isInConnectionBoundingBox(connection);
	}
	
	/**
	 * Evaluates the cost of a child of a rnode and pushes the child into the queue after cost evaluation.
	 * @param rnode The parent rnode of the child in question.
	 * @param longParent A boolean value to indicate if the parent is a Long node
	 * @param childRnode The child rnode in question.
	 * @param connection The target connection being routed.
	 * @param sharingWeight The sharing weight based on a connection's criticality and the shareExponent for computing a new sharing factor.
	 * @param rnodeCostWeight The cost weight of the childRnode
	 * @param rnodeLengthWeight The wirelength weight of childRnode's exact length.
	 * @param rnodeEstWlWeight The weight of estimated wirelength from childRnode to the connection's sink.
	 * @param rnodeDelayWeight The weight of childRnode's exact delay.
	 * @param rnodeEstDlyWeight The weight of estimated delay from childRnode to the target.
	 */
	private void evaluateCostAndPush(RouteNode rnode, boolean longParent, RouteNode childRnode, Connection connection, float sharingWeight, float rnodeCostWeight,
									 float rnodeLengthWeight, float rnodeEstWlWeight,
									 float rnodeDelayWeight, float rnodeEstDlyWeight) {
		int countSourceUses = childRnode.countConnectionsOfUser(connection.getNetWrapper());
		float sharingFactor = 1 + sharingWeight* countSourceUses;
		float newPartialPathCost = rnode.getUpstreamPathCost() + rnodeCostWeight * getNodeCost(childRnode, connection, countSourceUses, sharingFactor)
								+ rnodeLengthWeight * childRnode.getLength() / sharingFactor;
		if (config.isTimingDriven()) {
			newPartialPathCost += rnodeDelayWeight * (childRnode.getDelay() + DelayEstimatorBase.getExtraDelay(childRnode.getNode(), longParent));
		}

		int childX = childRnode.getEndTileXCoordinate();
		int childY = childRnode.getEndTileYCoordinate();
		RouteNode sinkRnode = connection.getSinkRnode();
		int sinkX = sinkRnode.getEndTileXCoordinate();
		int sinkY = sinkRnode.getEndTileYCoordinate();
		int deltaX = Math.abs(childX - sinkX);
		int deltaY = Math.abs(childY - sinkY);
		if (connection.isCrossSLR()) {
			int deltaSLR = Math.abs(sinkRnode.getSLRIndex() - childRnode.getSLRIndex());
			// Check for overshooting which occurs when child and sink node are in
			// adjacent SLRs and less than a SLL wire's length apart in the Y axis.
			if (deltaSLR == 1) {
				int overshootBy = deltaY - RouteNodeGraph.SUPER_LONG_LINE_LENGTH_IN_TILES;
				if (overshootBy < 0) {
					deltaY = RouteNodeGraph.SUPER_LONG_LINE_LENGTH_IN_TILES - overshootBy;
				}
			}
		}

		int distanceToSink = deltaX + deltaY;
		float newTotalPathCost = newPartialPathCost + rnodeEstWlWeight * distanceToSink / sharingFactor;
		if (config.isTimingDriven()) {
			newTotalPathCost += rnodeEstDlyWeight * (deltaX * 0.32 + deltaY * 0.16);
		}
		push(childRnode, rnode, newPartialPathCost, newTotalPathCost);
	}

	private void evaluateCostAndPushBack(RouteNode rnode, boolean longParent, RouteNode parentRnode, Connection connection, float sharingWeight, float rnodeCostWeight,
									 float rnodeLengthWeight, float rnodeEstWlWeight,
									 float rnodeDelayWeight, float rnodeEstDlyWeight) {
		int countSourceUses = parentRnode.countConnectionsOfUser(connection.getNetWrapper());
		float sharingFactor = 1 + sharingWeight* countSourceUses;
		float newPartialPathCost = rnode.getDownstreamPathCost() + rnodeCostWeight * getNodeCost(parentRnode, connection, countSourceUses, sharingFactor)
				+ rnodeLengthWeight * parentRnode.getLength() / sharingFactor;
		if (config.isTimingDriven()) {
			newPartialPathCost += rnodeDelayWeight * (parentRnode.getDelay() + DelayEstimatorBase.getExtraDelay(parentRnode.getNode(), longParent));
		}

		int parentX = parentRnode.getEndTileXCoordinate();
		int parentY = parentRnode.getEndTileYCoordinate();
		RouteNode sourceRnode = connection.getSourceRnode();
		int sourceX = sourceRnode.getEndTileXCoordinate();
		int sourceY = sourceRnode.getEndTileYCoordinate();
		int deltaX = Math.abs(parentX - sourceX);
		int deltaY = Math.abs(parentY - sourceY);
		if (connection.isCrossSLR()) {
			int deltaSLR = Math.abs(sourceRnode.getSLRIndex() - parentRnode.getSLRIndex());
			// Check for overshooting which occurs when child and sink node are in
			// adjacent SLRs and less than a SLL wire's length apart in the Y axis.
			if (deltaSLR == 1) {
				int overshootBy = deltaY - RouteNodeGraph.SUPER_LONG_LINE_LENGTH_IN_TILES;
				if (overshootBy < 0) {
					deltaY = RouteNodeGraph.SUPER_LONG_LINE_LENGTH_IN_TILES - overshootBy;
				}
			}
		}

		int distanceToSource = deltaX + deltaY;
		float newTotalPathCost = newPartialPathCost + rnodeEstWlWeight * distanceToSource / sharingFactor;
		if (config.isTimingDriven()) {
			newTotalPathCost += rnodeEstDlyWeight * (deltaX * 0.32 + deltaY * 0.16);
		}
		pushBack(parentRnode, rnode, newPartialPathCost, newTotalPathCost);
	}

	/**
	 * Gets the congestion cost and bias cost of a rnode.
	 * @param rnode The rnode in question.
	 * @param connection The connection being routed.
	 * @param countSameSourceUsers The number of connections from the same net that are using rnode.
	 * Note: a net is represented by its source {@link SitePinInst} Object.
	 * @param sharingFactor The sharing factor.
	 * @return The sum of the congestion cost and the bias cost of rnode.
	 */
	private float getNodeCost(RouteNode rnode, Connection connection, int countSameSourceUsers, float sharingFactor) {
		boolean hasSameSourceUsers = countSameSourceUsers!= 0;	
		float presentCongestionCost;
		
		if(hasSameSourceUsers) {// the rnode is used by other connection(s) from the same net
			int overoccupancy = rnode.getOccupancy() - RouteNode.capacity;
			// make the congestion cost less for the current connection
			presentCongestionCost = 1 + overoccupancy * presentCongestionFactor;
		}else{
			presentCongestionCost = rnode.getPresentCongestionCost();
		}
		
		float biasCost = 0;
		if(!rnode.isTarget()) {
			NetWrapper net = connection.getNetWrapper();
			biasCost = rnode.getBaseCost() / net.getConnections().size() *
					(Math.abs(rnode.getEndTileXCoordinate() - net.getXCenter()) + Math.abs(rnode.getEndTileYCoordinate() - net.getYCenter())) / net.getDoubleHpwl();
		}
		
		return rnode.getBaseCost() * rnode.getHistoricalCongestionCost() * presentCongestionCost / sharingFactor + biasCost;
	}
	
	/**
	 * Sets the costs of a rnode and pushes it to the queue.
	 * @param childRnode A child rnode.
	 * @param rnode The parent rnode of the childRnode.
	 * @param newPartialPathCost The upstream path cost from childRnode to the source.
	 * @param newTotalPathCost Total path cost of childRnode.
	 */
	private void push(RouteNode childRnode, RouteNode rnode, float newPartialPathCost, float newTotalPathCost) {
		childRnode.setLowerBoundTotalPathCost(newTotalPathCost);
		childRnode.setUpstreamPathCost(newPartialPathCost);
		childRnode.setPrev(rnode);
		routingGraph.visit(childRnode);
		queue.add(childRnode);
	}

	private void pushBack(RouteNode parentRnode, RouteNode rnode, float newPartialPathCost, float newTotalPathCost) {
		parentRnode.setLowerBoundTotalPathCostBack(newTotalPathCost);
		parentRnode.setDownstreamPathCost(newPartialPathCost);
		parentRnode.setTarget(true);
		parentRnode.setNext(rnode);
		routingGraph.visitBack(parentRnode);
		queueBack.add(parentRnode);
	}
	
	/**
	 * Prepares for routing a connection, including seeding the routing queue with
	 * known-uncongested downstream-from-source routing segments acquired from prior
	 * iterations, as well as marking known-uncongested upstream-from-sink segments
	 * as targets.
	 * @param connectionToRoute The target connection to be routed.
	 * @param shareWeight The criticality-aware share weight for a new sharing factor.
	 * @param rnodeCostWeight The cost weight of the childRnode
	 * @param rnodeLengthWeight The wirelength weight of childRnode's exact wirelength.
	 * @param rnodeEstWlWeight The weight of estimated wirelength from childRnode to the connection's sink.
	 * @param rnodeDelayWeight The weight of childRnode's exact delay.
	 * @param rnodeEstDlyWeight The weight of estimated delay to the target.
	 */
	private void prepareRouteConnection(Connection connectionToRoute, float shareWeight, float rnodeCostWeight,
										float rnodeLengthWeight, float rnodeEstWlWeight,
										float rnodeDelayWeight, float rnodeEstDlyWeight){
		// Rips up the connection
		ripUp(connectionToRoute);

		connectionsRouted++;
		connectionsRoutedIteration++;
		assert(queue.isEmpty());

		// Sets the sink rnode(s) of the connection as the target(s)
		connectionToRoute.setTarget(true);

		// Adds the source rnode to the queue
		push(connectionToRoute.getSourceRnode(), null, 0, 0);

		// Add sink rnodes to the queue
		for (RouteNode sinkRnode : Arrays.asList(connectionToRoute.getSinkRnode(),
				connectionToRoute.getAltSinkRnode())) {
			if (sinkRnode != null) {
				int countSourceUses = sinkRnode.countConnectionsOfUser(connectionToRoute.getNetWrapper());
				float sharingFactor = 1 + shareWeight* countSourceUses;
				float newPartialPathCost = rnodeCostWeight * getNodeCost(sinkRnode, connectionToRoute, countSourceUses, sharingFactor);
				pushBack(sinkRnode, null, newPartialPathCost, newPartialPathCost);
			}
		}

		// Push all nodes from all net's routed connections onto the queue
		NetWrapper netWrapper = connectionToRoute.getNetWrapper();
		for (Connection connection : netWrapper.getConnections()) {
			if (!connection.getSink().isRouted())
				continue;

			RouteNode parentRnode = null;
			boolean overUsed = false;

			// Go forwards from source
			for (RouteNode childRnode : Lists.reverse(connection.getRnodes())) {
				if (parentRnode != null) {
					if (connection != connectionToRoute) {
						// Skip all downstream nodes as soon as it leaves the current bounding box
						if (!isAccessible(childRnode, connectionToRoute)) {
							break;
						}
					}

					if (!childRnode.isVisited() &&
							// For the case where the target node is the one that is congested,
							// disallow targets to leave room to find other paths to reach it
							!childRnode.isTarget()) {
						// Same as exploreAndExpand()
						boolean longParent = config.isTimingDriven() && DelayEstimatorBase.isLong(parentRnode.getNode());
						evaluateCostAndPush(parentRnode, longParent, childRnode, connection, shareWeight, rnodeCostWeight,
								rnodeLengthWeight, rnodeEstWlWeight, rnodeDelayWeight, rnodeEstDlyWeight);
					}
				}

				// Skip all nodes downstream of over used (or to-be-overused if we were to use it) nodes
				int occ = childRnode.getOccupancy();
				overUsed = occ > RouteNode.capacity ||
						(occ == RouteNode.capacity && childRnode.countConnectionsOfUser(netWrapper) == 0);
				if (overUsed) {
					break;
				}

				parentRnode = childRnode;
			}

			// If non-timing driven, there must be at least one over-used node on the
			// connection-to-be-routed (otherwise we wouldn't expect it to need
			// re-routing)
			assert(config.isTimingDriven() ||
					connection != connectionToRoute ||
					overUsed);
		}

		RouteNode childRnode = null;

		// For the connectionToRoute only, go backwards from sink
		for (RouteNode parentRnode : connectionToRoute.getRnodes()) {
			// Skip all nodes upstream of first over used node
			// (or would-be-overused if we were to use it again)
			int occ = parentRnode.getOccupancy();
			boolean parentOverUsed = occ > RouteNode.capacity ||
					(occ == RouteNode.capacity && parentRnode.countConnectionsOfUser(netWrapper) == 0);
			if (parentOverUsed) {
				break;
			}

			if (!parentRnode.isVisited()) {
				// Mark nodes upstream of the sink as targets also, unless it has been
				// placed on the queue already (i.e. this must be the same first congested
				// node reached from downstream as well as upstream)
				if (childRnode != null) {
					boolean longParent = config.isTimingDriven() && DelayEstimatorBase.isLong(parentRnode.getNode());
					evaluateCostAndPushBack(childRnode, longParent, parentRnode, connectionToRoute, shareWeight, rnodeCostWeight,
							rnodeLengthWeight, rnodeEstWlWeight, rnodeDelayWeight, rnodeEstDlyWeight);
				}
			} else {
				// During non timing driven, at this point parentRnode has been visited
				// but is not congested, so it must have been visited by another connection
				// from the same net (since connectionToRoute has been ripped up already)
				assert(config.isTimingDriven() ||
						parentRnode.countConnectionsOfUser(netWrapper) > 0/* ||
						parentRnode == connectionToRoute.getSinkRnode()*/);
				if (!parentRnode.isTarget()) {
					// We've accidentally stumbled upon an uncongested path back to the source!
					// Mark this as a target and make it the only node in the queue, so that it
					// can be immediately popped and terminate routing
					parentRnode.setTarget(true);
					childRnode.setPrev(parentRnode);
					routingGraph.visit(parentRnode);
					routingGraph.visit(childRnode);
					queue.clear();
					queue.add(parentRnode);
				}
				// If so, no point in going further upstream
				break;
			}

			childRnode = parentRnode;
		}

		// Clears previous route of the connection
		connectionToRoute.resetRoute();
	}
	
	/**
	 * Adds a clock net to the clock net routing targets.
	 * @param clk The clock net to be added.
	 */
	public void addClkNet(Net clk) {
		clkNets.add(clk);
	}
	
	public Design getDesign() {
		return design;
	}

	protected int getNumIndirectConnectionPins() {
		return indirectConnections.size();
	}

	protected int getNumConnectionsCrossingSLRs() {
		int numCrossingSLRs = 0;
		for (Connection c : indirectConnections) {
			numCrossingSLRs += c.isCrossSLR() ? 1 : 0;
		}
		return numCrossingSLRs;
	}
	
	private int getNumStaticNetPins() {
		int totalSitePins = 0;
		for(Entry<Net,List<SitePinInst>> e : staticNetAndRoutingTargets.entrySet()) {
			List<SitePinInst> pins = e.getValue();
			totalSitePins += pins.size();
		}
		return totalSitePins;
	}
	
	private void printDesignNetsAndConfigurationInfo(boolean verbose) {
		printDesignInfo(verbose);
		if(config.isVerbose()) printConnectionSpanStatistics();
		printConfiguration(verbose);
	}
	
	private void printConfiguration(boolean verbose){
		if(verbose) System.out.println(config);
	}
	
	private void printTimingInfo(){
		if(sortedIndirectConnections.size() > 0) {
			timingManager.getCriticalPathInfo(maxDelayAndTimingVertex, false, routingGraph);
		}
	}
	
	public static void printNodeTypeUsageAndWirelength(boolean verbose, Map<IntentCode, Long> nodeTypeUsage, Map<IntentCode, Long> nodeTypeLength) {
		if(verbose) {
			System.out.println("Node Usage Per Type\n");
			System.out.printf(" %-15s  %14s  %12s\n", "Node Type", "Usage", "Length");
			for(IntentCode ic : nodeTypes) {
				long usage = nodeTypeUsage.getOrDefault(ic, 0L);
				long length = nodeTypeLength.getOrDefault(ic, 0L);
				System.out.printf(" %-15s  %14d  %12d\n", ic, usage, length);
			}
			System.out.println();
		}
	}
	
	private void printDesignInfo(boolean verbose){
		if(!verbose) return;
		System.out.println("------------------------------------------------------------------------------");
		printFormattedString("Total nets: ", design.getNets().size());
		printFormattedString("Routable nets: ", numPreservedRoutableNets + numPreservedClks + numPreservedStaticNets + nets.size() + staticNetAndRoutingTargets.size() + clkNets.size());
		printFormattedString("  Preserved routable nets: ", numPreservedRoutableNets);
		printFormattedString("    GLOBAL_CLOCK: ", numPreservedClks);
		printFormattedString("    Static nets: ", numPreservedStaticNets);
		printFormattedString("    WIRE: ", numPreservedWire);
		printFormattedString("  Nets to be routed: ", (nets.size() +  staticNetAndRoutingTargets.size() + clkNets.size()));
		printFormattedString("    GLOBAL_CLOCK: ", clkNets.size());
		printFormattedString("    Static nets: ", staticNetAndRoutingTargets.size());
		printFormattedString("    WIRE: ", nets.size());
		int clkPins = 0;
		for(Net clk : clkNets) {
			clkPins += clk.getSinkPins().size();
		}
		int indirectPins = getNumIndirectConnectionPins();
		int staticPins = getNumStaticNetPins();
		printFormattedString("  All site pins to be routed: ", (indirectPins + staticPins + clkPins));
		printFormattedString("    Connections to be routed: ", indirectPins);
		printFormattedString("      With SLR crossings: ", getNumConnectionsCrossingSLRs());
		printFormattedString("    Static net pins: ", getNumStaticNetPins());
		printFormattedString("    Clock pins: ", clkPins);
		printFormattedString("Nets not needing routing: ", numNotNeedingRoutingNets);
		if(numUnrecognizedNets != 0)
			printFormattedString("Nets unrecognized: ", numUnrecognizedNets);
		System.out.printf("------------------------------------------------------------------------------\n");
	}
	
	private static void printFormattedString(String s, int value) {
		System.out.print(MessageGenerator.formatString(s, value));
	}
	
	private static void printFormattedString(String s, long value) {
		System.out.print(MessageGenerator.formatString(s, value));
	}
	
	private void printRoutingStatistics(){
		MessageGenerator.printHeader("Statistics");
		computesNodeUsageAndTotalWirelength();
		printNodeTypeUsageAndWirelength(config.isVerbose(), nodeTypeUsage, nodeTypeLength);
		printFormattedString("Total wirelength:", totalWL);
		if(config.isVerbose()) {
			printFormattedString("Total INT tile nodes:", totalINTNodes);
			printFormattedString("Total rnodes created:", routingGraph.numNodes());
			printFormattedString("Average #children per node:", routingGraph.averageChildren());
			System.out.printf("------------------------------------------------------------------------------\n");	
			printFormattedString("Num iterations:", routeIteration);
			printFormattedString("Connections routed:", connectionsRouted);
			printFormattedString("Nodes pushed:", routingGraph.getTotalVisited());
			printFormattedString("Nodes popped:", nodesPopped);
			System.out.printf("------------------------------------------------------------------------------\n");
		}
		
		System.out.print(routerTimer);
		if(config.isTimingDriven()) {
			MessageGenerator.printHeader("Timing Report");
			printTimingInfo();
		}
		System.out.printf("==============================================================================\n");

		// For testing
		System.setProperty("rapidwright.rwroute.nodesPopped", String.valueOf(nodesPopped));
	}
	
	/**
	 * Routes a design in the full timing-driven routing mode.
	 * @param design The {@link Design} instance to be routed.
	 */
	public static Design routeDesignFullTimingDriven(Design design) {
		return routeDesign(design, new RWRouteConfig(null));
	}
	
	/**
	 * Routes a design in the full non-timing-driven routing mode.
	 * @param design The {@link Design} instance to be routed.
	 */
	public static Design routeDesignFullNonTimingDriven(Design design) {
		return routeDesign(design, new RWRouteConfig(new String[] {"--nonTimingDriven", "--verbose"}));
	}

	/**
	 * Routes a {@link Design} instance.
	 * @param design The {@link Design} instance to be routed.
	 * @param args An array of string arguments, can be null. 
	 * If null, the design will be routed in the full timing-driven routing mode with default a {@link RWRouteConfig} instance.
	 * For more options of the configuration, please refer to the {@link RWRouteConfig} class.
	 * @return Routed design.
	 */
	public static Design routeDesignWithUserDefinedArguments(Design design, String[] args) {
		// Instantiates a RWRouteConfig Object and parses the arguments.
		// Uses the default configuration if basic usage only.
		return routeDesign(design, new RWRouteConfig(args));
	}
	
	private static Design routeDesign(Design design, RWRouteConfig config) {
		DesignTools.createMissingSitePinInsts(design);
		DesignTools.createPossiblePinsToStaticNets(design);

		if(!config.isMaskNodesCrossRCLK()) {
			System.out.println("WARNING: Not masking nodes across RCLK could result in delay optimism.");
		}

		return routeDesign(design, new RWRoute(design, config));
	}
	
	/**
	 * Routes a design after pre-processing.
	 * @param design The {@link Design} instance to be routed.
	 * @param router A {@link RWRoute} object to be used to route the design.
	 */
	protected static Design routeDesign(Design design, RWRoute router) {
		// Pre-processing of the design regarding physical net names pins
		DesignTools.makePhysNetNamesConsistent(design);

		// Initialize router object
		router.initialize();
		
		// Routes the design
		router.route();
		
		return router.getDesign();
	}
	
	/**
	 * The main interface of {@link RWRoute} that reads in a {@link Design} checkpoint, 
	 * and parses the arguments for the {@link RWRouteConfig} Object of the router.
	 * It also instantiates a {@link RWRoute} Object or a {@link PartialRouter}
	 * based on the partialRouting parameter and calls the route method to route the design.
	 * @param args An array of strings that are used to create a {@link RWRouteConfig} Object for the router.
	 */
	public static void main(String[] args) {
		if(args.length < 2){
			System.out.println("USAGE: <input.dcp> <output.dcp>");
			return;
		}
		// Reads the output directory and set the output design checkpoint file name
		String routedDCPfileName = args[1];
		
		CodePerfTracker t = new CodePerfTracker("RWRoute", true);
		
		// Reads in a design checkpoint and routes it		
		Design routed = RWRoute.routeDesignWithUserDefinedArguments(Design.readCheckpoint(args[0]), args);
		
		// Writes out the routed design checkpoint
		routed.writeCheckpoint(routedDCPfileName,t);
		System.out.println("\nINFO: Write routed design\n " + routedDCPfileName + "\n");	
	}
	
}<|MERGE_RESOLUTION|>--- conflicted
+++ resolved
@@ -1165,6 +1165,7 @@
 		prepareRouteConnection(connection, shareWeight, rnodeCostWeight,
 				rnodeWLWeight, estWlWeight, dlyWeight, estDlyWeight);
 
+		int nodesPoppedThisConnection = 0;
 		boolean successRoute = false;
 		boolean forward = true;
 		RouteNode rnode = null;
@@ -1174,7 +1175,7 @@
 			} else {
 				rnode = queueBack.poll();
 			}
-			nodesPopped++;
+			nodesPoppedThisConnection++;
 
 			if (forward) {
 				if (rnode.isTarget()) {
@@ -1198,6 +1199,7 @@
 		}
 		queue.clear();
 		queueBack.clear();
+		nodesPopped += nodesPoppedThisConnection;
 
 		connection.getSink().setRouted(successRoute);
 		connection.setTarget(false);
@@ -1205,6 +1207,10 @@
 		if(successRoute) {
 			finishRouteConnection(connection, rnode);
 			if(config.isTimingDriven()) connection.updateRouteDelay();	
+		}else {
+			System.out.printf("CRITICAL WARNING: Unroutable connection in iteration #%d\n", routeIteration);
+			System.out.println("                 " + connection);
+			System.out.println("                  Nodes popped: " + nodesPoppedThisConnection);
 		}
 
 		routingGraph.resetExpansion();
@@ -1294,14 +1300,12 @@
 		while ((rnode = rnode.getNext()) != null) {
 			connection.addRnode(rnode);
 		}
-<<<<<<< HEAD
 		Collections.reverse(connection.getRnodes());
 
 		rnode = targetRnode;
 		do {
 			connection.addRnode(rnode);
 		} while((rnode = rnode.getPrev()) != null);
-=======
 
 		List<RouteNode> rnodes = connection.getRnodes();
 		RouteNode sourceRnode = rnodes.get(rnodes.size()-1);
@@ -1327,7 +1331,6 @@
 			connection.setSource(altSource);
 			connection.setSourceRnode(altSourceRnode);
 		}
->>>>>>> 8740eff0
 	}
 
 	/**
