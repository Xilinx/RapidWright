/*
 * 
 * Copyright (c) 2021 Ghent University. 
 * All rights reserved.
 *
 * Author: Yun Zhou, Ghent University.
 *
 * This file is part of RapidWright. 
 * 
 * Licensed under the Apache License, Version 2.0 (the "License");
 * you may not use this file except in compliance with the License.
 * You may obtain a copy of the License at
 * 
 *     http://www.apache.org/licenses/LICENSE-2.0
 * 
 * Unless required by applicable law or agreed to in writing, software
 * distributed under the License is distributed on an "AS IS" BASIS,
 * WITHOUT WARRANTIES OR CONDITIONS OF ANY KIND, either express or implied.
 * See the License for the specific language governing permissions and
 * limitations under the License.
 * 
 */

package com.xilinx.rapidwright.rwroute;

import java.util.ArrayList;
import java.util.Collection;
import java.util.HashMap;
import java.util.HashSet;
import java.util.List;
import java.util.Map;
import java.util.Map.Entry;
import java.util.PriorityQueue;
import java.util.Set;
import java.util.function.Supplier;
import java.util.stream.Collectors;

import com.xilinx.rapidwright.design.Design;
import com.xilinx.rapidwright.design.DesignTools;
import com.xilinx.rapidwright.design.Net;
import com.xilinx.rapidwright.design.NetType;
import com.xilinx.rapidwright.design.SitePinInst;
import com.xilinx.rapidwright.device.IntentCode;
import com.xilinx.rapidwright.device.Node;
import com.xilinx.rapidwright.device.PIP;
import com.xilinx.rapidwright.device.Tile;
import com.xilinx.rapidwright.device.TileTypeEnum;
import com.xilinx.rapidwright.util.MessageGenerator;
import com.xilinx.rapidwright.util.Pair;
import com.xilinx.rapidwright.util.RuntimeTracker;
import com.xilinx.rapidwright.util.RuntimeTrackerTree;
import com.xilinx.rapidwright.router.RouteThruHelper;
import com.xilinx.rapidwright.tests.CodePerfTracker;
import com.xilinx.rapidwright.timing.ClkRouteTiming;
import com.xilinx.rapidwright.timing.TimingManager;
import com.xilinx.rapidwright.timing.TimingVertex;
import com.xilinx.rapidwright.timing.delayestimator.DelayEstimatorBase;
import com.xilinx.rapidwright.timing.delayestimator.InterconnectInfo;

/**
 * RWRoute class provides the main methods for routing a design.
 * Creating a RWRoute Object needs a {@link Design} Object and a {@link RWRouteConfig} Object.
 */
public class RWRoute{
	/** The design to route */
	protected Design design;
	/** A flag to indicate if the device has multiple SLRs, for the sake of avoiding unnecessary check for single-SLR devices */
	protected boolean multiSLRDevice;
	/** Created NetWrappers */
	protected Map<Net,NetWrapper> nets;
	/** A list of indirect connections that will go through iterative routing */
	protected List<Connection> indirectConnections;
	/** A list of direct connections that are easily routed through dedicated resources */
	private List<Connection> directConnections;
	/** Sorted indirect connections */
	private List<Connection> sortedIndirectConnections;
	/** A list of global clock nets */
	protected List<Net> clkNets;
	/** Static nets */
<<<<<<< HEAD
	protected Map<Net, List<SitePinInst>> staticNetAndRoutingTargets;
=======
	private Map<Net, List<SitePinInst>> staticNetAndRoutingTargets;
>>>>>>> 4975bdfc
	/** Several integers to indicate the netlist info */
	protected int numPreservedRoutableNets;
	private int numPreservedClks;
	private int numPreservedStaticNets;
	protected int numPreservedWire;
	private int numWireNetsToRoute;
	private int numConnectionsToRoute;
	private int numNotNeedingRoutingNets;
	private int numUnrecognizedNets;

	/** A {@link RWRouteConfig} instance consisting of a list of routing parameters */
	protected RWRouteConfig config;
	/** The present congestion cost factor */
	private float presentCongestionFactor;
	/** The historical congestion cost factor */
	private float historicalCongestionFactor;
	/** Wirelength-driven weighting factor */
	private float wlWeight;
	/** 1 - wlWeight */
	private float oneMinusWlWeight;
	/** Timing-driven weighting factor */
	private float timingWeight;
	/** 1 - timingWeight */
	private float oneMinusTimingWeight;
	
	/** The current routing iteration */
	protected int routeIteration;
	/** Timers to store runtime of different phases */
	protected RuntimeTrackerTree routerTimer;
	protected RuntimeTracker rnodesTimer;
	private RuntimeTracker updateTimingTimer;
	private RuntimeTracker updateCongestionCosts;
	/** An instantiation of RouteThruHelper to avoid route-thrus in the routing resource graph */
	protected RouteThruHelper routethruHelper;
	
	/** A set of indices of overused rondes */
	private Set<RouteNode> overUsedRnodes;
	/** Class encapsulating the routing resource graph */
	protected RouteNodeGraph routingGraph;
<<<<<<< HEAD
	protected long rnodesCreatedThisIteration;
=======
	/** Count of rnodes created in the current routing iteration */
	private long rnodesCreatedThisIteration;
>>>>>>> 4975bdfc
	/** The queue to store candidate nodes to route a connection */
	private PriorityQueue<RouteNode> queue;

	/** Total wirelength of the routed design */
	private int totalWL;
	/** Total used INT tile nodes */
	private long totalINTNodes;
	/** A map from node types to the node usage of the types */
	private Map<IntentCode, Long> nodeTypeUsage;
	/** A map from node types to the total wirelength of used nodes of the types */
	private Map<IntentCode, Long> nodeTypeLength;
	/** The total number of connections that are routed */
	private int connectionsRouted;
	/** The total number of connections routed in an iteration */
	private int connectionsRoutedIteration;
	/** Total number of nodes popped from the queue */
	private long nodesPopped;

	/** The maximum criticality constraint of connection */
	final private static float MAX_CRITICALITY = 0.99f;
	/** The minimum criticality of connections that should be re-routed, updated after each iteration */
	private float minRerouteCriticality;
	/** The list of critical connections */
	private List<Connection> criticalConnections;
	/** A {@link TimingManager} instance to use that handles timing related tasks */
	protected TimingManager timingManager;
	/** A map from nodes to delay values, used for timing update after fixing routes */
	private Map<Node, Float> nodesDelays;
	/** The maximum delay and associated timing vertex */
	private Pair<Float, TimingVertex> maxDelayAndTimingVertex;
	
	/** A map storing routes from CLK_OUT to different INT tiles that connect to sink pins of a global clock net */
	private Map<String, List<String>> routesToSinkINTTiles;
	
	public RWRoute(Design design, RWRouteConfig config){
		this.design = design;
		multiSLRDevice = design.getDevice().getSLRs().length > 1;
		
		this.config = config;
		routerTimer = new RuntimeTrackerTree("Route design", config.isVerbose());
		rnodesTimer = routerTimer.createStandAloneRuntimeTracker("rnodes creation");
		updateTimingTimer = routerTimer.createStandAloneRuntimeTracker("update timing");
		updateCongestionCosts = routerTimer.createStandAloneRuntimeTracker("update congestion costs");
		routerTimer.createRuntimeTracker("Initialization", routerTimer.getRootRuntimeTracker()).start();

		minRerouteCriticality = config.getMinRerouteCriticality();
		criticalConnections = new ArrayList<>();

		queue = new PriorityQueue<>((r1,r2) -> Float.compare(r1.getLowerBoundTotalPathCost(), r2.getLowerBoundTotalPathCost()));
		routingGraph = createRouteNodeGraph();
		if(config.isTimingDriven()) {
			nodesDelays = new HashMap<>();
		}
		rnodesCreatedThisIteration = 0;

		routerTimer.createRuntimeTracker("determine route targets", "Initialization").start();
		determineRoutingTargets();
		routerTimer.getRuntimeTracker("determine route targets").stop();
		
		if(config.isTimingDriven()) {
			ClkRouteTiming clkTiming = createClkTimingData(config);
			routesToSinkINTTiles = clkTiming == null? null : clkTiming.getRoutesToSinkINTTiles();
			Collection<Net> timingNets = getTimingNets();
			timingManager = createTimingManager(clkTiming, timingNets);
			timingManager.setTimingEdgesOfConnections(indirectConnections);
		}
		
		sortedIndirectConnections = new ArrayList<>(indirectConnections.size());
		routethruHelper = new RouteThruHelper(design.getDevice());		
		connectionsRouted = 0;
		connectionsRoutedIteration = 0;
		nodesPopped = 0;
		overUsedRnodes = new HashSet<>();
		
		routerTimer.getRuntimeTracker("Initialization").stop();
	}

	/**
	 * Creates clock routing related inputs based on the {@link RWRouteConfig} instance.
	 * @param config The {@link RWRouteConfig} instance to use.
	 */
	public static ClkRouteTiming createClkTimingData(RWRouteConfig config) {
		String clkRouteTimingFile = config.getClkRouteTiming();
		if(clkRouteTimingFile != null) {
			return new ClkRouteTiming(clkRouteTimingFile);
		}
		return null;
	}

	protected RouteNodeGraph createRouteNodeGraph() {
		if(config.isTimingDriven()) {
			/* An instantiated delay estimator that is used to calculate delay of routing resources */
			DelayEstimatorBase estimator = new DelayEstimatorBase(design.getDevice(), new InterconnectInfo(), config.isUseUTurnNodes(), 0);
			return new RouteNodeGraphTimingDriven(rnodesTimer, design, estimator, config.isMaskNodesCrossRCLK());
		} else {
			return new RouteNodeGraph(rnodesTimer, design);
		}
	}

	protected Collection<Net> getTimingNets() {
		return indirectConnections.stream().map((c) -> c.getNetWrapper().getNet()).collect(Collectors.toSet());
	}

	protected TimingManager createTimingManager(ClkRouteTiming clkTiming, Collection<Net> timingNets) {
		final boolean isPartialRouting = false;
		return new TimingManager(design, routerTimer, config, clkTiming, timingNets, isPartialRouting);
	}

	/**
	 * Classifies {@link Net} Objects into different categories: clocks, static nets,
	 * and regular signal nets (i.e. {@link NetType}.WIRE) and determines routing targets.
	 */
	protected void determineRoutingTargets(){
		categorizeNets();

		// Wait for all outstanding RoutingGraph.asyncPreserve() calls to complete
		routingGraph.awaitPreserve();
	}
	
	private void categorizeNets() {
		numWireNetsToRoute = 0;
		numConnectionsToRoute = 0;
		numPreservedRoutableNets = 0;
		numNotNeedingRoutingNets = 0;
		numUnrecognizedNets = 0;
		
		nets = new HashMap<>();
		indirectConnections = new ArrayList<>();
		directConnections = new ArrayList<>();
		clkNets = new ArrayList<>();
		staticNetAndRoutingTargets = new HashMap<>();

		for(Net net : design.getNets()){	
			if(net.isClockNet()){
				addGlobalClkRoutingTargets(net);
				
			}else if(net.isStaticNet()){
				addStaticNetRoutingTargets(net);
				
			}else if (net.getType().equals(NetType.WIRE)){
				if(RouterHelper.isRoutableNetWithSourceSinks(net)){
					addNetConnectionToRoutingTargets(net);
				}else if(RouterHelper.isDriverLessOrLoadLessNet(net)){
					preserveNet(net);
					numNotNeedingRoutingNets++;
				}else if(RouterHelper.isInternallyRoutedNet(net)){
					preserveNet(net);
					numNotNeedingRoutingNets++;
				}else {
					numNotNeedingRoutingNets++;
				}
			}else {
				numUnrecognizedNets++;
				System.err.println("ERROR: Unknown net " + net);
			}
		}
	}
	
	/**
	 * A helper method for profiling the routing runtime v.s. average span of connections.
	 */
	protected void printConnectionSpanStatistics() {
		System.out.println("Connection Span Info:");
		if(config.isPrintConnectionSpan()) System.out.println(" Span" + "\t" + "# Connections" + "\t" + "Percent");
		
		long sumSpan = 0;
		short max = 0;
		for(Entry<Short, Integer> spanCount : connectionSpan.entrySet()) {
			Short span = spanCount.getKey();
			Integer count = spanCount.getValue();
			if(config.isPrintConnectionSpan()) {
				System.out.printf("%5d \t%12d \t%7.2f\n", span, count, (float)count / indirectConnections.size() * 100);
			}
			sumSpan += span * count;
			if(span > max) max = span;
		}
		
		if(config.isPrintConnectionSpan()) System.out.println();
		long avg = (long) (sumSpan / ((float) indirectConnections.size()));
		System.out.println("INFO: Max span of connections: " + max);
		System.out.println("INFO: Avg span of connections: " + avg);
		int numConnectionsLongerThanAvg = 0;
		for(Entry<Short, Integer> spanCount : connectionSpan.entrySet()) {
			if(spanCount.getKey() >= avg) numConnectionsLongerThanAvg += spanCount.getValue();
		}
		
		System.out.printf("INFO: # connections longer than avg span: %d\n", numConnectionsLongerThanAvg);
		System.out.printf("(%5.2f%%)\n", (float)numConnectionsLongerThanAvg / indirectConnections.size() * 100);
		System.out.println("------------------------------------------------------------------------------");
	}
	
	/**
	 * Adds the clock net to the list of clock routing targets, if the clock has source and sink {@link SitePinInst} instances.
	 * @param clk The clock net in question.
	 */
	protected void addGlobalClkRoutingTargets(Net clk) {
		if(RouterHelper.isRoutableNetWithSourceSinks(clk)) {
			clk.unroute();
			clkNets.add(clk);
		}else {
			numNotNeedingRoutingNets++;
			System.err.println("ERROR: Incomplete clock net " + clk);
		}
	}
	
	/**
	 * Routes clock nets by default or in a different way when corresponding timing info supplied.
	 * NOTE: For an unrouted design, its clock nets must not contain any PIPs or nodes, i.e, completely unrouted.
	 * Otherwise, there could be a critical warning of clock routing results, when loading the routed design into Vivado.
	 * Vivado will unroute the global clock nets immediately when there is such warning.
	 * TODO: fix the potential issue.
	 */
	protected void routeGlobalClkNets() {
 		if(clkNets.size() > 0) System.out.println("INFO: Route clock nets");
 		for(Net clk : clkNets) {
 			if(routesToSinkINTTiles != null) {
 				// routes clock nets with references of partial routes
				System.out.println("INFO: Route with clock route and timing data");
				GlobalSignalRouting.routeClkWithPartialRoutes(clk, routesToSinkINTTiles, design.getDevice());
 			}else {
 				// routes clock nets from scratch
				System.out.println("INFO: Route with symmetric non-timing-driven clock router");
 				GlobalSignalRouting.symmetricClkRouting(clk, design.getDevice());
 			}
			preserveNet(clk);
 		}
	}
	
	/**
	 * Adds and initialize a regular signal net to the list of routing targets.
	 * @param net The net to be added for routing.
	 */
	protected void addNetConnectionToRoutingTargets(Net net) {
		net.unroute();
<<<<<<< HEAD
		createsNetWrapperAndConnections(net);
=======
		createNetWrapperAndConnections(net);
>>>>>>> 4975bdfc
	}
	
	/**
	 * Adds a static net to the static net routing target list.
	 * @param staticNet The static net in question, i.e. VCC or GND.
	 */
	protected void addStaticNetRoutingTargets(Net staticNet){
		List<SitePinInst> sinks = staticNet.getSinkPins();
		if(sinks.size() > 0 ) {
			List<Node> sinkNodes = new ArrayList<>(sinks.size());
			sinks.forEach((p) -> sinkNodes.add(p.getConnectedNode()));
			addPreservedNodes(sinkNodes, staticNet);
			addStaticNetRoutingTargets(staticNet, sinks);
		}else {
			preserveNet(staticNet);
			numNotNeedingRoutingNets++;	
		}
	}
	
	protected void addStaticNetRoutingTargets(Net staticNet, List<SitePinInst> sinks) {
		staticNetAndRoutingTargets.put(staticNet, sinks);
	}
	
	/**
	 * Routes static nets with preserved resources list supplied to avoid conflicting nodes.
	 */
	protected void routeStaticNets(){
		if (staticNetAndRoutingTargets.isEmpty())
			return;

		for(List<SitePinInst> netRouteTargetPins : staticNetAndRoutingTargets.values()) {
			for(SitePinInst sink : netRouteTargetPins) {
				routingGraph.unpreserve(sink.getConnectedNode());
			}
		}

		RouterHelper.invertPossibleGndPinsToVccPins(design, design.getGndNet());

		// If connections of other nets are routed first, used resources should be preserved.
		Set<Node> unavailableNodes = getAllUsedNodesOfRoutedConnections();
		unavailableNodes.addAll(routingGraph.getPreservedNodes(design.getDevice()));
		// If the connections of other nets are not routed yet,
		// the nodes connected to pins of other nets must be preserved.
		unavailableNodes.addAll(routingGraph.getNodes());

		for(Net net : staticNetAndRoutingTargets.keySet()){
			System.out.println("INFO: Route " + net.getSinkPins().size() + " pins of " + net);
			Map<SitePinInst, List<Node>> sinksRoutingPaths = GlobalSignalRouting.routeStaticNet(net, unavailableNodes, design, routethruHelper);

			for(Entry<SitePinInst, List<Node>> sinkPath : sinksRoutingPaths.entrySet()) {
				addPreservedNodes(sinkPath.getValue(), net);
				unavailableNodes.addAll(sinkPath.getValue());
			}
		}
	}
	
	/**
	 * Gets a set of nodes used by all the routed connections.
	 * @return A set of used nodes.
	 */
	private Set<Node> getAllUsedNodesOfRoutedConnections(){
		Set<Node> nodes = new HashSet<>();
		for(Connection connection : sortedIndirectConnections){
			if(connection.getNodes() != null) nodes.addAll(connection.getNodes());
		}	
		return nodes;
	}
	
	/**
	 * Preserves a net by preserving all nodes use by the net.
	 * @param net The net to be preserved.
	 */
	protected void preserveNet(Net net){
		routingGraph.asyncPreserve(net);
	}
	
	protected void increaseNumNotNeedingRouting() {
		numNotNeedingRoutingNets++;
	}
	
	protected void increaseNumPreservedClks() {
		numPreservedClks++;
		numPreservedRoutableNets++;
	}
	
	protected void increaseNumPreservedStaticNets() {
		numPreservedStaticNets++;
		numPreservedRoutableNets++;
	}
	
	protected void increaseNumPreservedWireNets() {
		numPreservedWire++;
		numPreservedRoutableNets++;
	}
	
	private Map<Short, Integer> connectionSpan = new HashMap<>();

	/**
	 * Creates a unique {@link NetWrapper} instance and {@link Connection} instances based on a {@link Net} instance.
	 * @param net The net to be initialized.
	 * @return A {@link NetWrapper} instance.
	 */
<<<<<<< HEAD
	protected NetWrapper createsNetWrapperAndConnections(Net net) {
=======
	protected NetWrapper createNetWrapperAndConnections(Net net) {
>>>>>>> 4975bdfc
		NetWrapper netWrapper = new NetWrapper(numWireNetsToRoute++, net);
		NetWrapper existingNetWrapper = nets.put(net, netWrapper);
		assert(existingNetWrapper == null);
		SitePinInst source = net.getSource();
		int indirect = 0;
		Node sourceINTNode = null;
		
		for(SitePinInst sink : net.getSinkPins()){
			if(RouterHelper.isExternalConnectionToCout(source, sink)){
				source = net.getAlternateSource();
				if(source == null){
					String errMsg = "Null alternate source is for COUT-CIN connection: " + net.toStringFull();
					 throw new IllegalArgumentException(errMsg);
				}
			}
			Connection connection = new Connection(numConnectionsToRoute++, source, sink, netWrapper);
			
			List<Node> nodes = RouterHelper.projectInputPinToINTNode(sink);
			if(nodes.isEmpty()) {
				directConnections.add(connection);
				connection.setDirect(true);
			}else {
				Node sinkINTNode = nodes.get(0);
				indirectConnections.add(connection);
				connection.setSinkRnode(getOrCreateRouteNode(connection.getSink(), sinkINTNode, RouteNodeType.PINFEED_I));
				if(sourceINTNode == null) {
					sourceINTNode = RouterHelper.projectOutputPinToINTNode(source);
					if(sourceINTNode == null) {
						throw new RuntimeException("ERROR: Null projected INT node for the source of net " + net.toStringFull());
					}
				}
				connection.setSourceRnode(getOrCreateRouteNode(connection.getSource(), sourceINTNode, RouteNodeType.PINFEED_O));
				connection.setDirect(false);
				indirect++;
				connection.computeHpwl();
				addConnectionSpanInfo(connection);
			}
		}
		
		if(indirect > 0) {
			netWrapper.computeHPWLAndCenterCoordinates();
			if(config.isUseBoundingBox()) {
				for(Connection connection : netWrapper.getConnections()) {
					if(connection.isDirect()) continue;
					connection.computeConnectionBoundingBox(config.getBoundingBoxExtensionX(),
							config.getBoundingBoxExtensionY(),
							isMultiSLRDevice());
				}
			}
		}
		return netWrapper;
	}
	
	/**
	 * Adds span info of a connection.
	 * @param connection A connection of which span info is to be added.
	 */
	private void addConnectionSpanInfo(Connection connection) {
		connectionSpan.merge(connection.getHpwl(), 1, Integer::sum);
	}
	
	/**
<<<<<<< HEAD
	 * Adds preserved nodes. Duplicated nodes (more specifically,
	 * nodes already preserved with the same net) have no effect.
=======
	 * Adds preserved nodes.
>>>>>>> 4975bdfc
	 * @param nodes A collection of nodes to be preserved.
	 * @param netToPreserve The net that uses those nodes.
	 */
	protected void addPreservedNodes(Collection<Node> nodes, Net netToPreserve) {
		routingGraph.asyncPreserve(nodes, netToPreserve);
	}

	public boolean isMultiSLRDevice() {
		return multiSLRDevice;
	}

<<<<<<< HEAD
	protected void removeNetNodesFromPreservedNodes(Net net) {
		Collection<Node> netNodes = RouterHelper.getNodesOfNet(net);
		for(Node node : netNodes) {
			routingGraph.unpreserve(node);
		}
		numPreservedWire--;
	}

=======
>>>>>>> 4975bdfc
	/**
	 * Creates a {@link RouteNode} Object based on a {@link Node} instance and avoids duplicates,
	 * used for creating the source and sink rnodes of {@link Connection} instances.
	 * NOTE: This method does not consider the preserved nodes.
	 * @param sitePinInst The source or sink {@link SitePinInst} instance.
	 * @param node The node associated to the {@link SitePinInst} instance.
	 * @param type The {@link RouteNodeType} of the {@link RouteNode} Object.
	 * @return The created {@link RouteNode} instance.
	 */
	protected RouteNode getOrCreateRouteNode(SitePinInst sitePinInst, Node node, RouteNodeType type){
		Pair<RouteNode,Boolean> ret = routingGraph.getOrCreate(node, type);
		RouteNode rnode = ret.getFirst();
		boolean inserted = ret.getSecond();
		if (!inserted) {
			// this is for checking preserved routing resource conflicts among routed nets */
			if(rnode.getType() == type && type == RouteNodeType.PINFEED_I) {
				System.out.println("WARNING: Conflicting node: " + node + ", connected to sink " + sitePinInst);
			}
		}
		return rnode;
	}
	
	/**
	 * Initializes routing.
	 */
	private void initializeRouting(){
		routingGraph.initialize();
		queue.clear(); 	
		routeIteration = 1;
		historicalCongestionFactor = config.getHistoricalCongestionFactor();
		presentCongestionFactor = config.getInitialPresentCongestionFactor();
		timingWeight = config.getTimingWeight();
		wlWeight = config.getWirelengthWeight();
		oneMinusTimingWeight = 1 - timingWeight;
		oneMinusWlWeight = 1 - wlWeight;
		printIterationHeader(config.isTimingDriven());
	}
	
	/**
	 * Routes the design in a few routing phases and times those phases.
	 */
	public void route(){
		// Prints the design and configuration info, if "--verbose" is configured
		printDesignNetsAndConfigurationInfo(config.isVerbose());
		
		routerTimer.createRuntimeTracker("Routing", routerTimer.getRootRuntimeTracker()).start();
		MessageGenerator.printHeader("Route Design");
		
		routerTimer.createRuntimeTracker("route clock", "Routing").start();
		routeGlobalClkNets();
		routerTimer.getRuntimeTracker("route clock").stop();
		
		routerTimer.createRuntimeTracker("route static nets", "Routing").start();
		// Routes static nets (VCC and GND) before signals for now.
		// All the used nodes by other nets should be marked as unavailable, if static nets are routed after signals.
		routeStaticNets();
		// Connection-based router for indirectly connected pairs of output pin and input pin */
		routerTimer.getRuntimeTracker("route static nets").stop();
		
		RuntimeTracker routeWireNets = routerTimer.createRuntimeTracker("route wire nets", "Routing");
		routeWireNets.start();
		preRoutingEstimation();
		routeIndirectConnections();
		// NOTE: route direct connections after indirect connection.
		// The reason is that there maybe additional direct connections in the soft preserve mode for partial routing,
		// and those direct connections should be included to be routed
		routeDirectConnections();
		routeWireNets.stop();
		// Adds child timers to "route wire nets" timer
		routeWireNets.addChild(rnodesTimer);
		// Do not time the cost evaluation method for routing connections, the timer itself takes time
		routerTimer.createRuntimeTracker("route connections", "route wire nets").setTime(routeWireNets.getTime() - rnodesTimer.getTime() - updateTimingTimer.getTime() - updateCongestionCosts.getTime());
		routeWireNets.addChild(updateTimingTimer);
		routeWireNets.addChild(updateCongestionCosts);
		
		routerTimer.createRuntimeTracker("finalize routes", "Routing").start();
		// Assigns a list of nodes to each direct and indirect connection that has been routed and fix illegal routes if any
		postRouteProcess();
		// Assigns net PIPs based on lists of connections
		setPIPsOfNets();
		routerTimer.getRuntimeTracker("finalize routes").stop();
		
		routerTimer.getRuntimeTracker("Routing").stop();
		
		// Prints routing statistics, e.g. total wirelength, runtime and timing report
		printRoutingStatistics();
	}
	
	/**
	 * Calculates initial criticality for each connection based on a simple estimation.
	 */
	private void preRoutingEstimation() {
		if(config.isTimingDriven()) {
			estimateDelayOfConnections();
			maxDelayAndTimingVertex = timingManager.calculateArrivalRequiredTimes();
			timingManager.calculateCriticality(indirectConnections, MAX_CRITICALITY, config.getCriticalityExponent());
			System.out.printf("INFO: Estimated pre-routing max delay: %4d\n", (short) maxDelayAndTimingVertex.getFirst().floatValue());
		}
	}
	
	/**
	 * A simple approach to estimate delay of each connection and update route delay of its timing edges.
	 */
	private void estimateDelayOfConnections() {	
		for(Connection connection : indirectConnections) {
			RouteNode source = connection.getSourceRnode();
			if(source.getChildren().length == 0) {
				// output pin is blocked
				swapOutputPin(connection);
				source = connection.getSourceRnode();
			}
			short estDelay = (short) 10000;
			for(RouteNode child : source.getChildren()) {
				short tmpDelay = 113;
				tmpDelay += child.getDelay();
				if(tmpDelay < estDelay) {
					estDelay = tmpDelay;
				}
				
			}
			estDelay += source.getDelay();
			connection.setTimingEdgesDelay(estDelay);
		}
	}
	
	/**
	 * Routes direct connections.
	 */
	private void routeDirectConnections() {
		System.out.println("\nINFO: Route " + directConnections.size() + " direct connections ");
		for(Connection connection : directConnections) {
			boolean success = RouterHelper.routeDirectConnection(connection);
			// no need to update route delay of direct connection, because it would not be changed
			if(!success) System.err.println("ERROR: Failed to route direct connection " + connection);
		}
	}
	
	/**
	 * Routes indirect connections iteratively.
	 */
	public void routeIndirectConnections(){
		sortConnections();
		initializeRouting();
		long lastIterationRnodeCount = 0;
		long lastIterationRnodeTime = 0;

		while(routeIteration < config.getMaxIterations()){
			long startIteration = System.nanoTime();
			connectionsRoutedIteration = 0;
			if(config.isTimingDriven()) {
				setRerouteCriticality();
			}
			for(Connection connection : sortedIndirectConnections) {
				if(shouldRoute(connection)){
					routeConnection(connection);
				}
			}

			updateCostFactors();

			rnodesCreatedThisIteration = routingGraph.numNodes() - lastIterationRnodeCount;
			List<Connection> unroutableConnections = getUnroutableConnections();
			boolean needsResorting = false;
			for (Connection connection : unroutableConnections) {
				System.out.printf("CRITICAL WARNING: Unroutable connection in iteration #%d\n", routeIteration);
				System.out.println("                 " + connection);
				needsResorting = handleUnroutableConnection(connection) || needsResorting;
			}
			rnodesCreatedThisIteration = routingGraph.numNodes() - lastIterationRnodeCount;
			for (Connection connection : getCongestedConnections()) {
				needsResorting = handleCongestedConnection(connection) || needsResorting;
			}
			if (needsResorting) {
				sortConnections();
			}

			if(config.isTimingDriven()) {
				updateTiming();
			}

			printRoutingIterationStatisticsInfo(System.nanoTime() - startIteration,
					(float) ((rnodesTimer.getTime() - lastIterationRnodeTime) * 1e-9));

			if(overUsedRnodes.size() == 0) {
				if(unroutableConnections.isEmpty()) {
					break;
				}else {
					if(routeIteration == config.getMaxIterations() - 1) {
						System.err.println("ERROR: Unroutable connections: " + unroutableConnections.size());
					}
				}
			}

			routeIteration++;
			lastIterationRnodeCount = routingGraph.numNodes();
			lastIterationRnodeTime = rnodesTimer.getTime();
		}
		if(routeIteration == config.getMaxIterations()) {
			System.out.println("\nERROR: Routing terminated after " + (routeIteration -1 ) + " iterations.");
			System.out.println("       Unroutable connections: " + getUnroutableConnections().size());
			System.out.println("       Conflicting nodes: " + overUsedRnodes.size());
			for (RouteNode rnode : overUsedRnodes) {
				System.out.println("              " + rnode);
			}
		}
	}
	
	/**
	 * Gets unrouted connections.
	 * @return A list of unrouted connections.
	 */
	private List<Connection> getUnroutableConnections() {
		List<Connection> unroutedConnections = new ArrayList<>();
		for(Connection connection : sortedIndirectConnections) {
			if(!connection.getSink().isRouted()) {
				unroutedConnections.add(connection);
			}
		}
		return unroutedConnections;
	}

	private List<Connection> getCongestedConnections() {
		List<Connection> congestedConnections = new ArrayList<>();
		for(Connection connection : sortedIndirectConnections) {
			if (connection.isCongested()) {
				congestedConnections.add(connection);
			}
		}
		return congestedConnections;
	}
	
	/**
	 * Assigns a list of nodes to each connection and fix net routes if there are cycles and / or multi-driver nodes.
	 */
	private void postRouteProcess() {
		if(routeIteration <= config.getMaxIterations()){
			assignNodesToConnections();
			// fix routes with cycles and / or multi-driver nodes
			Set<NetWrapper> routes = fixRoutes();
			if(config.isTimingDriven()) updateTimingAfterFixingRoutes(routes);
		}
	}
	
	/**
	 * Checks if a connection should be routed.
	 * @param connection The connection in question.
	 * @return true, if the connection should be routed.
	 */
	private boolean shouldRoute(Connection connection) {
		if(routeIteration == 1) {
			// In the partial routing case, it is possible that the
			// connection exists but does not need routing
			return !connection.getSink().isRouted();
		}else {
			if(connection.getCriticality() > minRerouteCriticality) {
				return true;
			}
			return connection.isCongested() || !connection.getSink().isRouted();
		}
	}
	
	/**
	 * Computes and sets the minimum reroute criticality for re-routing critical connections.
	 */
	private void setRerouteCriticality() {
		// Limit the number of critical connections to be routed based on minRerouteCriticality and reroutePercentage
		minRerouteCriticality = config.getMinRerouteCriticality();
		criticalConnections.clear();
    	
		int maxNumberOfCriticalConnections = (int) (indirectConnections.size() * 0.01 * config.getReroutePercentage());
		for(Connection connection : indirectConnections) {
			if(connection.getCriticality() > minRerouteCriticality) {
				criticalConnections.add(connection);
			}
		}
    	
		if(criticalConnections.size() > maxNumberOfCriticalConnections) {
			criticalConnections.sort((connection1, connection2) -> Float.compare(connection2.getCriticality(),connection1.getCriticality()));
			minRerouteCriticality = criticalConnections.get(maxNumberOfCriticalConnections).getCriticality();
		}
	}
	
	/**
	 * Updates timing through static timing analysis and calculates connections' criticalities.
	 */
	private void updateTiming() {
		updateTimingTimer.start();
		timingWeight = Math.min(timingWeight * config.getTimingMultiplier(), 1f);
		oneMinusTimingWeight = 1 - timingWeight;
		maxDelayAndTimingVertex = timingManager.calculateArrivalRequiredTimes();
		timingManager.calculateCriticality(sortedIndirectConnections,
				MAX_CRITICALITY, config.getCriticalityExponent());
		updateTimingTimer.stop();
	}
	
	/**
	 * Updates timing after fixing routes of nets.
	 * @param netsWithIllegalRoutes A set of nets whose routes have been fixed.
	 */
	private void updateTimingAfterFixingRoutes(Set<NetWrapper> netsWithIllegalRoutes) {
		timingManager.updateIllegalNetsDelays(netsWithIllegalRoutes, nodesDelays);
		timingManager.patchUpDelayOfConnections(sortedIndirectConnections);
		updateTiming();
	}
	
	/**
	 * Assigns a list nodes to each connection to complete the route path of it.
	 */
<<<<<<< HEAD
	protected void assignNodesToConnections() {
=======
	private void assignNodesToConnections() {
>>>>>>> 4975bdfc
		for(Connection connection : indirectConnections) {
			List<Node> nodes = new ArrayList<>();
			List<Node> switchBoxToSink = RouterHelper.findPathBetweenNodes(connection.getSinkRnode().getNode(), connection.getSink().getConnectedNode());
			if(switchBoxToSink.size() >= 2) {
				for(int i = 0; i < switchBoxToSink.size() -1; i++) {
					nodes.add(switchBoxToSink.get(i));
				}
			}

			List<RouteNode> rnodes = connection.getRnodes();
			for(RouteNode rnode : rnodes){
				nodes.add(rnode.getNode());
			}

			List<Node> sourceToSwitchBox = RouterHelper.findPathBetweenNodes(connection.getSource().getConnectedNode(), connection.getSourceRnode().getNode());
			if(sourceToSwitchBox.size() >= 2) {
				for(int i = 1; i <= sourceToSwitchBox.size() - 1; i++) {
					nodes.add(sourceToSwitchBox.get(i));
				}
			}

			connection.setNodes(nodes);
		}
	}
	
	/**
	 * Sorts indirect connections for routing.
	 */
<<<<<<< HEAD
	protected void sortConnections(){
=======
	private void sortConnections(){
>>>>>>> 4975bdfc
		sortedIndirectConnections.clear();
		sortedIndirectConnections.addAll(indirectConnections);
		sortedIndirectConnections.sort((connection1, connection2) -> {
			int comp = connection2.getNetWrapper().getConnections().size() - connection1.getNetWrapper().getConnections().size();
			if(comp == 0) {
				return Short.compare(connection1.getHpwl(), connection2.getHpwl());
			}else {
				return comp;
			}
		});
	}
	
	private void printIterationHeader(boolean timingDriven) {
		System.out.printf("------------------------------------------------------------------------------\n");
        if(timingDriven) {
        	System.out.printf("%9s  %12s  %8s   %11s  %10s   %5s  %9s\n",
            		"         ", "Generated", "  RRG",    "  Routed",   "Nodes With", "CPD", "Total Run");
            System.out.printf("%9s  %12s  %8s   %11s  %10s   %5s  %9s\n",
            		"Iteration", "RRG Nodes", "Time (s)", "Connections", "Overlaps", "(ps)", "Time (s)");
            System.out.printf("---------  ----------------------   -----------  ----------   -----  ---------\n");
        }else {
        	System.out.printf("%9s  %12s  %8s   %11s  %10s   %5s  %9s\n",
            		"         ", "Generated", "  RRG",    "  Routed",   "Nodes With", "    ", "Total Run");
            System.out.printf("%9s  %12s  %8s   %11s  %10s   %5s  %9s\n",
            		"Iteration", "RRG Nodes", "Time (s)", "Connections", "Overlaps", "    ", "Time (s)");
            System.out.printf("---------  ----------------------   -----------  ----------   ----------------\n");
        }
	}
	
	/**
	 * Prints routing iteration statistics, including the iteration, number of connections routed in the iteration, 
	 * total runtime of the iteration, number of created rnodes, time spent in creating rnodes that is included in the
	 * @param iterationRuntime Total runtime of this iteration.
	 * @param rnodesCreationTime The runtime of generating routing resource graph nodes.
	 */
	private void printRoutingIterationStatisticsInfo(float iterationRuntime, float rnodesCreationTime){
		long overUsed = overUsedRnodes.size();
		if(config.isTimingDriven()) {
			System.out.printf("%4d       %12d  %8.2f   %11d  %10d   %5d  %9.2f\n",
					routeIteration,
					rnodesCreatedThisIteration,
					rnodesCreationTime,
					connectionsRoutedIteration,
					overUsed,
					(short)(maxDelayAndTimingVertex == null? 0 : maxDelayAndTimingVertex.getFirst()),
					iterationRuntime * 1e-9);
		}else {
			System.out.printf("%4d       %12d  %8.2f   %11d  %10d   %5s  %9.2f\n",
					routeIteration,
					rnodesCreatedThisIteration,
					rnodesCreationTime,
					connectionsRoutedIteration,
					overUsed,
					"",
					iterationRuntime * 1e-9);
		}
		if(overUsed == 0) System.out.printf("------------------------------------------------------------------------------\n");
	}
	
	/**
	 * Updates the congestion cost factors.
	 */
	private void updateCostFactors(){
		updateCongestionCosts.start();
		if (routeIteration == 1) {
			presentCongestionFactor = config.getInitialPresentCongestionFactor();
		} else {
			presentCongestionFactor *= config.getPresentCongestionMultiplier();
		}
		updateCost();
		updateCongestionCosts.stop();
	}
	
	/**
	 * Updates present congestion cost and historical congestion cost of rnodes.
	 */
	private void updateCost() {
		overUsedRnodes.clear();
		for(Entry<Node, RouteNode> e : routingGraph.getNodeEntries()){
			RouteNode rnode = e.getValue();
			int overuse=rnode.getOccupancy() - RouteNode.capacity;
			if(overuse == 0) {
				rnode.setPresentCongestionCost(1 + presentCongestionFactor);
			} else if (overuse > 0) {
				overUsedRnodes.add(rnode);
				rnode.setPresentCongestionCost(1 + (overuse + 1) * presentCongestionFactor);
				rnode.setHistoricalCongestionCost(rnode.getHistoricalCongestionCost() + overuse * historicalCongestionFactor);
			}
		}
	}
	
	/**
	 * Computes node usage of each type and the total wirelength of the design.
	 */
	private void computesNodeUsageAndTotalWirelength() {
		totalWL = 0;
		totalINTNodes = 0;
		nodeTypeUsage = new HashMap<>();
		nodeTypeLength = new HashMap<>();	

		Set<Node> netNodes = new HashSet<>();
		for(Entry<Net,NetWrapper> e : nets.entrySet()){
			NetWrapper netWrapper = e.getValue();
			for(Connection connection:netWrapper.getConnections()){
				netNodes.addAll(connection.getNodes());
			}		
			for(Node node:netNodes){
				if(node.getTile().getTileTypeEnum() != TileTypeEnum.INT) continue;
				totalINTNodes++;
				int wl = RouterHelper.getLengthOfNode(node);
				totalWL += wl;
				
				RouterHelper.addNodeTypeLengthToMap(node, wl, nodeTypeUsage, nodeTypeLength);
			}
			netNodes.clear();
		}
	}
	
	static List<IntentCode> nodeTypes = new ArrayList<>();
	static {
		nodeTypes.add(IntentCode.NODE_SINGLE);
		nodeTypes.add(IntentCode.NODE_DOUBLE);
		nodeTypes.add(IntentCode.NODE_VQUAD);
		nodeTypes.add(IntentCode.NODE_HQUAD);
		nodeTypes.add(IntentCode.NODE_VLONG);
		nodeTypes.add(IntentCode.NODE_HLONG);
		nodeTypes.add(IntentCode.NODE_LOCAL);
		nodeTypes.add(IntentCode.NODE_PINBOUNCE);
		nodeTypes.add(IntentCode.NODE_PINFEED);	
	}
	
	/**
	 * Fixes routes of nets with routing path cycles and multi-driver nodes.
	 * @return A set of nets that have been fixed.
	 */
	private Set<NetWrapper> fixRoutes() {
		Set<NetWrapper> illegalRoutes = findIllegalRoutes();
		// fix routes with cycles and / or multi-driver nodes
		for(NetWrapper route:illegalRoutes){
			for(Connection connection : route.getConnections()){
				try{
					if(!connection.isDirect()) ripUp(connection);
				}catch (Exception e){
					e.printStackTrace();
				}
			}
			RouteFixer graphHelper = new RouteFixer(route, routingGraph);
			graphHelper.finalizeRoutesOfConnections();
		}
		return illegalRoutes;
	}
	
	/**
	 * Finds nets that have illegal routes by checking its connections' routes.
	 * @return A set of routed {@link NetWrapper} instances whose should be fixed.
	 */
	private Set<NetWrapper> findIllegalRoutes(){
		Set<NetWrapper> illegalRoutes = new HashSet<>();
		for(Entry<Net,NetWrapper> e : nets.entrySet()) {
			NetWrapper netWrapper = e.getValue();
			buildDriverCountsOfRnodes(netWrapper);
			for(Connection connection : netWrapper.getConnections()) {
				if(shouldMergePath(connection)) {
					illegalRoutes.add(netWrapper);
					if(config.isTimingDriven()) addNodesDelays(netWrapper);
					break;
				}
			}
		}
		return illegalRoutes;
	}
	
	/**
	 * Builds the driversCounts map of each {@link RouteNode} instance that is used by a net.
	 * @param netWrapper A NetWrapper instance that represents a net.
	 */
	private void buildDriverCountsOfRnodes(NetWrapper netWrapper) {
		for(Connection connection : netWrapper.getConnections()) {
			RouteNode driver = null;
			for(int i = connection.getRnodes().size() - 1; i >= 0; i--){
				RouteNode rnode = connection.getRnodes().get(i);
				if (driver != null) {
					rnode.incrementDriver(driver);
				}
				driver = rnode;
			}
		}
	}
	
	/**
	 * Adds nodes and delay values of a routed to the map.
	 * @param net The routed net.
	 */
	private void addNodesDelays(NetWrapper net){	
		for(Connection connection:net.getConnections()){
			for(RouteNode rnode : connection.getRnodes()){
				nodesDelays.put(rnode.getNode(), rnode.getDelay());
			}
		}
	}
	
	/**
	 * Checks if a connection has multi-driver nodes.
	 * @param connection The connection in question.
	 * @return true, if the connection has multi-driver nodes.
	 */
	private boolean shouldMergePath(Connection connection) {
		return connection.useRnodesWithMultiDrivers();
	}
	
	/**
	 * Rips up a connection.
	 * @param connection The connection to be ripped up.
	 */
	private void ripUp(Connection connection){
		for(RouteNode rnode : connection.getRnodes()) {
			rnode.decrementUser(connection.getNetWrapper());
			rnode.updatePresentCongestionCost(presentCongestionFactor);
		}
	}
	
	/**
	 * Updates the users and present congestion cost of rnodes used by a routed connection.
	 * @param connection The routed connection.
	 */
	private void updateUsersAndPresentCongestionCost(Connection connection){
		for(RouteNode rnode : connection.getRnodes()) {
			rnode.incrementUser(connection.getNetWrapper());
			rnode.updatePresentCongestionCost(presentCongestionFactor);
		}
	}
	
	/**
	 * Sets a list of {@link PIP} instances of each {@link Net} instance and checks if there is any PIP overlaps.
	 */
<<<<<<< HEAD
	protected void setPIPsOfNets(){
=======
	private void setPIPsOfNets(){
>>>>>>> 4975bdfc
		for(Entry<Net,NetWrapper> e : nets.entrySet()){
			NetWrapper netWrapper = e.getValue();
			Net net = netWrapper.getNet();
			Set<PIP> newPIPs = new HashSet<>();
			for(Connection connection:netWrapper.getConnections()){
				newPIPs.addAll(RouterHelper.getConnectionPIPs(connection));
			}
			net.setPIPs(newPIPs);
		}

		checkPIPsUsage();
	}
	
	/**
	 * Checks if there are PIP overlaps among routed nets.
	 */
	private void checkPIPsUsage(){
		Map<PIP, Set<Net>> pipsUsage = new HashMap<>();
		for(Net net : design.getNets()){
			for(PIP pip:net.getPIPs()){
				pipsUsage.computeIfAbsent(pip, (k) -> new HashSet<>()).add(net);
			}
		}
		int pipsError = 0;
		for(Entry<PIP, Set<Net>> pipNets : pipsUsage.entrySet()){
			if(pipNets.getValue().size() > 1){
				if(pipsError < 10) {
					System.out.println("pip " + pipNets.getKey() + " users = " + pipsUsage.get(pipNets.getKey()));
				}
				pipsError++;
			}
		}
		if(pipsError > 0)
			System.err.println("ERROR: PIPs overused error: " + pipsError);
		else
			System.out.println("\nINFO: No PIP overlaps\n");
	}

	/**
	 * Routes a connection.
	 * @param connection The connection to route.
	 */
	private void routeConnection(Connection connection){
		prepareRouteConnection(connection);
		
		float rnodeCostWeight = 1 - connection.getCriticality();
		float shareWeight = (float) (Math.pow(rnodeCostWeight, config.getShareExponent()));
		float rnodeWLWeight = rnodeCostWeight * oneMinusWlWeight;
		float estWlWeight = rnodeCostWeight * wlWeight;
		float dlyWeight = connection.getCriticality() * oneMinusTimingWeight;
		float estDlyWeight = connection.getCriticality() * timingWeight;

		boolean successRoute = false;
		while(!queue.isEmpty()){
			RouteNode rnode = queue.poll();
			if (rnode.isTarget()) {
				successRoute = true;
				break;
			}
			nodesPopped++;
			exploreAndExpand(rnode, connection, shareWeight, rnodeCostWeight,
					rnodeWLWeight, estWlWeight, dlyWeight, estDlyWeight);
		}
		
		if(successRoute) {
			finishRouteConnection(connection);
			connection.getSink().setRouted(true);
			if(config.isTimingDriven()) connection.updateRouteDelay();	
		}else {
			connection.getSink().setRouted(false);
			connection.getSinkRnode().setTarget(false);
			routingGraph.resetExpansion();
		}
	}
	
	/**
	 * Deals with a failed connection by possible output pin swapping and unrouting preserved nets if the router is in the soft preserve mode.
	 * @param connection The failed connection.
	 */
	protected boolean handleUnroutableConnection(Connection connection) {
		if(config.isEnlargeBoundingBox()) {
			connection.enlargeBoundingBox(config.getExtensionXIncrement(), config.getExtensionYIncrement());
		}
		return routeIteration == 1 && swapOutputPin(connection);
	}

	protected boolean handleCongestedConnection(Connection connection) {
		if(config.isEnlargeBoundingBox()) {
			connection.enlargeBoundingBox(config.getExtensionXIncrement(), config.getExtensionYIncrement());
		}
		return false;
	}
	
	/**
	 * Swaps the output pin of a connection, if its net has an alternative output pin.
	 * @param connection The connection in question.
	 * @return true, if the output pin has been swapped.
	 */
	private boolean swapOutputPin(Connection connection) {
		NetWrapper netWrapper = connection.getNetWrapper();
		Net net = netWrapper.getNet();
		SitePinInst altSource = DesignTools.getLegalAlternativeOutputPin(net);
		if(altSource == null) {
			System.out.println("INFO: No alternative source to swap");	
			return false;
		}
		
		System.out.println("INFO: Swap source from " + net.getSource() + " to " + altSource + "\n");
		
		Node source = connection.getSource().getConnectedNode();
		if (!routingGraph.isPreserved(source)) {
			// Net.replaceSource() calls Net.removePin() (which in turn calls
<<<<<<< HEAD
			// Net.unroute()) -- only do this if the net is not a partial net
			// as determined by whether the source node is in the preserved set
=======
			// Net.unroute()) -- only do this if the source is not on a preserved net
>>>>>>> 4975bdfc
			net.replaceSource(altSource);
			net.setAlternateSource(connection.getSource());
		} else {
			net.setAlternateSource(altSource);
		}

		DesignTools.routeAlternativeOutputSitePin(net, altSource);

		Node sourceINTNode = RouterHelper.projectOutputPinToINTNode(altSource);
		RouteNode sourceR = getOrCreateRouteNode(altSource, sourceINTNode, RouteNodeType.PINFEED_O);
		for(Connection otherConnectionOfNet : netWrapper.getConnections()) {
			otherConnectionOfNet.setSource(altSource);
			otherConnectionOfNet.setSourceRnode(sourceR);
		}
			
		return true;
	}

	/**
	 * Checks if a NODE_PINBOUNCE is suitable to be used for routing to a target.
	 * @param pinBounce The PINBOUNCE rnode in question.
	 * @param target The target rnode to reach.
	 * @return true, if the PINBOUNCE rnode is in the same column as the target and within one INT tile of the target.
	 */
	private boolean usablePINBounce(RouteNode pinBounce, RouteNode target){
		Tile bounce = pinBounce.getNode().getTile();
		Tile sink = target.getNode().getTile();
		return bounce.getTileXCoordinate() == sink.getTileXCoordinate() && Math.abs(bounce.getTileYCoordinate() - sink.getTileYCoordinate()) <= 1;
	}
	
	/**
	 * Completes the routing process of a connection.
	 * @param connection The routed target connection.
	 */
	protected void finishRouteConnection(Connection connection){
		saveRouting(connection);	
		connection.getSinkRnode().setTarget(false);
		routingGraph.resetExpansion();
		updateUsersAndPresentCongestionCost(connection);
	}
	
	/**
	 * Traces back for a connection from its sink rnode to its source, in order to build and store the routing path.
	 * @param connection: The connection that is being routed.
	 */
	private void saveRouting(Connection connection){
		RouteNode rnode = connection.getSinkRnode();
		while (rnode != null) {
			connection.addRnode(rnode);
			rnode = rnode.getPrev();
		}
	}
	
	/**
	 * Explores children (downhill rnodes) of a rnode for routing a connection and pushes the child into the queue,
	 * if it is the target or is an accessible routing resource.
	 * @param rnode The parent rnode popped out from the queue.
	 * @param connection The connection that is being routed.
	 * @param shareWeight The criticality-aware share weight for a new sharing factor.
	 * @param rnodeCostWeight The cost weight of the childRnode
	 * @param rnodeLengthWeight The wirelength weight of childRnode's exact wirelength.
	 * @param rnodeEstWlWeight The weight of estimated wirelength from childRnode to the connection's sink.
	 * @param rnodeDelayWeight The weight of childRnode's exact delay.
	 * @param rnodeEstDlyWeight The weight of estimated delay to the target.
	 */
	private void exploreAndExpand(RouteNode rnode, Connection connection, float shareWeight, float rnodeCostWeight,
								  float rnodeLengthWeight, float rnodeEstWlWeight, float rnodeDelayWeight, float rnodeEstDlyWeight){
		boolean longParent = DelayEstimatorBase.isLong(rnode.getNode());
		for(RouteNode childRNode:rnode.getChildren()){
			if(childRNode.isVisited()) continue;
			if(childRNode.isTarget()){
				queue.clear();
			}else if(childRNode.getType() == RouteNodeType.WIRE) {
				if(childRNode.getDelay() > 10000) {
					// To filter out those nodes that are considered to be excluded with the masking resource approach,
					// such as U-turn shape nodes near the boundary and some node cross RCLK
					continue;
				}
				if(!isAccessible(childRNode, connection)) {
					continue;
				}
			}else if(childRNode.getType() == RouteNodeType.PINBOUNCE) {
				if(!isAccessible(childRNode, connection)) {
					continue;
				}
				if(!usablePINBounce(childRNode, connection.getSinkRnode())) {
					continue;
				}
			}else if(childRNode.getType() == RouteNodeType.PINFEED_I) {
				if(!connection.isCrossSLR()) {
					continue;
				}
			} else {
				continue;
			}

			evaluateCostAndPush(rnode, longParent, childRNode, connection, shareWeight, rnodeCostWeight,
					rnodeLengthWeight, rnodeEstWlWeight, rnodeDelayWeight, rnodeEstDlyWeight);
			if (childRNode.isTarget())
				break;
		}
	}

	/**
	 * Checks if a routing resource is accessible.
	 * @param child The routing resource in question.
	 * @param connection The connection to route.
	 * @return true, if no bounding box constraints, or if the routing resource is within the connection's bounding box when use the bounding box constraint.
	 */
	private boolean isAccessible(RouteNode child, Connection connection) {
		if(config.isUseBoundingBox()) {
			return child.isInConnectionBoundingBox(connection);
		}
		return true;
	}
	
	/**
	 * Evaluates the cost of a child of a rnode and pushes the child into the queue after cost evaluation.
	 * @param rnode The parent rnode of the child in question.
	 * @param longParent A boolean value to indicate if the parent is a Long node
	 * @param childRnode The child rnode in question.
	 * @param connection The target connection being routed.
	 * @param sharingWeight The sharing weight based on a connection's criticality and the shareExponent for computing a new sharing factor.
	 * @param rnodeCostWeight The cost weight of the childRnode
	 * @param rnodeLengthWeight The wirelength weight of childRnode's exact length.
	 * @param rnodeEstWlWeight The weight of estimated wirelength from childRnode to the connection's sink.
	 * @param rnodeDelayWeight The weight of childRnode's exact delay.
	 * @param rnodeEstDlyWeight The weight of estimated delay from childRnode to the target.
	 */
	private void evaluateCostAndPush(RouteNode rnode, boolean longParent, RouteNode childRnode, Connection connection, float sharingWeight, float rnodeCostWeight,
									 float rnodeLengthWeight, float rnodeEstWlWeight, float rnodeDelayWeight, float rnodeEstDlyWeight) {
		int countSourceUses = childRnode.countConnectionsOfUser(connection.getNetWrapper());
		float sharingFactor = 1 + sharingWeight* countSourceUses;
		float newPartialPathCost = rnode.getUpstreamPathCost() + rnodeCostWeight * getNodeCost(childRnode, connection, countSourceUses, sharingFactor)
								+ rnodeLengthWeight * childRnode.getLength() / sharingFactor
								+ rnodeDelayWeight * (childRnode.getDelay() + DelayEstimatorBase.getExtraDelay(childRnode.getNode(), longParent)) / 100f;
		int deltaX = Math.abs(childRnode.getEndTileXCoordinate() - connection.getSinkRnode().getEndTileXCoordinate());
		int deltaY = Math.abs(childRnode.getEndTileYCoordinate() - connection.getSinkRnode().getEndTileYCoordinate());
		int distanceToSink = deltaX + deltaY;
		float newTotalPathCost = (float) (newPartialPathCost + rnodeEstWlWeight * distanceToSink / sharingFactor
				+ rnodeEstDlyWeight * (deltaX * 0.32 + deltaY * 0.16));
		push(childRnode, rnode, newPartialPathCost, newTotalPathCost);
	}

	/**
	 * Gets the congestion cost and bias cost of a rnode.
	 * @param rnode The rnode in question.
	 * @param connection The connection being routed.
	 * @param countSameSourceUsers The number of connections from the same net that are using rnode.
	 * Note: a net is represented by its source {@link SitePinInst} Object.
	 * @param sharingFactor The sharing factor.
	 * @return The sum of the congestion cost and the bias cost of rnode.
	 */
	private float getNodeCost(RouteNode rnode, Connection connection, int countSameSourceUsers, float sharingFactor) {
		boolean hasSameSourceUsers = countSameSourceUsers!= 0;	
		float presentCongestionCost;
		
		if(hasSameSourceUsers) {// the rnode is used by other connection(s) from the same net
			int overoccupancy = rnode.getOccupancy() - RouteNode.capacity;
			// make the congestion cost less for the current connection
			presentCongestionCost = 1 + overoccupancy * presentCongestionFactor;
		}else{
			presentCongestionCost = rnode.getPresentCongestionCost();
		}
		
		float biasCost = 0;
		if(!rnode.isTarget()) {
			NetWrapper net = connection.getNetWrapper();
			biasCost = rnode.getBaseCost() / net.getConnections().size() *
					(Math.abs(rnode.getEndTileXCoordinate() - net.getXCenter()) + Math.abs(rnode.getEndTileYCoordinate() - net.getYCenter())) / net.getDoubleHpwl();
		}
		
		return rnode.getBaseCost() * rnode.getHistoricalCongestionCost() * presentCongestionCost / sharingFactor + biasCost;
	}
	
	/**
	 * Sets the costs of a rnode and pushes it to the queue.
	 * @param childRnode A child rnode.
	 * @param rnode The parent rnode of the childRnode.
	 * @param newPartialPathCost The upstream path cost from childRnode to the source.
	 * @param newTotalPathCost Total path cost of childRnode.
	 */
	private void push(RouteNode childRnode, RouteNode rnode, float newPartialPathCost, float newTotalPathCost) {
		childRnode.setLowerBoundTotalPathCost(newTotalPathCost);
		childRnode.setUpstreamPathCost(newPartialPathCost);
		childRnode.setPrev(rnode);
		routingGraph.visit(childRnode);
		queue.add(childRnode);
	}
	
	/**
	 * Prepares for routing a connection.
	 * @param connection The target connection to be routed.
	 */
	private void prepareRouteConnection(Connection connection){
		// Rips up the connection
		ripUp(connection);
		
		connectionsRouted++;
		connectionsRoutedIteration++;
		// Clears previous route of the connection
		connection.resetRoute();
		queue.clear();	
		
		// Sets the sink rnode of the connection as the target
		connection.getSinkRnode().setTarget(true);
		
		// Adds the source rnode to the queue
		push(connection.getSourceRnode(), null, 0, 0);
	}
	
	/**
	 * Adds a clock net to the clock net routing targets.
	 * @param clk The clock net to be added.
	 */
	public void addClkNet(Net clk) {
		clkNets.add(clk);
	}
	
	public Design getDesign() {
		return design;
	}

	protected int getNumIndirectConnectionPins() {
		return indirectConnections.size();
	}
	
	private int getNumStaticNetPins() {
		int totalSitePins = 0;
		for(Entry<Net,List<SitePinInst>> e : staticNetAndRoutingTargets.entrySet()) {
			List<SitePinInst> pins = e.getValue();
			totalSitePins += pins.size();
		}
		return totalSitePins;
	}
	
	private void printDesignNetsAndConfigurationInfo(boolean verbose) {
		printDesignInfo(verbose);
		if(config.isVerbose()) printConnectionSpanStatistics();
		printConfiguration(verbose);
	}
	
	private void printConfiguration(boolean verbose){
		if(verbose) System.out.println(config);
	}
	
	private void printTimingInfo(){
		if(sortedIndirectConnections.size() > 0) {
			timingManager.getCriticalPathInfo(maxDelayAndTimingVertex, false, routingGraph);
		}
	}
	
	public static void printNodeTypeUsageAndWirelength(boolean verbose, Map<IntentCode, Long> nodeTypeUsage, Map<IntentCode, Long> nodeTypeLength) {
		if(verbose) {
			System.out.println("Node Usage Per Type\n");
			System.out.printf(" %-15s  %14s  %12s\n", "Node Type", "Usage", "Length");
			for(IntentCode ic : nodeTypes) {
				long usage = nodeTypeUsage.getOrDefault(ic, 0L);
				long length = nodeTypeLength.getOrDefault(ic, 0L);
				System.out.printf(" %-15s  %14d  %12d\n", ic, usage, length);
			}
			System.out.println();
		}
	}
	
	private void printDesignInfo(boolean verbose){
		if(!verbose) return;
		System.out.println("------------------------------------------------------------------------------");
		printFormattedString("Total nets: ", design.getNets().size());
		printFormattedString("Routable nets: ", numPreservedRoutableNets + numPreservedClks + numPreservedStaticNets + nets.size() + staticNetAndRoutingTargets.size() + clkNets.size());
		printFormattedString("  Preserved routable nets: ", numPreservedRoutableNets);
		printFormattedString("    GLOBAL_CLOCK: ", numPreservedClks);
		printFormattedString("    Static nets: ", numPreservedStaticNets);
		printFormattedString("    WIRE: ", numPreservedWire);
		printFormattedString("  Nets to be routed: ", (nets.size() +  staticNetAndRoutingTargets.size() + clkNets.size()));
		printFormattedString("    GLOBAL_CLOCK: ", clkNets.size());
		printFormattedString("    Static nets: ", staticNetAndRoutingTargets.size());
		printFormattedString("    WIRE: ", nets.size());
		int clkPins = 0;
		for(Net clk : clkNets) {
			clkPins += clk.getSinkPins().size();
		}
		int indirectPins = getNumIndirectConnectionPins();
		int staticPins = getNumStaticNetPins();
		printFormattedString("  All site pins to be routed: ", (indirectPins + staticPins + clkPins));
		printFormattedString("    Connections to be routed: ", indirectPins);
		printFormattedString("    Static net pins: ", getNumStaticNetPins());
		printFormattedString("    Clock pins: ", clkPins);
		printFormattedString("Nets not needing routing: ", numNotNeedingRoutingNets);
		if(numUnrecognizedNets != 0)
			printFormattedString("Nets unrecognized: ", numUnrecognizedNets);
		System.out.printf("------------------------------------------------------------------------------\n");
	}
	
	private static void printFormattedString(String s, int value) {
		System.out.print(MessageGenerator.formatString(s, value));
	}
	
	private static void printFormattedString(String s, long value) {
		System.out.print(MessageGenerator.formatString(s, value));
	}
	
	private void printRoutingStatistics(){
		MessageGenerator.printHeader("Statistics");
		computesNodeUsageAndTotalWirelength();
		printNodeTypeUsageAndWirelength(config.isVerbose(), nodeTypeUsage, nodeTypeLength);
		printFormattedString("Total wirelength:", totalWL);
		if(config.isVerbose()) {
			printFormattedString("Total INT tile nodes:", totalINTNodes);
			printFormattedString("Total rnodes created:", routingGraph.numNodes());
			printFormattedString("Average #children per node:", routingGraph.averageChildren());
			System.out.printf("------------------------------------------------------------------------------\n");	
			printFormattedString("Num iterations:", routeIteration);
			printFormattedString("Connections routed:", connectionsRouted);
			printFormattedString("Nodes pushed:", routingGraph.getTotalVisited());
			printFormattedString("Nodes popped:", nodesPopped);
			System.out.printf("------------------------------------------------------------------------------\n");
		}
		
		System.out.print(routerTimer);
		if(config.isTimingDriven()) {
			MessageGenerator.printHeader("Timing Report");
			printTimingInfo();
		}
		System.out.printf("==============================================================================\n");
		
	}
	
	/**
	 * Routes a design in the full timing-driven routing mode.
	 * @param design The {@link Design} instance to be routed.
	 */
	public static Design routeDesignFullTimingDriven(Design design) {
		return routeDesign(design, new RWRouteConfig(null));
	}
	
	/**
	 * Routes a design in the full non-timing-driven routing mode.
	 * @param design The {@link Design} instance to be routed.
	 */
	public static Design routeDesignFullNonTimingDriven(Design design) {
		return routeDesign(design, new RWRouteConfig(new String[] {"--nonTimingDriven", "--verbose"}));
	}

	/**
	 * Routes a {@link Design} instance.
	 * @param design The {@link Design} instance to be routed.
	 * @param args An array of string arguments, can be null. 
	 * If null, the design will be routed in the full timing-driven routing mode with default a {@link RWRouteConfig} instance.
	 * For more options of the configuration, please refer to the {@link RWRouteConfig} class.
	 * @return Routed design.
	 */
	public static Design routeDesignWithUserDefinedArguments(Design design, String[] args) {
		// Instantiates a RWRouteConfig Object and parses the arguments.
		// Uses the default configuration if basic usage only.
		return routeDesign(design, new RWRouteConfig(args));
	}
	
	private static Design routeDesign(Design design, RWRouteConfig config) {
		DesignTools.createMissingSitePinInsts(design);
		DesignTools.createPossiblePinsToStaticNets(design);

		if(!config.isMaskNodesCrossRCLK()) {
			System.out.println("WARNING: Not masking nodes across RCLK could result in delay optimism.");
		}

		return routeDesign(design, config, () -> new RWRoute(design, config));
	}
	
	/**
	 * Routes a design after pre-processing.
	 * @param design The {@link Design} instance to be routed.
	 * @param config A {@link RWRouteConfig} instance consisting of customizable parameters to use.
	 * @param newRouter Supplier lambda for constructing a new RWRoute object.
	 */
	protected static Design routeDesign(Design design, RWRouteConfig config, Supplier<RWRoute> newRouter) {
		// Pre-processing of the design regarding physical net names pins
		DesignTools.makePhysNetNamesConsistent(design);

		// Instantiates router object
		RWRoute router = newRouter.get();
		
		// Routes the design
		router.route();
		
		return router.getDesign();
	}
	
	/**
	 * The main interface of {@link RWRoute} that reads in a {@link Design} checkpoint, 
	 * and parses the arguments for the {@link RWRouteConfig} Object of the router.
	 * It also instantiates a {@link RWRoute} Object or a {@link PartialRouter}
	 * based on the partialRouting parameter and calls the route method to route the design.
	 * @param args An array of strings that are used to create a {@link RWRouteConfig} Object for the router.
	 */
	public static void main(String[] args) {
		if(args.length < 2){
			System.out.println("USAGE: <input.dcp> <output.dcp>");
			return;
		}
		// Reads the output directory and set the output design checkpoint file name
		String routedDCPfileName = args[1];
		
		CodePerfTracker t = new CodePerfTracker("RWRoute", true);
		
		// Reads in a design checkpoint and routes it		
		Design routed = RWRoute.routeDesignWithUserDefinedArguments(Design.readCheckpoint(args[0]), args);
		
		// Writes out the routed design checkpoint
		routed.writeCheckpoint(routedDCPfileName,t);
		System.out.println("\nINFO: Write routed design\n " + routedDCPfileName + "\n");	
	}
	
}<|MERGE_RESOLUTION|>--- conflicted
+++ resolved
@@ -77,11 +77,7 @@
 	/** A list of global clock nets */
 	protected List<Net> clkNets;
 	/** Static nets */
-<<<<<<< HEAD
-	protected Map<Net, List<SitePinInst>> staticNetAndRoutingTargets;
-=======
 	private Map<Net, List<SitePinInst>> staticNetAndRoutingTargets;
->>>>>>> 4975bdfc
 	/** Several integers to indicate the netlist info */
 	protected int numPreservedRoutableNets;
 	private int numPreservedClks;
@@ -121,12 +117,8 @@
 	private Set<RouteNode> overUsedRnodes;
 	/** Class encapsulating the routing resource graph */
 	protected RouteNodeGraph routingGraph;
-<<<<<<< HEAD
-	protected long rnodesCreatedThisIteration;
-=======
 	/** Count of rnodes created in the current routing iteration */
 	private long rnodesCreatedThisIteration;
->>>>>>> 4975bdfc
 	/** The queue to store candidate nodes to route a connection */
 	private PriorityQueue<RouteNode> queue;
 
@@ -361,11 +353,7 @@
 	 */
 	protected void addNetConnectionToRoutingTargets(Net net) {
 		net.unroute();
-<<<<<<< HEAD
-		createsNetWrapperAndConnections(net);
-=======
 		createNetWrapperAndConnections(net);
->>>>>>> 4975bdfc
 	}
 	
 	/**
@@ -468,11 +456,7 @@
 	 * @param net The net to be initialized.
 	 * @return A {@link NetWrapper} instance.
 	 */
-<<<<<<< HEAD
-	protected NetWrapper createsNetWrapperAndConnections(Net net) {
-=======
 	protected NetWrapper createNetWrapperAndConnections(Net net) {
->>>>>>> 4975bdfc
 		NetWrapper netWrapper = new NetWrapper(numWireNetsToRoute++, net);
 		NetWrapper existingNetWrapper = nets.put(net, netWrapper);
 		assert(existingNetWrapper == null);
@@ -535,12 +519,7 @@
 	}
 	
 	/**
-<<<<<<< HEAD
-	 * Adds preserved nodes. Duplicated nodes (more specifically,
-	 * nodes already preserved with the same net) have no effect.
-=======
 	 * Adds preserved nodes.
->>>>>>> 4975bdfc
 	 * @param nodes A collection of nodes to be preserved.
 	 * @param netToPreserve The net that uses those nodes.
 	 */
@@ -552,17 +531,6 @@
 		return multiSLRDevice;
 	}
 
-<<<<<<< HEAD
-	protected void removeNetNodesFromPreservedNodes(Net net) {
-		Collection<Node> netNodes = RouterHelper.getNodesOfNet(net);
-		for(Node node : netNodes) {
-			routingGraph.unpreserve(node);
-		}
-		numPreservedWire--;
-	}
-
-=======
->>>>>>> 4975bdfc
 	/**
 	 * Creates a {@link RouteNode} Object based on a {@link Node} instance and avoids duplicates,
 	 * used for creating the source and sink rnodes of {@link Connection} instances.
@@ -871,11 +839,7 @@
 	/**
 	 * Assigns a list nodes to each connection to complete the route path of it.
 	 */
-<<<<<<< HEAD
-	protected void assignNodesToConnections() {
-=======
 	private void assignNodesToConnections() {
->>>>>>> 4975bdfc
 		for(Connection connection : indirectConnections) {
 			List<Node> nodes = new ArrayList<>();
 			List<Node> switchBoxToSink = RouterHelper.findPathBetweenNodes(connection.getSinkRnode().getNode(), connection.getSink().getConnectedNode());
@@ -904,11 +868,7 @@
 	/**
 	 * Sorts indirect connections for routing.
 	 */
-<<<<<<< HEAD
-	protected void sortConnections(){
-=======
 	private void sortConnections(){
->>>>>>> 4975bdfc
 		sortedIndirectConnections.clear();
 		sortedIndirectConnections.addAll(indirectConnections);
 		sortedIndirectConnections.sort((connection1, connection2) -> {
@@ -1144,11 +1104,7 @@
 	/**
 	 * Sets a list of {@link PIP} instances of each {@link Net} instance and checks if there is any PIP overlaps.
 	 */
-<<<<<<< HEAD
-	protected void setPIPsOfNets(){
-=======
 	private void setPIPsOfNets(){
->>>>>>> 4975bdfc
 		for(Entry<Net,NetWrapper> e : nets.entrySet()){
 			NetWrapper netWrapper = e.getValue();
 			Net net = netWrapper.getNet();
@@ -1261,12 +1217,7 @@
 		Node source = connection.getSource().getConnectedNode();
 		if (!routingGraph.isPreserved(source)) {
 			// Net.replaceSource() calls Net.removePin() (which in turn calls
-<<<<<<< HEAD
-			// Net.unroute()) -- only do this if the net is not a partial net
-			// as determined by whether the source node is in the preserved set
-=======
 			// Net.unroute()) -- only do this if the source is not on a preserved net
->>>>>>> 4975bdfc
 			net.replaceSource(altSource);
 			net.setAlternateSource(connection.getSource());
 		} else {
