--- conflicted
+++ resolved
@@ -1848,12 +1848,6 @@
                             continue;
                         }
                         break;
-<<<<<<< HEAD
-                    case PINBOUNCE:
-                        // A PINBOUNCE can only be a target if this connection has alternate sink(s)
-                        assert(!childRNode.isTarget() || connection.hasAltSinks());
-                        if (!isAccessiblePinbounce(childRNode, connection)) {
-=======
                     case EXCLUSIVE_SINK_BOTH:
                     case EXCLUSIVE_SINK_EAST:
                     case EXCLUSIVE_SINK_WEST:
@@ -1865,7 +1859,6 @@
                                                                     IntentCode.NODE_INTF_BNODE, IntentCode.NODE_INTF_CNODE)
                                        .contains(rnode.getIntentCode())));
                         if (!isAccessibleSink(childRNode, connection)) {
->>>>>>> fb08d822
                             continue;
                         }
                         break;
