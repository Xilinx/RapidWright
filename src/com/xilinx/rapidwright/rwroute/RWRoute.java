/*
 *
 * Copyright (c) 2021 Ghent University.
 * Copyright (c) 2022-2023, Advanced Micro Devices, Inc.
 * All rights reserved.
 *
 * Author: Yun Zhou, Ghent University.
 *
 * This file is part of RapidWright.
 *
 * Licensed under the Apache License, Version 2.0 (the "License");
 * you may not use this file except in compliance with the License.
 * You may obtain a copy of the License at
 *
 *     http://www.apache.org/licenses/LICENSE-2.0
 *
 * Unless required by applicable law or agreed to in writing, software
 * distributed under the License is distributed on an "AS IS" BASIS,
 * WITHOUT WARRANTIES OR CONDITIONS OF ANY KIND, either express or implied.
 * See the License for the specific language governing permissions and
 * limitations under the License.
 *
 */

package com.xilinx.rapidwright.rwroute;

import java.util.ArrayList;
import java.util.Collection;
import java.util.HashMap;
import java.util.HashSet;
import java.util.List;
import java.util.Map;
import java.util.Map.Entry;
import java.util.PriorityQueue;
import java.util.Set;
import java.util.stream.Collectors;

import com.xilinx.rapidwright.design.Design;
import com.xilinx.rapidwright.design.DesignTools;
import com.xilinx.rapidwright.design.Net;
import com.xilinx.rapidwright.design.NetType;
import com.xilinx.rapidwright.design.SitePinInst;
import com.xilinx.rapidwright.device.IntentCode;
import com.xilinx.rapidwright.device.Node;
import com.xilinx.rapidwright.device.PIP;
import com.xilinx.rapidwright.device.Tile;
import com.xilinx.rapidwright.device.TileTypeEnum;
import com.xilinx.rapidwright.util.MessageGenerator;
import com.xilinx.rapidwright.util.Pair;
import com.xilinx.rapidwright.util.RuntimeTracker;
import com.xilinx.rapidwright.util.RuntimeTrackerTree;
import com.xilinx.rapidwright.router.RouteThruHelper;
import com.xilinx.rapidwright.tests.CodePerfTracker;
import com.xilinx.rapidwright.timing.ClkRouteTiming;
import com.xilinx.rapidwright.timing.TimingManager;
import com.xilinx.rapidwright.timing.TimingVertex;
import com.xilinx.rapidwright.timing.delayestimator.DelayEstimatorBase;
import com.xilinx.rapidwright.timing.delayestimator.InterconnectInfo;
import com.xilinx.rapidwright.util.Utils;

/**
 * RWRoute class provides the main methods for routing a design.
 * Creating a RWRoute Object needs a {@link Design} Object and a {@link RWRouteConfig} Object.
 */
public class RWRoute{
    /** The design to route */
    protected Design design;
    /** Created NetWrappers */
    protected Map<Net,NetWrapper> nets;
    /** A list of indirect connections that will go through iterative routing */
    protected List<Connection> indirectConnections;
    /** A list of direct connections that are easily routed through dedicated resources */
    private List<Connection> directConnections;
    /** Sorted indirect connections */
    private List<Connection> sortedIndirectConnections;
    /** A list of global clock nets */
    protected List<Net> clkNets;
    /** Static nets */
    protected Map<Net, List<SitePinInst>> staticNetAndRoutingTargets;
    /** Several integers to indicate the netlist info */
    protected int numPreservedRoutableNets;
    protected int numPreservedClks;
    protected int numPreservedStaticNets;
    protected int numPreservedWire;
    private int numWireNetsToRoute;
    private int numConnectionsToRoute;
    protected int numNotNeedingRoutingNets;
    private int numUnrecognizedNets;

    /** A {@link RWRouteConfig} instance consisting of a list of routing parameters */
    protected RWRouteConfig config;
    /** The present congestion cost factor */
    protected float presentCongestionFactor;
    /** The historical congestion cost factor */
    private float historicalCongestionFactor;
    /** Wirelength-driven weighting factor */
    private float wlWeight;
    /** 1 - wlWeight */
    private float oneMinusWlWeight;
    /** Timing-driven weighting factor */
    private float timingWeight;
    /** 1 - timingWeight */
    private float oneMinusTimingWeight;

    /** The current routing iteration */
    protected int routeIteration;
    /** Timers to store runtime of different phases */
    protected RuntimeTrackerTree routerTimer;
    protected RuntimeTracker rnodesTimer;
    private RuntimeTracker updateTimingTimer;
    private RuntimeTracker updateCongestionCosts;
    /** An instantiation of RouteThruHelper to avoid route-thrus in the routing resource graph */
    protected RouteThruHelper routethruHelper;

    /** A set of indices of overused rondes */
    private Set<RouteNode> overUsedRnodes;
    /** Class encapsulating the routing resource graph */
    protected RouteNodeGraph routingGraph;
    /** Count of rnodes created in the current routing iteration */
    protected long rnodesCreatedThisIteration;
    /** The queue to store candidate nodes to route a connection */
    private PriorityQueue<RouteNode> queue;

    /** Total wirelength of the routed design */
    private int totalWL;
    /** Total used INT tile nodes */
    private long totalINTNodes;
    /** A map from node types to the node usage of the types */
    private Map<IntentCode, Long> nodeTypeUsage;
    /** A map from node types to the total wirelength of used nodes of the types */
    private Map<IntentCode, Long> nodeTypeLength;
    /** The total number of connections that are routed */
    protected int connectionsRouted;
    /** The total number of connections routed in an iteration */
    private int connectionsRoutedIteration;
    /** Total number of nodes pushed/popped from the queue */
    private long nodesPushed;
    private long nodesPopped;

    /** The maximum criticality constraint of connection */
    private static final float MAX_CRITICALITY = 0.99f;
    /** The minimum criticality of connections that should be re-routed, updated after each iteration */
    protected float minRerouteCriticality;
    /** The list of critical connections */
    private List<Connection> criticalConnections;
    /** A {@link TimingManager} instance to use that handles timing related tasks */
    protected TimingManager timingManager;
    /** A map from nodes to delay values, used for timing update after fixing routes */
    private Map<Node, Float> nodesDelays;
    /** The maximum delay and associated timing vertex */
    private Pair<Float, TimingVertex> maxDelayAndTimingVertex;

    /** A map storing routes from CLK_OUT to different INT tiles that connect to sink pins of a global clock net */
    private Map<String, List<String>> routesToSinkINTTiles;

    /** For non-sink targets, mark the next rnode on the uncongested path back to the sink */
    protected final Map<RouteNode,RouteNode> nextRnodes;

    public RWRoute(Design design, RWRouteConfig config) {
        this.design = design;
        this.config = config;
        nextRnodes = new HashMap<>();
    }

    protected void preprocess() {
        // Pre-processing of the design regarding physical net names pins
        DesignTools.makePhysNetNamesConsistent(design);
        DesignTools.createPossiblePinsToStaticNets(design);
        DesignTools.createMissingSitePinInsts(design);
    }

    protected void initialize() {
        routerTimer = new RuntimeTrackerTree("Route design", config.isVerbose());
        rnodesTimer = routerTimer.createStandAloneRuntimeTracker("rnodes creation");
        updateTimingTimer = routerTimer.createStandAloneRuntimeTracker("update timing");
        updateCongestionCosts = routerTimer.createStandAloneRuntimeTracker("update congestion costs");
        routerTimer.createRuntimeTracker("Initialization", routerTimer.getRootRuntimeTracker()).start();

        minRerouteCriticality = config.getMinRerouteCriticality();
        criticalConnections = new ArrayList<>();

        queue = new PriorityQueue<>();
        routingGraph = createRouteNodeGraph();
        if (config.isTimingDriven()) {
            nodesDelays = new HashMap<>();
        }
        rnodesCreatedThisIteration = 0;
        routethruHelper = new RouteThruHelper(design.getDevice());
        presentCongestionFactor = config.getInitialPresentCongestionFactor();

        routerTimer.createRuntimeTracker("determine route targets", "Initialization").start();
        determineRoutingTargets();
        routerTimer.getRuntimeTracker("determine route targets").stop();

        if (config.isTimingDriven()) {
            ClkRouteTiming clkTiming = createClkTimingData(config);
            routesToSinkINTTiles = clkTiming == null? null : clkTiming.getRoutesToSinkINTTiles();
            Collection<Net> timingNets = getTimingNets();
            timingManager = createTimingManager(clkTiming, timingNets);
            timingManager.setTimingEdgesOfConnections(indirectConnections);
        }

        sortedIndirectConnections = new ArrayList<>(indirectConnections.size());
        connectionsRouted = 0;
        connectionsRoutedIteration = 0;
        nodesPushed = 0;
        nodesPopped = 0;
        overUsedRnodes = new HashSet<>();

        routerTimer.getRuntimeTracker("Initialization").stop();
    }

    /**
     * Creates clock routing related inputs based on the {@link RWRouteConfig} instance.
     * @param config The {@link RWRouteConfig} instance to use.
     */
    public static ClkRouteTiming createClkTimingData(RWRouteConfig config) {
        String clkRouteTimingFile = config.getClkRouteTiming();
        if (clkRouteTimingFile != null) {
            return new ClkRouteTiming(clkRouteTimingFile);
        }
        return null;
    }

    protected RouteNodeGraph createRouteNodeGraph() {
        if (config.isTimingDriven()) {
            /* An instantiated delay estimator that is used to calculate delay of routing resources */
            DelayEstimatorBase estimator = new DelayEstimatorBase(design.getDevice(), new InterconnectInfo(), config.isUseUTurnNodes(), 0);
            return new RouteNodeGraphTimingDriven(rnodesTimer, design, estimator, config.isMaskNodesCrossRCLK());
        } else {
            return new RouteNodeGraph(rnodesTimer, design);
        }
    }

    protected Collection<Net> getTimingNets() {
        return indirectConnections.stream().map((c) -> c.getNetWrapper().getNet()).collect(Collectors.toSet());
    }

    protected TimingManager createTimingManager(ClkRouteTiming clkTiming, Collection<Net> timingNets) {
        final boolean isPartialRouting = false;
        return new TimingManager(design, routerTimer, config, clkTiming, timingNets, isPartialRouting);
    }

    /**
     * Classifies {@link Net} Objects into different categories: clocks, static nets,
     * and regular signal nets (i.e. {@link NetType}.WIRE) and determines routing targets.
     */
    protected void determineRoutingTargets() {
        categorizeNets();

        // Wait for all outstanding RouteNodeGraph.asyncPreserve() calls to complete
        routingGraph.awaitPreserve();
    }

    private void categorizeNets() {
        numWireNetsToRoute = 0;
        numConnectionsToRoute = 0;
        numPreservedRoutableNets = 0;
        numNotNeedingRoutingNets = 0;
        numUnrecognizedNets = 0;

        nets = new HashMap<>();
        indirectConnections = new ArrayList<>();
        directConnections = new ArrayList<>();
        clkNets = new ArrayList<>();
        staticNetAndRoutingTargets = new HashMap<>();

        for (Net net : design.getNets()) {
            if (net.isClockNet()) {
                addGlobalClkRoutingTargets(net);

            } else if (net.isStaticNet()) {
                addStaticNetRoutingTargets(net);

            } else if (net.getType().equals(NetType.WIRE)) {
                if (RouterHelper.isRoutableNetWithSourceSinks(net)) {
                    addNetConnectionToRoutingTargets(net);
                } else if (RouterHelper.isDriverLessOrLoadLessNet(net)) {
                    preserveNet(net, true);
                    numNotNeedingRoutingNets++;
                } else if (RouterHelper.isInternallyRoutedNet(net)) {
                    preserveNet(net, true);
                    numNotNeedingRoutingNets++;
                } else {
                    numNotNeedingRoutingNets++;
                }
            } else {
                numUnrecognizedNets++;
                System.err.println("ERROR: Unknown net " + net);
            }
        }
    }

    /**
     * A helper method for profiling the routing runtime v.s. average span of connections.
     */
    protected void printConnectionSpanStatistics() {
        System.out.println("Connection Span Info:");
        if (config.isPrintConnectionSpan()) System.out.println(" Span" + "\t" + "# Connections" + "\t" + "Percent");

        long sumSpan = 0;
        short max = 0;
        for (Entry<Short, Integer> spanCount : connectionSpan.entrySet()) {
            Short span = spanCount.getKey();
            Integer count = spanCount.getValue();
            if (config.isPrintConnectionSpan()) {
                System.out.printf("%5d \t%12d \t%7.2f\n", span, count, (float)count / indirectConnections.size() * 100);
            }
            sumSpan += span * count;
            if (span > max) max = span;
        }

        if (config.isPrintConnectionSpan()) System.out.println();
        long avg = (long) (sumSpan / ((float) indirectConnections.size()));
        System.out.println("INFO: Max span of connections: " + max);
        System.out.println("INFO: Avg span of connections: " + avg);
        int numConnectionsLongerThanAvg = 0;
        for (Entry<Short, Integer> spanCount : connectionSpan.entrySet()) {
            if (spanCount.getKey() >= avg) numConnectionsLongerThanAvg += spanCount.getValue();
        }

        System.out.printf("INFO: # connections longer than avg span: %d\n", numConnectionsLongerThanAvg);
        System.out.printf("(%5.2f%%)\n", (float)numConnectionsLongerThanAvg / indirectConnections.size() * 100);
        System.out.println("------------------------------------------------------------------------------");
    }

    /**
     * Adds the clock net to the list of clock routing targets, if the clock has source and sink {@link SitePinInst} instances.
     * @param clk The clock net in question.
     */
    protected void addGlobalClkRoutingTargets(Net clk) {
        if (RouterHelper.isRoutableNetWithSourceSinks(clk)) {
            clk.unroute();
            clkNets.add(clk);
        } else {
            numNotNeedingRoutingNets++;
            System.err.println("ERROR: Incomplete clock net " + clk);
        }
    }

    /**
     * Routes clock nets by default or in a different way when corresponding timing info supplied.
     * NOTE: For an unrouted design, its clock nets must not contain any PIPs or nodes, i.e, completely unrouted.
     * Otherwise, there could be a critical warning of clock routing results, when loading the routed design into Vivado.
     * Vivado will unroute the global clock nets immediately when there is such warning.
     * TODO: fix the potential issue.
     */
    protected void routeGlobalClkNets() {
         if (clkNets.size() > 0) System.out.println("INFO: Route clock nets");
         for (Net clk : clkNets) {
             if (routesToSinkINTTiles != null) {
                 // routes clock nets with references of partial routes
                System.out.println("INFO: Route with clock route and timing data");
                GlobalSignalRouting.routeClkWithPartialRoutes(clk, routesToSinkINTTiles, design.getDevice());
             } else {
                 // routes clock nets from scratch
                System.out.println("INFO: Route with symmetric non-timing-driven clock router");
                 GlobalSignalRouting.symmetricClkRouting(clk, design.getDevice());
             }
             preserveNet(clk, false);
         }
    }

    /**
     * Adds and initialize a regular signal net to the list of routing targets.
     * @param net The net to be added for routing.
     */
    protected void addNetConnectionToRoutingTargets(Net net) {
        net.unroute();
        createNetWrapperAndConnections(net);
    }

    /**
     * Adds a static net to the static net routing target list.
     * @param staticNet The static net in question, i.e. VCC or GND.
     */
    protected void addStaticNetRoutingTargets(Net staticNet) {
        preserveNet(staticNet, false);

        List<SitePinInst> sinks = staticNet.getSinkPins();
        if (sinks.size() > 0) {
            addStaticNetRoutingTargets(staticNet, sinks);
        } else {
            numNotNeedingRoutingNets++;
        }
    }

    protected void addStaticNetRoutingTargets(Net staticNet, List<SitePinInst> sinks) {
        staticNetAndRoutingTargets.put(staticNet, sinks);
    }

    /**
     * Routes static nets with preserved resources list supplied to avoid conflicting nodes.
     */
    protected void routeStaticNets() {
        if (staticNetAndRoutingTargets.isEmpty())
            return;

        for (List<SitePinInst> netRouteTargetPins : staticNetAndRoutingTargets.values()) {
            for (SitePinInst sink : netRouteTargetPins) {
                routingGraph.unpreserve(sink.getConnectedNode());
            }
        }

        List<SitePinInst> gndPins = staticNetAndRoutingTargets.get(design.getGndNet());
        if (gndPins != null) {
            Set<SitePinInst> newVccPins = RouterHelper.invertPossibleGndPinsToVccPins(design, gndPins);
            if (!newVccPins.isEmpty()) {
                gndPins.removeAll(newVccPins);
                staticNetAndRoutingTargets.computeIfAbsent(design.getVccNet(), (net) -> new ArrayList<>())
                        .addAll(newVccPins);
            }
        }

        for (Map.Entry<Net,List<SitePinInst>> e : staticNetAndRoutingTargets.entrySet()) {
            Net net = e.getKey();
            List<SitePinInst> pins = e.getValue();
            System.out.println("INFO: Route " + pins.size() + " pins of " + net);
            GlobalSignalRouting.routeStaticNet(net,
                    // Predicate to determine whether a node is unavailable for global routing
                    (node) -> {
                        Net preservedNet = routingGraph.getPreservedNet(node);
                        if (preservedNet != null) {
                            // If one is present, it is unavailable only if it isn't carrying
                            // the net undergoing routing
                            return preservedNet != net;
                        }
                        // A RouteNode will only be created if the net is necessary for
                        // a to-be-routed connection
                        return routingGraph.getNode(node) != null;
                    },
                    design, routethruHelper);

            preserveNet(net, false);
        }
    }

    /**
     * Preserves a net by preserving all nodes use by the net.
     * @param net The net to be preserved.
     */
    protected void preserveNet(Net net, boolean async) {
        if (async) {
            routingGraph.preserveAsync(net);
        } else {
            routingGraph.preserve(net);
        }
    }

    private Map<Short, Integer> connectionSpan = new HashMap<>();

    /**
     * Creates a unique {@link NetWrapper} instance and {@link Connection} instances based on a {@link Net} instance.
     * @param net The net to be initialized.
     * @return A {@link NetWrapper} instance.
     */
    protected NetWrapper createNetWrapperAndConnections(Net net) {
        NetWrapper netWrapper = new NetWrapper(numWireNetsToRoute++, net);
        NetWrapper existingNetWrapper = nets.put(net, netWrapper);
        assert(existingNetWrapper == null);
        SitePinInst source = net.getSource();
        int indirect = 0;
        RouteNode sourceINTRnode = null;
        RouteNode altSourceINTRnode = null;

        for (SitePinInst sink : net.getSinkPins()) {
            if (RouterHelper.isExternalConnectionToCout(source, sink)) {
                source = net.getAlternateSource();
                if (source == null) {
                    String errMsg = "Null alternate source is for COUT-CIN connection: " + net.toStringFull();
                     throw new IllegalArgumentException(errMsg);
                }
            }
            Connection connection = new Connection(numConnectionsToRoute++, source, sink, netWrapper);

            List<Node> nodes = RouterHelper.projectInputPinToINTNode(sink);
            if (nodes.isEmpty()) {
                directConnections.add(connection);
                connection.setDirect(true);
            } else {
                Node sinkINTNode = nodes.get(0);
                indirectConnections.add(connection);
                connection.setSinkRnode(getOrCreateRouteNode(sinkINTNode, RouteNodeType.PINFEED_I));
                if (sourceINTRnode == null) {
                    Node sourceINTNode = RouterHelper.projectOutputPinToINTNode(source);
                    if (sourceINTNode == null) {
                        throw new RuntimeException("ERROR: Null projected INT node for the source of net " + net.toStringFull());
                    }
                    sourceINTRnode = getOrCreateRouteNode(sourceINTNode, RouteNodeType.PINFEED_O);

                    // Pre-emptively set up alternate source since we are expanding from both sources
                    SitePinInst altSource = net.getAlternateSource();
                    if (altSource == null) {
                        altSource = DesignTools.getLegalAlternativeOutputPin(net);
                        if (altSource != null) {
                            net.addPin(altSource);
                            DesignTools.routeAlternativeOutputSitePin(net, altSource);
                        }
                    }
                    if (altSource != null) {
                        assert(!altSource.equals(source));
                        Node altSourceNode = RouterHelper.projectOutputPinToINTNode(altSource);
                        if (altSourceNode != null) {
                            altSourceINTRnode = getOrCreateRouteNode(altSourceNode, RouteNodeType.PINFEED_O);
                        } else {
                            // No projection exists -- could be a dedicated pin like COUT, for example
                        }
                    }
                }
                connection.setSourceRnode(sourceINTRnode);
                connection.setAltSourceRnode(altSourceINTRnode);
                connection.setDirect(false);
                indirect++;
                connection.computeHpwl();
                addConnectionSpanInfo(connection);
            }
        }

        if (indirect > 0) {
            netWrapper.computeHPWLAndCenterCoordinates(routingGraph.nextLagunaColumn, routingGraph.prevLagunaColumn);
            if (config.isUseBoundingBox()) {
                for (Connection connection : netWrapper.getConnections()) {
                    if (connection.isDirect()) continue;
                    connection.computeConnectionBoundingBox(config.getBoundingBoxExtensionX(),
                            config.getBoundingBoxExtensionY(),
                            routingGraph.nextLagunaColumn,
                            routingGraph.prevLagunaColumn);
                }
            }
        }
        return netWrapper;
    }

    /**
     * Adds span info of a connection.
     * @param connection A connection of which span info is to be added.
     */
    private void addConnectionSpanInfo(Connection connection) {
        connectionSpan.merge(connection.getHpwl(), 1, Integer::sum);
    }

    /**
     * Creates a {@link RouteNode} Object based on a {@link Node} instance and avoids duplicates,
     * used for creating the source and sink rnodes of {@link Connection} instances.
     * NOTE: This method does not consider whether returned node is preserved.
     * @param node The node associated to the {@link SitePinInst} instance.
     * @param type The {@link RouteNodeType} of the {@link RouteNode} Object.
     * @return The created {@link RouteNode} instance.
     */
    protected RouteNode getOrCreateRouteNode(Node node, RouteNodeType type) {
        return routingGraph.getOrCreate(node, type);
    }

    /**
     * Initializes routing.
     */
    private void initializeRouting() {
        routingGraph.initialize();
        queue.clear();
        routeIteration = 1;
        historicalCongestionFactor = config.getHistoricalCongestionFactor();
        presentCongestionFactor = config.getInitialPresentCongestionFactor();
        timingWeight = config.getTimingWeight();
        wlWeight = config.getWirelengthWeight();
        oneMinusTimingWeight = 1 - timingWeight;
        oneMinusWlWeight = 1 - wlWeight;
        printIterationHeader(config.isTimingDriven());
    }

    /**
     * Routes the design in a few routing phases and times those phases.
     */
    public void route() {
        // Prints the design and configuration info, if "--verbose" is configured
        printDesignNetsAndConfigurationInfo(config.isVerbose());

        routerTimer.createRuntimeTracker("Routing", routerTimer.getRootRuntimeTracker()).start();
        MessageGenerator.printHeader("Route Design");

        routerTimer.createRuntimeTracker("route clock", "Routing").start();
        routeGlobalClkNets();
        routerTimer.getRuntimeTracker("route clock").stop();

        routerTimer.createRuntimeTracker("route static nets", "Routing").start();
        // Routes static nets (VCC and GND) before signals for now.
        // All the used nodes by other nets should be marked as unavailable, if static nets are routed after signals.
        routeStaticNets();
        // Connection-based router for indirectly connected pairs of output pin and input pin */
        routerTimer.getRuntimeTracker("route static nets").stop();

        RuntimeTracker routeWireNets = routerTimer.createRuntimeTracker("route wire nets", "Routing");
        routeWireNets.start();
        preRoutingEstimation();
        routeIndirectConnections();
        // NOTE: route direct connections after indirect connection.
        // The reason is that there maybe additional direct connections in the soft preserve mode for partial routing,
        // and those direct connections should be included to be routed
        routeDirectConnections();
        routeWireNets.stop();
        // Adds child timers to "route wire nets" timer
        routeWireNets.addChild(rnodesTimer);
        // Do not time the cost evaluation method for routing connections, the timer itself takes time
        routerTimer.createRuntimeTracker("route connections", "route wire nets").setTime(routeWireNets.getTime() - rnodesTimer.getTime() - updateTimingTimer.getTime() - updateCongestionCosts.getTime());
        routeWireNets.addChild(updateTimingTimer);
        routeWireNets.addChild(updateCongestionCosts);

        routerTimer.createRuntimeTracker("finalize routes", "Routing").start();
        // Assigns a list of nodes to each direct and indirect connection that has been routed and fix illegal routes if any
        postRouteProcess();
        // Assigns net PIPs based on lists of connections
        setPIPsOfNets();
        routerTimer.getRuntimeTracker("finalize routes").stop();

        routerTimer.getRuntimeTracker("Routing").stop();

        // Prints routing statistics, e.g. total wirelength, runtime and timing report
        printRoutingStatistics();
    }

    /**
     * Calculates initial criticality for each connection based on a simple estimation.
     */
    private void preRoutingEstimation() {
        if (config.isTimingDriven()) {
            estimateDelayOfConnections();
            maxDelayAndTimingVertex = timingManager.calculateArrivalRequiredTimes();
            timingManager.calculateCriticality(indirectConnections, MAX_CRITICALITY, config.getCriticalityExponent());
            System.out.printf("INFO: Estimated pre-routing max delay: %4d\n", (short) maxDelayAndTimingVertex.getFirst().floatValue());
        }
    }

    /**
     * A simple approach to estimate delay of each connection and update route delay of its timing edges.
     */
    private void estimateDelayOfConnections() {
        for (Connection connection : indirectConnections) {
            RouteNode source = connection.getSourceRnode();
            if (source.getChildren().length == 0) {
                // output pin is blocked
                swapOutputPin(connection);
                source = connection.getSourceRnode();
            }
            short estDelay = (short) 10000;
            for (RouteNode child : source.getChildren()) {
                short tmpDelay = 113;
                tmpDelay += child.getDelay();
                if (tmpDelay < estDelay) {
                    estDelay = tmpDelay;
                }

            }
            estDelay += source.getDelay();
            connection.setTimingEdgesDelay(estDelay);
        }
    }

    /**
     * Routes direct connections.
     */
    private void routeDirectConnections() {
        System.out.println("\nINFO: Route " + directConnections.size() + " direct connections ");
        for (Connection connection : directConnections) {
            boolean success = RouterHelper.routeDirectConnection(connection);
            connection.getSink().setRouted(success);
            // no need to update route delay of direct connection, because it would not be changed
            if (!success) System.err.println("ERROR: Failed to route direct connection " + connection);
        }
    }

    /**
     * Routes indirect connections iteratively.
     */
    public void routeIndirectConnections() {
        sortConnections();
        initializeRouting();
        long lastIterationRnodeCount = 0;
        long lastIterationRnodeTime = 0;

        while (routeIteration < config.getMaxIterations()) {
            long startIteration = System.nanoTime();
            connectionsRoutedIteration = 0;
            if (config.isTimingDriven()) {
                setRerouteCriticality();
            }
            for (Connection connection : sortedIndirectConnections) {
                if (shouldRoute(connection)) {
                    routeConnection(connection);
                }
            }

            updateCostFactors();

            rnodesCreatedThisIteration = routingGraph.numNodes() - lastIterationRnodeCount;
            List<Connection> unroutableConnections = getUnroutableConnections();
            boolean needsResorting = false;
            for (Connection connection : unroutableConnections) {
                System.out.printf("CRITICAL WARNING: Unroutable connection in iteration #%d\n", routeIteration);
                System.out.println("                 " + connection);
                needsResorting = handleUnroutableConnection(connection) || needsResorting;
            }
            rnodesCreatedThisIteration = routingGraph.numNodes() - lastIterationRnodeCount;
            for (Connection connection : getCongestedConnections()) {
                needsResorting = handleCongestedConnection(connection) || needsResorting;
            }
            if (needsResorting) {
                sortConnections();
            }

            if (config.isTimingDriven()) {
                updateTiming();
            }

            printRoutingIterationStatisticsInfo(System.nanoTime() - startIteration,
                    (float) ((rnodesTimer.getTime() - lastIterationRnodeTime) * 1e-9));

            if (overUsedRnodes.size() == 0) {
                if (unroutableConnections.isEmpty()) {
                    break;
                } else {
                    if (routeIteration == config.getMaxIterations() - 1) {
                        System.err.println("ERROR: Unroutable connections: " + unroutableConnections.size());
                    }
                }
            }

            routeIteration++;
            lastIterationRnodeCount = routingGraph.numNodes();
            lastIterationRnodeTime = rnodesTimer.getTime();
        }
        if (routeIteration == config.getMaxIterations()) {
            System.out.println("\nERROR: Routing terminated after " + (routeIteration -1 ) + " iterations.");
            System.out.println("       Unroutable connections: " + getUnroutableConnections().size());
            System.out.println("       Conflicting nodes: " + overUsedRnodes.size());
            for (RouteNode rnode : overUsedRnodes) {
                System.out.println("              " + rnode);
            }
        }
    }

    /**
     * Gets unrouted connections.
     * @return A list of unrouted connections.
     */
    private List<Connection> getUnroutableConnections() {
        List<Connection> unroutedConnections = new ArrayList<>();
        for (Connection connection : sortedIndirectConnections) {
            if (!connection.getSink().isRouted()) {
                unroutedConnections.add(connection);
            }
        }
        return unroutedConnections;
    }

    private List<Connection> getCongestedConnections() {
        List<Connection> congestedConnections = new ArrayList<>();
        for (Connection connection : sortedIndirectConnections) {
            if (connection.isCongested()) {
                congestedConnections.add(connection);
            }
        }
        return congestedConnections;
    }

    /**
     * Assigns a list of nodes to each connection and fix net routes if there are cycles and / or multi-driver nodes.
     */
    private void postRouteProcess() {
        if (routeIteration <= config.getMaxIterations()) {
            assignNodesToConnections();
            // fix routes with cycles and / or multi-driver nodes
            Set<NetWrapper> routes = fixRoutes();
            if (config.isTimingDriven()) updateTimingAfterFixingRoutes(routes);
        }
    }

    /**
     * Checks if a connection should be routed.
     * @param connection The connection in question.
     * @return true, if the connection should be routed.
     */
    protected boolean shouldRoute(Connection connection) {
        if (routeIteration > 1) {
            if (connection.getCriticality() > minRerouteCriticality) {
                return true;
            }
        }

        return !connection.getSink().isRouted() || connection.isCongested() ;
    }

    /**
     * Computes and sets the minimum reroute criticality for re-routing critical connections.
     */
    private void setRerouteCriticality() {
        // Limit the number of critical connections to be routed based on minRerouteCriticality and reroutePercentage
        minRerouteCriticality = config.getMinRerouteCriticality();
        criticalConnections.clear();

        int maxNumberOfCriticalConnections = (int) (indirectConnections.size() * 0.01 * config.getReroutePercentage());
        for (Connection connection : indirectConnections) {
            if (connection.getCriticality() > minRerouteCriticality) {
                criticalConnections.add(connection);
            }
        }

        if (criticalConnections.size() > maxNumberOfCriticalConnections) {
            criticalConnections.sort((connection1, connection2) -> Float.compare(connection2.getCriticality(),connection1.getCriticality()));
            minRerouteCriticality = criticalConnections.get(maxNumberOfCriticalConnections).getCriticality();
        }
    }

    /**
     * Updates timing through static timing analysis and calculates connections' criticalities.
     */
    private void updateTiming() {
        updateTimingTimer.start();
        timingWeight = Math.min(timingWeight * config.getTimingMultiplier(), 1f);
        oneMinusTimingWeight = 1 - timingWeight;
        maxDelayAndTimingVertex = timingManager.calculateArrivalRequiredTimes();
        timingManager.calculateCriticality(sortedIndirectConnections,
                MAX_CRITICALITY, config.getCriticalityExponent());
        updateTimingTimer.stop();
    }

    /**
     * Updates timing after fixing routes of nets.
     * @param netsWithIllegalRoutes A set of nets whose routes have been fixed.
     */
    private void updateTimingAfterFixingRoutes(Set<NetWrapper> netsWithIllegalRoutes) {
        timingManager.updateIllegalNetsDelays(netsWithIllegalRoutes, nodesDelays);
        timingManager.patchUpDelayOfConnections(sortedIndirectConnections);
        updateTiming();
    }

    /**
     * Assigns a list nodes to each connection to complete the route path of it.
     */
    protected void assignNodesToConnections() {
        for (Connection connection : indirectConnections) {
            List<Node> nodes = new ArrayList<>();
            List<Node> switchBoxToSink = RouterHelper.findPathBetweenNodes(connection.getSinkRnode().getNode(), connection.getSink().getConnectedNode());
            if (switchBoxToSink.size() >= 2) {
                for (int i = 0; i < switchBoxToSink.size() -1; i++) {
                    nodes.add(switchBoxToSink.get(i));
                }
            }

            List<RouteNode> rnodes = connection.getRnodes();
            for (RouteNode rnode : rnodes) {
                nodes.add(rnode.getNode());
            }

            List<Node> sourceToSwitchBox = RouterHelper.findPathBetweenNodes(connection.getSource().getConnectedNode(), connection.getSourceRnode().getNode());
            if (sourceToSwitchBox.size() >= 2) {
                for (int i = 1; i <= sourceToSwitchBox.size() - 1; i++) {
                    nodes.add(sourceToSwitchBox.get(i));
                }
            }

            connection.setNodes(nodes);
        }
    }

    /**
     * Sorts indirect connections for routing.
     */
    private void sortConnections() {
        sortedIndirectConnections.clear();
        sortedIndirectConnections.addAll(indirectConnections);
        sortedIndirectConnections.sort((connection1, connection2) -> {
            int comp = connection2.getNetWrapper().getConnections().size() - connection1.getNetWrapper().getConnections().size();
            if (comp == 0) {
                return Short.compare(connection1.getHpwl(), connection2.getHpwl());
            } else {
                return comp;
            }
        });
    }

    private void printIterationHeader(boolean timingDriven) {
        System.out.printf("------------------------------------------------------------------------------\n");
        if (timingDriven) {
            System.out.printf("%9s  %12s  %8s   %11s  %10s   %5s  %9s\n",
                    "         ", "Generated", "  RRG",    "  Routed",   "Nodes With", "CPD", "Total Run");
            System.out.printf("%9s  %12s  %8s   %11s  %10s   %5s  %9s\n",
                    "Iteration", "RRG Nodes", "Time (s)", "Connections", "Overlaps", "(ps)", "Time (s)");
            System.out.printf("---------  ----------------------   -----------  ----------   -----  ---------\n");
        } else {
            System.out.printf("%9s  %12s  %8s   %11s  %10s   %5s  %9s\n",
                    "         ", "Generated", "  RRG",    "  Routed",   "Nodes With", "    ", "Total Run");
            System.out.printf("%9s  %12s  %8s   %11s  %10s   %5s  %9s\n",
                    "Iteration", "RRG Nodes", "Time (s)", "Connections", "Overlaps", "    ", "Time (s)");
            System.out.printf("---------  ----------------------   -----------  ----------   ----------------\n");
        }
    }

    /**
     * Prints routing iteration statistics, including the iteration, number of connections routed in the iteration,
     * total runtime of the iteration, number of created rnodes, time spent in creating rnodes that is included in the
     * @param iterationRuntime Total runtime of this iteration.
     * @param rnodesCreationTime The runtime of generating routing resource graph nodes.
     */
    private void printRoutingIterationStatisticsInfo(float iterationRuntime, float rnodesCreationTime) {
        long overUsed = overUsedRnodes.size();
        if (config.isTimingDriven()) {
            System.out.printf("%4d       %12d  %8.2f   %11d  %10d   %5d  %9.2f\n",
                    routeIteration,
                    rnodesCreatedThisIteration,
                    rnodesCreationTime,
                    connectionsRoutedIteration,
                    overUsed,
                    (short)(maxDelayAndTimingVertex == null? 0 : maxDelayAndTimingVertex.getFirst()),
                    iterationRuntime * 1e-9);
        } else {
            System.out.printf("%4d       %12d  %8.2f   %11d  %10d   %5s  %9.2f\n",
                    routeIteration,
                    rnodesCreatedThisIteration,
                    rnodesCreationTime,
                    connectionsRoutedIteration,
                    overUsed,
                    "",
                    iterationRuntime * 1e-9);
        }
        if (overUsed == 0) System.out.printf("------------------------------------------------------------------------------\n");
    }

    /**
     * Updates the congestion cost factors.
     */
    private void updateCostFactors() {
        updateCongestionCosts.start();
        presentCongestionFactor *= config.getPresentCongestionMultiplier();
        updateCost();
        updateCongestionCosts.stop();
    }

    /**
     * Updates present congestion cost and historical congestion cost of rnodes.
     */
    private void updateCost() {
        overUsedRnodes.clear();
        for (RouteNode rnode : routingGraph.getRnodes()) {
            int overuse=rnode.getOccupancy() - RouteNode.capacity;
            if (overuse == 0) {
                rnode.setPresentCongestionCost(1 + presentCongestionFactor);
            } else if (overuse > 0) {
                overUsedRnodes.add(rnode);
                rnode.setPresentCongestionCost(1 + (overuse + 1) * presentCongestionFactor);
                rnode.setHistoricalCongestionCost(rnode.getHistoricalCongestionCost() + overuse * historicalCongestionFactor);
            } else {
                assert(overuse < 0);
                assert(rnode.getPresentCongestionCost() == 1);
            }
        }
    }

    /**
     * Computes node usage of each type and the total wirelength of the design.
     */
    private void computesNodeUsageAndTotalWirelength() {
        totalWL = 0;
        totalINTNodes = 0;
        nodeTypeUsage = new HashMap<>();
        nodeTypeLength = new HashMap<>();

        Set<Node> netNodes = new HashSet<>();
        for (Entry<Net,NetWrapper> e : nets.entrySet()) {
            NetWrapper netWrapper = e.getValue();
            for (Connection connection:netWrapper.getConnections()) {
                netNodes.addAll(connection.getNodes());
            }
            for (Node node:netNodes) {
                TileTypeEnum tileType = node.getTile().getTileTypeEnum();
                if (tileType != TileTypeEnum.INT && !Utils.isLaguna(tileType)) {
                    continue;
                }
                totalINTNodes++;
                int wl = RouteNode.getLength(node);
                totalWL += wl;

                RouterHelper.addNodeTypeLengthToMap(node, wl, nodeTypeUsage, nodeTypeLength);
            }
            netNodes.clear();
        }
    }

    static List<IntentCode> nodeTypes = new ArrayList<>();
    static {
        nodeTypes.add(IntentCode.NODE_SINGLE);
        nodeTypes.add(IntentCode.NODE_DOUBLE);
        nodeTypes.add(IntentCode.NODE_VQUAD);
        nodeTypes.add(IntentCode.NODE_HQUAD);
        nodeTypes.add(IntentCode.NODE_VLONG);
        nodeTypes.add(IntentCode.NODE_HLONG);
        nodeTypes.add(IntentCode.NODE_LOCAL);
        nodeTypes.add(IntentCode.NODE_PINBOUNCE);
        nodeTypes.add(IntentCode.NODE_PINFEED);
        nodeTypes.add(IntentCode.NODE_LAGUNA_DATA); // UltraScale+ only
    }

    /**
     * Fixes routes of nets with routing path cycles and multi-driver nodes.
     * @return A set of nets that have been fixed.
     */
    private Set<NetWrapper> fixRoutes() {
        Set<NetWrapper> illegalRoutes = findIllegalRoutes();
        // fix routes with cycles and / or multi-driver nodes
        for (NetWrapper route:illegalRoutes) {
            for (Connection connection : route.getConnections()) {
                try {
                    if (!connection.isDirect()) ripUp(connection);
                } catch (Exception e) {
                    e.printStackTrace();
                }
            }
            RouteFixer graphHelper = new RouteFixer(route, routingGraph);
            graphHelper.finalizeRoutesOfConnections();
        }
        return illegalRoutes;
    }

    /**
     * Finds nets that have illegal routes by checking its connections' routes.
     * @return A set of routed {@link NetWrapper} instances whose should be fixed.
     */
    private Set<NetWrapper> findIllegalRoutes() {
        Set<NetWrapper> illegalRoutes = new HashSet<>();
        for (Entry<Net,NetWrapper> e : nets.entrySet()) {
            NetWrapper netWrapper = e.getValue();
            buildDriverCountsOfRnodes(netWrapper);
            for (Connection connection : netWrapper.getConnections()) {
                if (shouldMergePath(connection)) {
                    illegalRoutes.add(netWrapper);
                    if (config.isTimingDriven()) addNodesDelays(netWrapper);
                    break;
                }
            }
        }
        return illegalRoutes;
    }

    /**
     * Builds the driversCounts map of each {@link RouteNode} instance that is used by a net.
     * @param netWrapper A NetWrapper instance that represents a net.
     */
    private void buildDriverCountsOfRnodes(NetWrapper netWrapper) {
        for (Connection connection : netWrapper.getConnections()) {
            RouteNode driver = null;
            for (int i = connection.getRnodes().size() - 1; i >= 0; i--) {
                RouteNode rnode = connection.getRnodes().get(i);
                if (driver != null) {
                    rnode.incrementDriver(driver);
                }
                driver = rnode;
            }
        }
    }

    /**
     * Adds nodes and delay values of a routed to the map.
     * @param net The routed net.
     */
    private void addNodesDelays(NetWrapper net) {
        for (Connection connection:net.getConnections()) {
            for (RouteNode rnode : connection.getRnodes()) {
                nodesDelays.put(rnode.getNode(), rnode.getDelay());
            }
        }
    }

    /**
     * Checks if a connection has multi-driver nodes.
     * @param connection The connection in question.
     * @return true, if the connection has multi-driver nodes.
     */
    private boolean shouldMergePath(Connection connection) {
        return connection.useRnodesWithMultiDrivers();
    }

    /**
     * Rips up a connection.
     * @param connection The connection to be ripped up.
     */
    private void ripUp(Connection connection) {
        for (RouteNode rnode : connection.getRnodes()) {
            rnode.decrementUser(connection.getNetWrapper());
            rnode.updatePresentCongestionCost(presentCongestionFactor);
        }
    }

    /**
     * Updates the users and present congestion cost of rnodes used by a routed connection.
     * @param connection The routed connection.
     */
    private void updateUsersAndPresentCongestionCost(Connection connection) {
        for (RouteNode rnode : connection.getRnodes()) {
            rnode.incrementUser(connection.getNetWrapper());
            rnode.updatePresentCongestionCost(presentCongestionFactor);
        }
    }

    /**
     * Sets a list of {@link PIP} instances of each {@link Net} instance and checks if there is any PIP overlaps.
     */
    protected void setPIPsOfNets() {
        for (Entry<Net,NetWrapper> e : nets.entrySet()) {
            NetWrapper netWrapper = e.getValue();
            Net net = netWrapper.getNet();
            Set<PIP> newPIPs = new HashSet<>();
            for (Connection connection:netWrapper.getConnections()) {
                newPIPs.addAll(RouterHelper.getConnectionPIPs(connection));
            }
            net.setPIPs(newPIPs);
        }

        checkPIPsUsage();
    }

    /**
     * Checks if there are PIP overlaps among routed nets.
     */
    private void checkPIPsUsage() {
        Map<PIP, Set<Net>> pipsUsage = new HashMap<>();
        for (Net net : design.getNets()) {
            for (PIP pip:net.getPIPs()) {
                pipsUsage.computeIfAbsent(pip, (k) -> new HashSet<>()).add(net);
            }
        }
        int pipsError = 0;
        for (Entry<PIP, Set<Net>> pipNets : pipsUsage.entrySet()) {
            if (pipNets.getValue().size() > 1) {
                if (pipsError < 10) {
                    System.out.println("pip " + pipNets.getKey() + " users = " + pipsUsage.get(pipNets.getKey()));
                }
                pipsError++;
            }
        }
        if (pipsError > 0)
            System.err.println("ERROR: PIPs overused error: " + pipsError);
        else
            System.out.println("\nINFO: No PIP overlaps\n");
    }

    /**
     * Routes a connection.
     * @param connection The connection to route.
     */
    protected void routeConnection(Connection connection) {
        float rnodeCostWeight = 1 - connection.getCriticality();
        float shareWeight = (float) (Math.pow(rnodeCostWeight, config.getShareExponent()));
        float rnodeWLWeight = rnodeCostWeight * oneMinusWlWeight;
        float estWlWeight = rnodeCostWeight * wlWeight;
        float dlyWeight = connection.getCriticality() * oneMinusTimingWeight / 100f;
        float estDlyWeight = connection.getCriticality() * timingWeight;

        prepareRouteConnection(connection, shareWeight, rnodeCostWeight,
                rnodeWLWeight, estWlWeight, dlyWeight, estDlyWeight);
        connection.resetRoute();

        int nodesPoppedThisConnection = 0;
        RouteNode rnode;
        while ((rnode = queue.poll()) != null) {
            nodesPoppedThisConnection++;
            if (rnode.isTarget()) {
                break;
            }
            exploreAndExpand(rnode, connection, shareWeight, rnodeCostWeight,
                    rnodeWLWeight, estWlWeight, dlyWeight, estDlyWeight);
        }
        nodesPushed += nodesPoppedThisConnection + queue.size();
        nodesPopped += nodesPoppedThisConnection;

        if (rnode != null) {
            queue.clear();
            finishRouteConnection(connection, rnode);
            if (config.isTimingDriven()) connection.updateRouteDelay();
            assert(connection.getSink().isRouted());
        } else {
            assert(queue.isEmpty());
            assert(connection.getRnodes().isEmpty());
            assert(!connection.getSink().isRouted());
        }

        nextRnodes.clear();
        routingGraph.resetExpansion();
    }

    /**
     * Deals with a failed connection by possible output pin swapping and unrouting preserved nets if the router is in the soft preserve mode.
     * @param connection The failed connection.
     */
    protected boolean handleUnroutableConnection(Connection connection) {
        if (config.isEnlargeBoundingBox()) {
            connection.enlargeBoundingBox(config.getExtensionXIncrement(), config.getExtensionYIncrement());
        }
        return routeIteration == 1 && swapOutputPin(connection);
    }

    protected boolean handleCongestedConnection(Connection connection) {
        if (config.isEnlargeBoundingBox()) {
            connection.enlargeBoundingBox(config.getExtensionXIncrement(), config.getExtensionYIncrement());
        }
        return false;
    }

    /**
     * Swaps the output pin of a connection, if its net has an alternative output pin.
     * @param connection The connection in question.
     * @return true, if the output pin has been swapped.
     */
    protected boolean swapOutputPin(Connection connection) {
        NetWrapper netWrapper = connection.getNetWrapper();
        Net net = netWrapper.getNet();

        SitePinInst altSource = net.getAlternateSource();
        if (altSource == null) {
            System.out.println("INFO: No alternative source to swap");
            return false;
        }

        SitePinInst source = connection.getSource();
        if (source.equals(altSource)) {
            altSource = net.getSource();
        }
        System.out.println("INFO: Swap source from " + source + " to " + altSource + "\n");

        RouteNode altSourceRnode = connection.getAltSourceRnode();
        if (altSourceRnode == null) {
            throw new RuntimeException("No alternate source pin on net: " + net.getName());
        }
        connection.setSource(altSource);
        connection.setSourceRnode(altSourceRnode);
        connection.getSink().setRouted(false);
        return true;
    }

    /**
     * Checks if a NODE_PINBOUNCE is suitable to be used for routing to a target.
     * @param pinBounce The PINBOUNCE rnode in question.
     * @param target The target rnode to reach.
     * @return true, if the PINBOUNCE rnode is in the same column as the target and within one INT tile of the target.
     */
    private boolean usablePINBounce(RouteNode pinBounce, RouteNode target) {
        Tile bounce = pinBounce.getNode().getTile();
        Tile sink = target.getNode().getTile();
        return bounce.getTileXCoordinate() == sink.getTileXCoordinate() && Math.abs(bounce.getTileYCoordinate() - sink.getTileYCoordinate()) <= 1;
    }

    /**
     * Completes the routing process of a connection.
     * @param connection The routed target connection.
     */
    protected void finishRouteConnection(Connection connection, RouteNode rnode) {
        saveRouting(connection, rnode);
        updateUsersAndPresentCongestionCost(connection);
    }

    /**
     * Traces back for a connection from its sink rnode to its source, in order to build and store the routing path.
     * @param connection: The connection that is being routed.
     * @param rnode RouteNode to start backtracking from.
     */
    private void saveRouting(Connection connection, RouteNode rnode) {
<<<<<<< HEAD
        RouteNode nextRnode;
        while ((nextRnode = nextRnodes.get(rnode)) != null) {
            assert(nextRnode.isTarget());
            // Subsequent nodes -- all the way back to the sink -- should all be uncongested ..
            assert(!nextRnode.willOverUse(connection.getNetWrapper()) ||
                    // ... unless (for an uphill-of-sink target) it is the one and only sink
                    (nextRnode == connection.getSinkRnode() && connection.getAltSinkRnode() == null));
            nextRnode.setPrev(rnode);
            rnode = nextRnode;
=======
        RouteNode sinkRnode = connection.getSinkRnode();
        RouteNode altSinkRnode = connection.getAltSinkRnode();
        if (rnode != sinkRnode && rnode != altSinkRnode) {
            List<RouteNode> prevRouting = connection.getRnodes();
            // Check that this is the sink path marked by prepareRouteConnection()
            if (!connection.getSink().isRouted() || prevRouting.isEmpty() || !rnode.isTarget()) {
                throw new RuntimeException("Unexpected rnode to backtrack from: " + rnode);
            }
            // Backtrack from the sink used on that sink path
            rnode = prevRouting.get(0);
>>>>>>> d6da0842
        }
        assert(rnode == connection.getSinkRnode() || rnode == connection.getAltSinkRnode());

        do {
            connection.addRnode(rnode);
        } while ((rnode = rnode.getPrev()) != null);

        List<RouteNode> rnodes = connection.getRnodes();
        RouteNode sourceRnode = rnodes.get(rnodes.size()-1);
        if (!sourceRnode.equals(connection.getSourceRnode())) {
            Net net = connection.getNetWrapper().getNet();
            SitePinInst altSource = DesignTools.getLegalAlternativeOutputPin(net);
            if (altSource != null) {
                if (net.getAlternateSource() == null) {
                    DesignTools.routeAlternativeOutputSitePin(net, altSource);
                }
                if (altSource == connection.getSource()) {
                    // This connection is already using the alternate source.
                    // Swap back to primary source
                    altSource = net.getSource();
                }
                Node altSourceINTNode = RouterHelper.projectOutputPinToINTNode(altSource);
                if (altSourceINTNode.equals(sourceRnode.getNode())) {
                    RouteNode altSourceRnode = sourceRnode;
                    connection.setSource(altSource);
                    connection.setSourceRnode(altSourceRnode);
                } else {
                    throw new RuntimeException(connection + " expected " + altSourceINTNode +
                            " or " + connection.getSourceRnode().getNode() +
                            " got " + sourceRnode.getNode());
                }
            } else {
                throw new RuntimeException(connection + " expected " + connection.getSourceRnode().getNode() +
                        " got " + sourceRnode.getNode());
            }
        }

        connection.getSink().setRouted(true);
    }

    /**
     * Explores children (downhill rnodes) of a rnode for routing a connection and pushes the child into the queue,
     * if it is the target or is an accessible routing resource.
     * @param rnode The rnode popped out from the queue.
     * @param connection The connection that is being routed.
     * @param shareWeight The criticality-aware share weight for a new sharing factor.
     * @param rnodeCostWeight The cost weight of the childRnode
     * @param rnodeLengthWeight The wirelength weight of childRnode's exact wirelength.
     * @param rnodeEstWlWeight The weight of estimated wirelength from childRnode to the connection's sink.
     * @param rnodeDelayWeight The weight of childRnode's exact delay.
     * @param rnodeEstDlyWeight The weight of estimated delay to the target.
     */
    private void exploreAndExpand(RouteNode rnode, Connection connection, float shareWeight, float rnodeCostWeight,
                                  float rnodeLengthWeight, float rnodeEstWlWeight,
                                  float rnodeDelayWeight, float rnodeEstDlyWeight) {
        boolean longParent = config.isTimingDriven() && DelayEstimatorBase.isLong(rnode.getNode());
        for (RouteNode childRNode:rnode.getChildren()) {
            // Targets that are visited more than once must be overused
            assert(!childRNode.isTarget() || !childRNode.isVisited(connectionsRouted) || childRNode.willOverUse(connection.getNetWrapper()));

            // If childRnode is preserved, then it must be preserved for the current net we're routing
            Net preservedNet;
            assert((preservedNet = routingGraph.getPreservedNet(childRNode.getNode())) == null ||
                    preservedNet == connection.getNetWrapper().getNet());

            if (childRNode.isVisited(connectionsRouted)) {
                // Node must be in queue already.

                // Note: it is possible this is a cheaper path to childRNode; however, because the
                // PriorityQueue class does not support (efficiently) reducing the cost of nodes
                // already in the queue, this opportunity is discarded
                continue;
            }

            if (childRNode.isTarget()) {
                // Despite the limitation above, on encountering a target only terminate immediately
                // by clearing the queue if childRnode is the one and only sink on this connection,
                // otherwise terminate if this target will not be overused since we may find that
                // the alternate sink is less congested
                if ((childRNode == connection.getSinkRnode() && connection.getAltSinkRnode() == null) ||
                        !childRNode.willOverUse(connection.getNetWrapper())) {
<<<<<<< HEAD
                    assert(!childRNode.isVisited());
=======
                    assert(!childRNode.isVisited(connectionsRouted));
>>>>>>> d6da0842
                    nodesPushed += queue.size();
                    queue.clear();
                }
            } else {
                if (!isAccessible(childRNode, connection)) {
                    continue;
                }
                switch (childRNode.getType()) {
                    case WIRE:
                        if (!config.isUseUTurnNodes() && childRNode.getDelay() > 10000) {
                            // To filter out those nodes that are considered to be excluded with the masking resource approach,
                            // such as U-turn shape nodes near the boundary
                            continue;
                        }
                        break;
                    case PINBOUNCE:
                        if (!usablePINBounce(childRNode, connection.getSinkRnode())) {
                            continue;
                        }
                        break;
                    case PINFEED_I:
                        break;
                    case LAGUNA_I:
                        if (!connection.isCrossSLR() ||
                            connection.getSinkRnode().getSLRIndex() == childRNode.getSLRIndex()) {
                            // Do not consider approaching a SLL if not needing to cross
                            continue;
                        }
                        break;
                    case SUPER_LONG_LINE:
                        assert(connection.isCrossSLR() &&
                                connection.getSinkRnode().getSLRIndex() != rnode.getSLRIndex());
                        break;
                    default:
                        throw new RuntimeException("Unexpected rnode type: " + childRNode.getType());
                }
            }

            // Perform lookahead only if matching all these conditions:
            //   (i)  is marked for lookahead
            //   (ii) is not a target
            //   (iii) would not be overused
            boolean lookahead = childRNode.isLookahead() &&
                    !childRNode.isTarget() &&
                    !childRNode.willOverUse(connection.getNetWrapper());
            evaluateCostAndPush(rnode, longParent, childRNode, connection, lookahead,
                    shareWeight, rnodeCostWeight, rnodeLengthWeight, rnodeEstWlWeight, rnodeDelayWeight, rnodeEstDlyWeight);
            if (queue.size() == 1 && queue.peek().isTarget()) {
                // Target is uncongested and the only thing in the (previously cleared) queue, abandon immediately
                break;
            }
        }
    }

    /**
     * Checks if a routing resource is accessible.
     * @param child The routing resource in question.
     * @param connection The connection to route.
     * @return true, if no bounding box constraints, or if the routing resource is within the connection's bounding box when use the bounding box constraint.
     */
    protected boolean isAccessible(RouteNode child, Connection connection) {
        return !config.isUseBoundingBox() || child.isInConnectionBoundingBox(connection);
    }

    /**
     * Evaluates the cost of a child of a rnode and pushes the child into the queue after cost evaluation.
     * @param rnode The parent rnode of the child in question.
     * @param longParent A boolean value to indicate if the parent is a Long node
     * @param childRnode The child rnode in question.
     * @param connection The target connection being routed.
     * @param lookahead Indicates that whether this child rnode should consider lookahead -- instead of pushing onto the queue,
     *                  recurse into this child's children to find more discernible nodes to be pushed onto queue.
     * @param sharingWeight The sharing weight based on a connection's criticality and the shareExponent for computing a new sharing factor.
     * @param rnodeCostWeight The cost weight of the childRnode
     * @param rnodeLengthWeight The wirelength weight of childRnode's exact length.
     * @param rnodeEstWlWeight The weight of estimated wirelength from childRnode to the connection's sink.
     * @param rnodeDelayWeight The weight of childRnode's exact delay.
     * @param rnodeEstDlyWeight The weight of estimated delay from childRnode to the target.
     */
    protected void evaluateCostAndPush(RouteNode rnode, boolean longParent, RouteNode childRnode, Connection connection, boolean lookahead,
                                       float sharingWeight, float rnodeCostWeight,
                                       float rnodeLengthWeight, float rnodeEstWlWeight,
                                       float rnodeDelayWeight, float rnodeEstDlyWeight) {
        int countSourceUses = childRnode.countConnectionsOfUser(connection.getNetWrapper());
        float sharingFactor = 1 + sharingWeight* countSourceUses;

        // Set the prev pointer, as RouteNode.getEndTileYCoordinate() and
        // RouteNode.getSLRIndex() require this
        childRnode.setPrev(rnode);

        float newPartialPathCost = rnode.getUpstreamPathCost() + rnodeCostWeight * getNodeCost(childRnode, connection, countSourceUses, sharingFactor)
                                + rnodeLengthWeight * childRnode.getLength() / sharingFactor;
        if (config.isTimingDriven()) {
            newPartialPathCost += rnodeDelayWeight * (childRnode.getDelay() + DelayEstimatorBase.getExtraDelay(childRnode.getNode(), longParent));
        }

        int childX = childRnode.getEndTileXCoordinate();
        int childY = childRnode.getEndTileYCoordinate();
        RouteNode sinkRnode = connection.getSinkRnode();
        int sinkX = sinkRnode.getBeginTileXCoordinate();
        int sinkY = sinkRnode.getBeginTileYCoordinate();
        int deltaX = Math.abs(childX - sinkX);
        int deltaY = Math.abs(childY - sinkY);
        if (connection.isCrossSLR()) {
            int deltaSLR = Math.abs(sinkRnode.getSLRIndex() - childRnode.getSLRIndex());
            if (deltaSLR != 0) {
                // Check for overshooting which occurs when child and sink node are in
                // adjacent SLRs and less than a SLL wire's length apart in the Y axis.
                if (deltaSLR == 1) {
                    int overshootByY = deltaY - RouteNodeGraph.SUPER_LONG_LINE_LENGTH_IN_TILES;
                    if (overshootByY < 0) {
                        assert(deltaY < RouteNodeGraph.SUPER_LONG_LINE_LENGTH_IN_TILES);
                        deltaY = RouteNodeGraph.SUPER_LONG_LINE_LENGTH_IN_TILES - overshootByY;
                    }
                }

                // Account for any detours that must be taken to get to and back from the closest Laguna column
                int nextLagunaColumn = routingGraph.nextLagunaColumn[childX];
                int prevLagunaColumn = routingGraph.prevLagunaColumn[childX];
                int nextLagunaColumnDist = Math.abs(nextLagunaColumn - childX);
                int prevLagunaColumnDist = Math.abs(prevLagunaColumn - childX);
                if (sinkX >= childX) {
                    if (nextLagunaColumnDist <= prevLagunaColumnDist || prevLagunaColumn == Integer.MIN_VALUE) {
                        assert (nextLagunaColumn != Integer.MAX_VALUE);
                        deltaX = Math.abs(nextLagunaColumn - childX) + Math.abs(nextLagunaColumn - sinkX);
                    } else {
                        deltaX = Math.abs(childX - prevLagunaColumn) + Math.abs(sinkX - prevLagunaColumn);
                    }
                } else { // childX > sinkX
                    if (prevLagunaColumnDist <= nextLagunaColumnDist) {
                        assert (prevLagunaColumn != Integer.MIN_VALUE);
                        deltaX = Math.abs(childX - prevLagunaColumn) + Math.abs(sinkX - prevLagunaColumn);
                    } else {
                        deltaX = Math.abs(nextLagunaColumn - childX) + Math.abs(nextLagunaColumn - sinkX);
                    }
                }

                assert(deltaX >= 0);
            }
        }

        int distanceToSink = deltaX + deltaY;
        float newTotalPathCost = newPartialPathCost + rnodeEstWlWeight * distanceToSink / sharingFactor;
        if (config.isTimingDriven()) {
            newTotalPathCost += rnodeEstDlyWeight * (deltaX * 0.32 + deltaY * 0.16);
        }

        childRnode.setLowerBoundTotalPathCost(newTotalPathCost);
        childRnode.setUpstreamPathCost(newPartialPathCost);

        if (lookahead) {
            assert(!childRnode.isTarget()); // expect the caller to set lookahead == false for targets
            // Never lookahead from a congested node, since that locks in the path for all downhill nodes
            assert(!childRnode.willOverUse(connection.getNetWrapper()));
            assert(childRnode.getPrev() != null);
            childRnode.setVisited();

            exploreAndExpand(childRnode, connection, sharingWeight, rnodeCostWeight,
                    rnodeLengthWeight, rnodeEstWlWeight, rnodeDelayWeight, rnodeEstDlyWeight);
        } else {
            push(childRnode);
        }
    }

    /**
     * Gets the congestion cost and bias cost of a rnode.
     * @param rnode The rnode in question.
     * @param connection The connection being routed.
     * @param countSameSourceUsers The number of connections from the same net that are using rnode.
     * Note: a net is represented by its source {@link SitePinInst} Object.
     * @param sharingFactor The sharing factor.
     * @return The sum of the congestion cost and the bias cost of rnode.
     */
    private float getNodeCost(RouteNode rnode, Connection connection, int countSameSourceUsers, float sharingFactor) {
        boolean hasSameSourceUsers = countSameSourceUsers!= 0;
        float presentCongestionCost;

        if (hasSameSourceUsers) {// the rnode is used by other connection(s) from the same net
            int overoccupancy = rnode.getOccupancy() - RouteNode.capacity;
            // make the congestion cost less for the current connection
            presentCongestionCost = 1 + overoccupancy * presentCongestionFactor;
        } else {
            presentCongestionCost = rnode.getPresentCongestionCost();
        }

        float biasCost = 0;
        if (!rnode.isTarget() && rnode.getType() != RouteNodeType.SUPER_LONG_LINE) {
            NetWrapper net = connection.getNetWrapper();
            biasCost = rnode.getBaseCost() / net.getConnections().size() *
                    (Math.abs(rnode.getEndTileXCoordinate() - net.getXCenter()) + Math.abs(rnode.getEndTileYCoordinate() - net.getYCenter())) / net.getDoubleHpwl();
        }

        return rnode.getBaseCost() * rnode.getHistoricalCongestionCost() * presentCongestionCost / sharingFactor + biasCost;
    }

    /**
     * Sets the costs of a rnode and pushes it to the queue.
     * @param childRnode A child rnode.
     */
    protected void push(RouteNode childRnode) {
        assert(childRnode.getPrev() != null || childRnode.getType() == RouteNodeType.PINFEED_O);
<<<<<<< HEAD
        childRnode.setVisited();
=======
        childRnode.setLowerBoundTotalPathCost(newTotalPathCost);
        childRnode.setUpstreamPathCost(newPartialPathCost);
        // Use the number-of-connections-routed-so-far as the identifier for whether a rnode
        // has been visited by this connection before
        childRnode.setVisited(connectionsRouted);
>>>>>>> d6da0842
        queue.add(childRnode);
    }

    /**
     * Prepares for routing a connection, including seeding the routing queue with
     * known-uncongested downstream-from-source routing segments acquired from prior
     * iterations, as well as marking known-uncongested upstream-from-sink segments
     * as targets.
     * @param connectionToRoute The target connection to be routed.
     * @param shareWeight The criticality-aware share weight for a new sharing factor.
     * @param rnodeCostWeight The cost weight of the childRnode
     * @param rnodeLengthWeight The wirelength weight of childRnode's exact wirelength.
     * @param rnodeEstWlWeight The weight of estimated wirelength from childRnode to the connection's sink.
     * @param rnodeDelayWeight The weight of childRnode's exact delay.
     * @param rnodeEstDlyWeight The weight of estimated delay to the target.
     */
    protected void prepareRouteConnection(Connection connectionToRoute, float shareWeight, float rnodeCostWeight,
                                          float rnodeLengthWeight, float rnodeEstWlWeight,
                                          float rnodeDelayWeight, float rnodeEstDlyWeight) {
        // Rips up the connection
        ripUp(connectionToRoute);

        connectionsRouted++;
        connectionsRoutedIteration++;
        assert(queue.isEmpty());

        // Sets the sink rnode(s) of the connection as the target(s)
        connectionToRoute.setTarget(true);

        // Adds the source rnode to the queue
        RouteNode sourceRnode = connectionToRoute.getSourceRnode();
        assert(sourceRnode.getPrev() == null);
        sourceRnode.setLowerBoundTotalPathCost(0);
        sourceRnode.setUpstreamPathCost(0);
        push(sourceRnode);

        // Mark all the non-preserved nodes immediately uphill of the sinks as targets
        // Since sinks are typically IMUX_* nodes, their parent INT_NODE_IMUX_* nodes would not normally
        // undergo lookahead so mark them as an target for faster convergence
        NetWrapper netWrapper = connectionToRoute.getNetWrapper();
        RouteNode sinkRnode = connectionToRoute.getSinkRnode();
        // Don't mark uphill nodes of will-be-congested (primary) sinks if an alternate sink exists,
        // as terminating on any such uphills may hide the fact that the alternate sink may be less congested
        if (connectionToRoute.getAltSinkRnode() == null || !sinkRnode.willOverUse(netWrapper)) {
            setUphillTargets(sinkRnode);
        }
    }

    protected void setUphillTargets(RouteNode rnode) {
        for (Node uphill : rnode.getNode().getAllUphillNodes()) {
            if (routingGraph.isPreserved(uphill))
                continue;
            RouteNode uphillRnode = getOrCreateRouteNode(uphill, RouteNodeType.WIRE);
            // Mindful that uphill nodes may be duplicated, e.g. INT_X131Y900/IMUX_E0 on VU19P
            if (!uphillRnode.isTarget()) {
                uphillRnode.setTarget(true);
                RouteNode existingRnode = nextRnodes.put(uphillRnode, rnode);
                assert(existingRnode == null);
            }
        }
    }

    /**
     * Adds a clock net to the clock net routing targets.
     * @param clk The clock net to be added.
     */
    public void addClkNet(Net clk) {
        clkNets.add(clk);
    }

    public Design getDesign() {
        return design;
    }

    protected int getNumIndirectConnectionPins() {
        return indirectConnections.size();
    }

    protected int getNumConnectionsCrossingSLRs() {
        int numCrossingSLRs = 0;
        for (Connection c : indirectConnections) {
            numCrossingSLRs += c.isCrossSLR() ? 1 : 0;
        }
        return numCrossingSLRs;
    }

    private int getNumStaticNetPins() {
        int totalSitePins = 0;
        for (Entry<Net,List<SitePinInst>> e : staticNetAndRoutingTargets.entrySet()) {
            List<SitePinInst> pins = e.getValue();
            totalSitePins += pins.size();
        }
        return totalSitePins;
    }

    private void printDesignNetsAndConfigurationInfo(boolean verbose) {
        printDesignInfo(verbose);
        if (config.isVerbose()) printConnectionSpanStatistics();
        printConfiguration(verbose);
    }

    private void printConfiguration(boolean verbose) {
        if (verbose) System.out.println(config);
    }

    private void printTimingInfo() {
        if (sortedIndirectConnections.size() > 0) {
            timingManager.getCriticalPathInfo(maxDelayAndTimingVertex, false, routingGraph);
        }
    }

    public static void printNodeTypeUsageAndWirelength(boolean verbose, Map<IntentCode, Long> nodeTypeUsage, Map<IntentCode, Long> nodeTypeLength) {
        if (verbose) {
            System.out.println("Node Usage Per Type");
            System.out.printf(" %-16s  %13s  %12s\n", "Node Type", "Usage", "Length");
            for (IntentCode ic : nodeTypes) {
                long usage = nodeTypeUsage.getOrDefault(ic, 0L);
                long length = nodeTypeLength.getOrDefault(ic, 0L);
                System.out.printf(" %-16s  %13d  %12d\n", ic, usage, length);
            }
            System.out.println();
        }
    }

    private void printDesignInfo(boolean verbose) {
        if (!verbose) return;
        System.out.println("------------------------------------------------------------------------------");
        printFormattedString("Total nets: ", design.getNets().size());
        printFormattedString("Routable nets: ", numPreservedRoutableNets + numPreservedClks + numPreservedStaticNets + nets.size() + staticNetAndRoutingTargets.size() + clkNets.size());
        printFormattedString("  Preserved routable nets: ", numPreservedRoutableNets);
        printFormattedString("    GLOBAL_CLOCK: ", numPreservedClks);
        printFormattedString("    Static nets: ", numPreservedStaticNets);
        printFormattedString("    WIRE: ", numPreservedWire);
        printFormattedString("  Nets to be routed: ", (nets.size() +  staticNetAndRoutingTargets.size() + clkNets.size()));
        printFormattedString("    GLOBAL_CLOCK: ", clkNets.size());
        printFormattedString("    Static nets: ", staticNetAndRoutingTargets.size());
        printFormattedString("    WIRE: ", nets.size());
        int clkPins = 0;
        for (Net clk : clkNets) {
            clkPins += clk.getSinkPins().size();
        }
        int indirectPins = getNumIndirectConnectionPins();
        int staticPins = getNumStaticNetPins();
        printFormattedString("  All site pins to be routed: ", (indirectPins + staticPins + clkPins));
        printFormattedString("    Connections to be routed: ", indirectPins);
        printFormattedString("      With SLR crossings: ", getNumConnectionsCrossingSLRs());
        printFormattedString("    Static net pins: ", getNumStaticNetPins());
        printFormattedString("    Clock pins: ", clkPins);
        printFormattedString("Nets not needing routing: ", numNotNeedingRoutingNets);
        if (numUnrecognizedNets != 0)
            printFormattedString("Nets unrecognized: ", numUnrecognizedNets);
        System.out.printf("------------------------------------------------------------------------------\n");
    }

    private static void printFormattedString(String s, int value) {
        System.out.print(MessageGenerator.formatString(s, value));
    }

    private static void printFormattedString(String s, long value) {
        System.out.print(MessageGenerator.formatString(s, value));
    }

    private void printRoutingStatistics() {
        MessageGenerator.printHeader("Statistics");
        computesNodeUsageAndTotalWirelength();
        printNodeTypeUsageAndWirelength(config.isVerbose(), nodeTypeUsage, nodeTypeLength);
        printFormattedString("Total wirelength:", totalWL);
        if (config.isVerbose()) {
            printFormattedString("Total INT tile nodes:", totalINTNodes);
            printFormattedString("Total rnodes created:", routingGraph.numNodes());
            printFormattedString("Average #children per node:", routingGraph.averageChildren());
            System.out.printf("------------------------------------------------------------------------------\n");
            printFormattedString("Num iterations:", routeIteration);
            printFormattedString("Connections routed:", connectionsRouted);
            printFormattedString("Nodes pushed:", nodesPushed);
            printFormattedString("Nodes popped:", nodesPopped);
            System.out.printf("------------------------------------------------------------------------------\n");
        }

        System.out.print(routerTimer);
        if (config.isTimingDriven()) {
            MessageGenerator.printHeader("Timing Report");
            printTimingInfo();
        }
        System.out.printf("==============================================================================\n");

        // For testing
        System.setProperty("rapidwright.rwroute.nodesPopped", String.valueOf(nodesPopped));
    }

    /**
     * Routes a design in the full timing-driven routing mode.
     * @param design The {@link Design} instance to be routed.
     */
    public static Design routeDesignFullTimingDriven(Design design) {
        return routeDesign(design, new RWRouteConfig(null));
    }

    /**
     * Routes a design in the full non-timing-driven routing mode.
     * @param design The {@link Design} instance to be routed.
     */
    public static Design routeDesignFullNonTimingDriven(Design design) {
        return routeDesign(design, new RWRouteConfig(new String[] {"--nonTimingDriven", "--verbose"}));
    }

    /**
     * Routes a {@link Design} instance.
     * @param design The {@link Design} instance to be routed.
     * @param args An array of string arguments, can be null.
     * If null, the design will be routed in the full timing-driven routing mode with default a {@link RWRouteConfig} instance.
     * For more options of the configuration, please refer to the {@link RWRouteConfig} class.
     * @return Routed design.
     */
    public static Design routeDesignWithUserDefinedArguments(Design design, String[] args) {
        // Instantiates a RWRouteConfig Object and parses the arguments.
        // Uses the default configuration if basic usage only.
        return routeDesign(design, new RWRouteConfig(args));
    }

    private static Design routeDesign(Design design, RWRouteConfig config) {
        if (!config.isMaskNodesCrossRCLK()) {
            System.out.println("WARNING: Not masking nodes across RCLK could result in delay optimism.");
        }

        return routeDesign(design, new RWRoute(design, config));
    }

    /**
     * Routes a design after pre-processing.
     * @param design The {@link Design} instance to be routed.
     * @param router A {@link RWRoute} object to be used to route the design.
     */
    protected static Design routeDesign(Design design, RWRoute router) {
        router.preprocess();

        // Initialize router object
        router.initialize();

        // Routes the design
        router.route();

        return router.getDesign();
    }

    /**
     * The main interface of {@link RWRoute} that reads in a {@link Design} checkpoint,
     * and parses the arguments for the {@link RWRouteConfig} Object of the router.
     * It also instantiates a {@link RWRoute} Object or a {@link PartialRouter}
     * based on the partialRouting parameter and calls the route method to route the design.
     * @param args An array of strings that are used to create a {@link RWRouteConfig} Object for the router.
     */
    public static void main(String[] args) {
        if (args.length < 2) {
            System.out.println("USAGE: <input.dcp> <output.dcp>");
            return;
        }
        // Reads the output directory and set the output design checkpoint file name
        String routedDCPfileName = args[1];

        CodePerfTracker t = new CodePerfTracker("RWRoute", true);

        // Reads in a design checkpoint and routes it
        Design routed = RWRoute.routeDesignWithUserDefinedArguments(Design.readCheckpoint(args[0]), args);

        // Writes out the routed design checkpoint
        routed.writeCheckpoint(routedDCPfileName,t);
        System.out.println("\nINFO: Write routed design\n " + routedDCPfileName + "\n");
    }

}<|MERGE_RESOLUTION|>--- conflicted
+++ resolved
@@ -1261,7 +1261,6 @@
      * @param rnode RouteNode to start backtracking from.
      */
     private void saveRouting(Connection connection, RouteNode rnode) {
-<<<<<<< HEAD
         RouteNode nextRnode;
         while ((nextRnode = nextRnodes.get(rnode)) != null) {
             assert(nextRnode.isTarget());
@@ -1271,18 +1270,6 @@
                     (nextRnode == connection.getSinkRnode() && connection.getAltSinkRnode() == null));
             nextRnode.setPrev(rnode);
             rnode = nextRnode;
-=======
-        RouteNode sinkRnode = connection.getSinkRnode();
-        RouteNode altSinkRnode = connection.getAltSinkRnode();
-        if (rnode != sinkRnode && rnode != altSinkRnode) {
-            List<RouteNode> prevRouting = connection.getRnodes();
-            // Check that this is the sink path marked by prepareRouteConnection()
-            if (!connection.getSink().isRouted() || prevRouting.isEmpty() || !rnode.isTarget()) {
-                throw new RuntimeException("Unexpected rnode to backtrack from: " + rnode);
-            }
-            // Backtrack from the sink used on that sink path
-            rnode = prevRouting.get(0);
->>>>>>> d6da0842
         }
         assert(rnode == connection.getSinkRnode() || rnode == connection.getAltSinkRnode());
 
@@ -1364,11 +1351,7 @@
                 // the alternate sink is less congested
                 if ((childRNode == connection.getSinkRnode() && connection.getAltSinkRnode() == null) ||
                         !childRNode.willOverUse(connection.getNetWrapper())) {
-<<<<<<< HEAD
-                    assert(!childRNode.isVisited());
-=======
                     assert(!childRNode.isVisited(connectionsRouted));
->>>>>>> d6da0842
                     nodesPushed += queue.size();
                     queue.clear();
                 }
@@ -1524,7 +1507,7 @@
             // Never lookahead from a congested node, since that locks in the path for all downhill nodes
             assert(!childRnode.willOverUse(connection.getNetWrapper()));
             assert(childRnode.getPrev() != null);
-            childRnode.setVisited();
+            childRnode.setVisited(connectionsRouted);
 
             exploreAndExpand(childRnode, connection, sharingWeight, rnodeCostWeight,
                     rnodeLengthWeight, rnodeEstWlWeight, rnodeDelayWeight, rnodeEstDlyWeight);
@@ -1570,15 +1553,9 @@
      */
     protected void push(RouteNode childRnode) {
         assert(childRnode.getPrev() != null || childRnode.getType() == RouteNodeType.PINFEED_O);
-<<<<<<< HEAD
-        childRnode.setVisited();
-=======
-        childRnode.setLowerBoundTotalPathCost(newTotalPathCost);
-        childRnode.setUpstreamPathCost(newPartialPathCost);
         // Use the number-of-connections-routed-so-far as the identifier for whether a rnode
         // has been visited by this connection before
         childRnode.setVisited(connectionsRouted);
->>>>>>> d6da0842
         queue.add(childRnode);
     }
 
