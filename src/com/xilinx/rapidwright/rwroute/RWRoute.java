--- conflicted
+++ resolved
@@ -1385,16 +1385,12 @@
                                   float rnodeDelayWeight, float rnodeEstDlyWeight) {
         boolean intersectionFound = false;
         boolean longHead = config.isTimingDriven() && forward && DelayEstimatorBase.isLong(headRnode.getNode());
-<<<<<<< HEAD
         // Only perform front-to-front if in the same SLR
         RouteNode destRnode = (forward ? queueBack : queue).peek();
         if (headRnode.getSLRIndex(forward) != destRnode.getSLRIndex(forward)) {
             // Otherwise front-to-end
             destRnode = forward ? connection.getSinkRnode() : connection.getSourceRnode();
         }
-=======
-        RouteNode destRnode = forward ? connection.getSinkRnode() : connection.getSourceRnode();
->>>>>>> a3b69484
         for (RouteNode tailRnode : headRnode.getChildrenParents(forward)) {
             if (tailRnode.isVisited(forward)) {
                 // Node must be in queue already.
@@ -1526,19 +1522,11 @@
      * @param rnodeDelayWeight The weight of childRnode's exact delay.
      * @param rnodeEstDlyWeight The weight of estimated delay from childRnode to the target.
      */
-<<<<<<< HEAD
-    private void evaluateCostAndPush(boolean forward,
-                                     RouteNode headRnode, boolean longParent, RouteNode tailRnode, RouteNode destRnode,
-                                     Connection connection, float sharingWeight, float rnodeCostWeight,
-                                     float rnodeLengthWeight, float rnodeEstWlWeight,
-                                     float rnodeDelayWeight, float rnodeEstDlyWeight) {
-=======
     protected void evaluateCostAndPush(boolean forward,
-                                       RouteNode headRnode, boolean longParent, RouteNode tailRnode, Connection connection,
-                                       float sharingWeight, float rnodeCostWeight,
+                                       RouteNode headRnode, boolean longParent, RouteNode tailRnode, RouteNode destRnode,
+                                       Connection connection, float sharingWeight, float rnodeCostWeight,
                                        float rnodeLengthWeight, float rnodeEstWlWeight,
                                        float rnodeDelayWeight, float rnodeEstDlyWeight) {
->>>>>>> a3b69484
         int countSourceUses = tailRnode.countConnectionsOfUser(connection.getNetWrapper());
         float sharingFactor = 1 + sharingWeight* countSourceUses;
 
@@ -1699,126 +1687,6 @@
                 push(forward, rnode, newPartialPathCost, newPartialPathCost);
             }
         }
-<<<<<<< HEAD
-
-        Connection connectionToPush = connectionToRoute;
-        if (!connectionToRoute.getSink().isRouted()) {
-            // Connection was not routed; find the connection with the closest sink
-            // on the same net and consider pushing its nodes instead
-            final boolean forward = true;
-            connectionToPush = Collections.min(netWrapper.getConnections(), new Comparator<Connection>() {
-                @Override
-                public int compare(Connection c1, Connection c2) {
-                    // Prefer routed connections
-                    boolean c1Routed = c1.getSink().isRouted();
-                    boolean c2Routed = c2.getSink().isRouted();
-                    if (!c1Routed && !c2Routed) {
-                        // Neither routed; nothing else matters
-                        return 0;
-                    } else {
-                        if (c1Routed != c2Routed) {
-                            // Prefer routed connection
-                            return c1Routed ? -1 : 1;
-                        }
-                        // Both routed
-                    }
-
-                    // Prefer closer SLRs
-                    RouteNode c1Rnode = c1.getSinkRnode();
-                    RouteNode c2Rnode = c2.getSinkRnode();
-                    int c1DeltaSLR = sinkRnode.getSLRDistance(forward, c1Rnode);
-                    int c2DeltaSLR = sinkRnode.getSLRDistance(forward, c2Rnode);
-                    if (c1DeltaSLR != c2DeltaSLR) {
-                        return Integer.compare(c1DeltaSLR, c2DeltaSLR);
-                    }
-
-                    // Prefer closer Manhattan distance
-                    return Integer.compare(sinkRnode.getManhattanDistance(forward, c1Rnode),
-                            sinkRnode.getManhattanDistance(forward, c2Rnode));
-                }
-            });
-        }
-
-        if (connectionToPush.getSink().isRouted()) {
-            // Connection was previously routed: push all its nodes (from the routing onto the queue
-            assert(!connectionToPush.getRnodes().isEmpty());
-
-            RouteNode parentRnode = null;
-            boolean parentRnodeWillOveruse = false;
-
-            // Go forwards from source
-            for (RouteNode childRnode : Lists.reverse(connectionToPush.getRnodes())) {
-                boolean forward = true;
-                if (parentRnode != null) {
-                    assert(isAccessible(forward, childRnode, connectionToPush));
-
-                    // Place child onto queue
-                    assert(!childRnode.isVisited(forward) || routingGraph.isPreserved(childRnode.getNode()));
-                    boolean longParent = config.isTimingDriven() && DelayEstimatorBase.isLong(parentRnode.getNode());
-                    evaluateCostAndPush(forward, parentRnode, longParent, childRnode, sinkRnode,
-                            connectionToRoute, shareWeight, rnodeCostWeight,
-                            rnodeLengthWeight, rnodeEstWlWeight, rnodeDelayWeight, rnodeEstDlyWeight);
-                    assert(childRnode.getPrev() == parentRnode);
-                }
-
-                parentRnode = childRnode;
-
-                parentRnodeWillOveruse = parentRnode.willOverUse(netWrapper);
-                // Skip all downstream nodes after the first would-be-overused node
-                if (parentRnodeWillOveruse)
-                    break;
-
-                if (parentRnode.isVisited(!forward)) {
-                    // Stumbled across a connectionToPush that just so happens to go through
-                    // connectionToRoute's sink!
-                    assert(connectionToPush != connectionToRoute);
-                    // Let this be discovered naturally
-                    break;
-                }
-            }
-
-            if (connectionToPush != connectionToRoute) {
-                connectionToRoute.fitBoundingBoxToRouting(connectionToPush);
-            } else {
-                // If non-timing driven, there must be at least one over-used node on the
-                // connection-to-be-routed (otherwise we wouldn't expect it to need
-                // re-routing)
-                assert(config.isTimingDriven() ||
-                       parentRnodeWillOveruse);
-            }
-        }
-
-        // Now go backwards from sink
-        {
-            RouteNode childRnode = null;
-            for (RouteNode parentRnode : connectionToRoute.getRnodes()) {
-                // Skip all upstream nodes if next one is to be the first one overused
-                // (or would-be-overused if we were to start using it)
-                if (parentRnode.willOverUse(netWrapper)) {
-                    break;
-                }
-
-                assert(!parentRnode.isVisited(true));
-
-                // Mark nodes upstream of the sink as intersection
-                if (childRnode != null) {
-                    boolean forward = false;
-                    assert(childRnode.isVisited(forward));
-                    assert(!parentRnode.isVisited(forward));
-                    boolean longParent = config.isTimingDriven() && DelayEstimatorBase.isLong(parentRnode.getNode());
-                    evaluateCostAndPush(forward, childRnode, longParent, parentRnode, sourceRnode,
-                            connectionToRoute, shareWeight, rnodeCostWeight,
-                            rnodeLengthWeight, rnodeEstWlWeight, rnodeDelayWeight, rnodeEstDlyWeight);
-                    assert(parentRnode.getNext() == childRnode);
-                }
-
-                childRnode = parentRnode;
-            }
-        }
-
-        connectionToRoute.resetRoute();
-=======
->>>>>>> a3b69484
     }
 
     /**
