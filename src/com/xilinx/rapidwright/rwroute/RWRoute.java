/*
 *
 * Copyright (c) 2021 Ghent University.
 * Copyright (c) 2022-2024, Advanced Micro Devices, Inc.
 * All rights reserved.
 *
 * Author: Yun Zhou, Ghent University.
 *
 * This file is part of RapidWright.
 *
 * Licensed under the Apache License, Version 2.0 (the "License");
 * you may not use this file except in compliance with the License.
 * You may obtain a copy of the License at
 *
 *     http://www.apache.org/licenses/LICENSE-2.0
 *
 * Unless required by applicable law or agreed to in writing, software
 * distributed under the License is distributed on an "AS IS" BASIS,
 * WITHOUT WARRANTIES OR CONDITIONS OF ANY KIND, either express or implied.
 * See the License for the specific language governing permissions and
 * limitations under the License.
 *
 */

package com.xilinx.rapidwright.rwroute;

<<<<<<< HEAD
=======
import java.util.ArrayList;
import java.util.Arrays;
import java.util.Collection;
import java.util.Collections;
import java.util.EnumMap;
import java.util.EnumSet;
import java.util.HashMap;
import java.util.HashSet;
import java.util.IdentityHashMap;
import java.util.List;
import java.util.Map;
import java.util.Map.Entry;
import java.util.PriorityQueue;
import java.util.Set;
import java.util.function.Function;

>>>>>>> 63c8bd18
import com.xilinx.rapidwright.design.Cell;
import com.xilinx.rapidwright.design.Design;
import com.xilinx.rapidwright.design.DesignTools;
import com.xilinx.rapidwright.design.Net;
import com.xilinx.rapidwright.design.NetType;
import com.xilinx.rapidwright.design.SiteInst;
import com.xilinx.rapidwright.design.SitePinInst;
import com.xilinx.rapidwright.design.tools.LUTTools;
import com.xilinx.rapidwright.device.BEL;
import com.xilinx.rapidwright.device.IntentCode;
import com.xilinx.rapidwright.device.Node;
import com.xilinx.rapidwright.device.PIP;
import com.xilinx.rapidwright.device.Part;
import com.xilinx.rapidwright.device.Series;
import com.xilinx.rapidwright.device.Site;
import com.xilinx.rapidwright.device.SitePin;
import com.xilinx.rapidwright.device.Tile;
import com.xilinx.rapidwright.device.TileTypeEnum;
import com.xilinx.rapidwright.edif.EDIFHierNet;
import com.xilinx.rapidwright.interchange.Interchange;
import com.xilinx.rapidwright.router.RouteThruHelper;
import com.xilinx.rapidwright.tests.CodePerfTracker;
import com.xilinx.rapidwright.timing.ClkRouteTiming;
import com.xilinx.rapidwright.timing.TimingManager;
import com.xilinx.rapidwright.timing.TimingVertex;
import com.xilinx.rapidwright.timing.delayestimator.DelayEstimatorBase;
import com.xilinx.rapidwright.timing.delayestimator.InterconnectInfo;
import com.xilinx.rapidwright.util.MessageGenerator;
import com.xilinx.rapidwright.util.Pair;
import com.xilinx.rapidwright.util.RuntimeTracker;
import com.xilinx.rapidwright.util.RuntimeTrackerTree;
import com.xilinx.rapidwright.util.Utils;

import java.util.ArrayList;
import java.util.Arrays;
import java.util.Collection;
import java.util.Collections;
import java.util.EnumMap;
import java.util.EnumSet;
import java.util.HashMap;
import java.util.HashSet;
import java.util.IdentityHashMap;
import java.util.List;
import java.util.Map;
import java.util.Map.Entry;
import java.util.PriorityQueue;
import java.util.Set;
import java.util.concurrent.atomic.AtomicInteger;
import java.util.concurrent.atomic.AtomicLong;
import java.util.function.Function;

/**
 * RWRoute class provides the main methods for routing a design.
 * Creating a RWRoute Object needs a {@link Design} Object and a {@link RWRouteConfig} Object.
 */
public class RWRoute {
    /** The design to route */
    protected Design design;
    /** Created NetWrappers */
    protected Map<Net,NetWrapper> nets;
    /** A list of indirect connections that will go through iterative routing */
    protected List<Connection> indirectConnections;
    /** A list of direct connections that are easily routed through dedicated resources */
    private List<Connection> directConnections;
    /** Sorted indirect connections */
    protected List<Connection> sortedIndirectConnections;
    /** A list of global clock nets */
    protected List<Net> clkNets;
    /** Static nets */
    protected Map<Net, List<SitePinInst>> staticNetAndRoutingTargets;
    /** Several integers to indicate the netlist info */
    protected int numPreservedRoutableNets;
    protected int numPreservedClks;
    protected int numPreservedStaticNets;
    protected int numPreservedWire;
    private int numWireNetsToRoute;
    private int numConnectionsToRoute;
    protected int numNotNeedingRoutingNets;
    private int numUnrecognizedNets;

    /** A {@link RWRouteConfig} instance consisting of a list of routing parameters */
    protected RWRouteConfig config;
    /** The present congestion cost factor */
    protected float presentCongestionFactor;
    /** The historical congestion cost factor */
    private float historicalCongestionFactor;
    /** Wirelength-driven weighting factor */
    private float wlWeight;
    /** 1 - wlWeight */
    private float oneMinusWlWeight;
    /** Timing-driven weighting factor */
    private float timingWeight;
    /** 1 - timingWeight */
    private float oneMinusTimingWeight;
    /** Flag for whether LUT pin swaps are to be considered */
    private boolean lutPinSwapping;

    /** Flag for use of Hybrid Updating Strategy (HUS) */
    private boolean hus;
    /** Flag (computed at end of iteration 1) to indicate design is congested enough to consider HUS */
    private boolean husInitialCongested;

    /** The current routing iteration */
    protected int routeIteration;
    /** Timers to store runtime of different phases */
    protected RuntimeTrackerTree routerTimer;
    protected RuntimeTracker rnodesTimer;
    private RuntimeTracker updateTimingTimer;
    private RuntimeTracker updateCongestionCosts;
    /** An instantiation of RouteThruHelper to avoid route-thrus in the routing resource graph */
    protected RouteThruHelper routethruHelper;

    /** A set of indices of overused rondes */
    private Set<RouteNode> overUsedRnodes;
    /** Class encapsulating the routing resource graph */
    protected RouteNodeGraph routingGraph;
    /** Count of rnodes created in the current routing iteration */
    protected long rnodesCreatedThisIteration;
    /** State necessary to route the included connection */
    private ConnectionState connectionState;

    /** Total wirelength of the routed design */
    private int totalWL;
    /** Total used INT tile nodes */
    private long totalINTNodes;
    /** A map from node types to the node usage of the types */
    private Map<IntentCode, Long> nodeTypeUsage;
    /** A map from node types to the total wirelength of used nodes of the types */
    private Map<IntentCode, Long> nodeTypeLength;
    /** The total number of connections that are routed */
    private final AtomicInteger connectionsRouted;
    /** The total number of connections routed in an iteration */
    private final AtomicInteger connectionsRoutedThisIteration;
    /** Total number of nodes pushed/popped from the queue */
    private final AtomicLong nodesPushed;
    private final AtomicLong nodesPopped;

    /** The maximum criticality constraint of connection */
    private static final float MAX_CRITICALITY = 0.99f;
    /** The minimum criticality of connections that should be re-routed, updated after each iteration */
    protected float minRerouteCriticality;
    /** The list of critical connections */
    private List<Connection> criticalConnections;
    /** A {@link TimingManager} instance to use that handles timing related tasks */
    protected TimingManager timingManager;
    /** A map from nodes to delay values, used for timing update after fixing routes */
    private Map<Node, Float> nodesDelays;
    /** The maximum delay and associated timing vertex */
    private Pair<Float, TimingVertex> maxDelayAndTimingVertex;

    /** A map storing routes from CLK_OUT to different INT tiles that connect to sink pins of a global clock net */
    protected Map<String, List<String>> routesToSinkINTTiles;

    public static final EnumSet<Series> SUPPORTED_SERIES;

    static {
        SUPPORTED_SERIES = EnumSet.of(Series.UltraScale, Series.UltraScalePlus);
    }

    public RWRoute(Design design, RWRouteConfig config) {
        this.design = design;
        this.config = config;
        connectionsRouted = new AtomicInteger();
        connectionsRoutedThisIteration = new AtomicInteger();
        nodesPushed = new AtomicLong();
        nodesPopped = new AtomicLong();
    }

    protected static String getUnsupportedSeriesMessage(Part part) {
        return "ERROR: RWRoute does not support routing the " + part.getName() + " from the " 
                + part.getSeries() + " series. Please re-target the design to a part from a "
                + "supported series: " + SUPPORTED_SERIES;
    }

    /**
     * Pre-process the design to ensure that only the physical {@link Net}-s corresponding to
     * the parent logical {@link EDIFHierNet} exists, and that such {@link Net}-s contain
     * all necessary {@link SitePinInst} objects.
     * @param design Design to preprocess
     */
    public static void preprocess(Design design) {
        Series series = design.getPart().getSeries();
        if (!SUPPORTED_SERIES.contains(series)) {
            throw new RuntimeException(getUnsupportedSeriesMessage(design.getPart()));
        }

        // Pre-processing of the design regarding physical net names pins
        DesignTools.makePhysNetNamesConsistent(design);
        DesignTools.createPossiblePinsToStaticNets(design);
        DesignTools.createMissingSitePinInsts(design);
    }

    protected void preprocess() {
        preprocess(design);
    }

    protected void initialize() {
        routerTimer = new RuntimeTrackerTree("Route design", config.isVerbose());
        rnodesTimer = routerTimer.createStandAloneRuntimeTracker("rnodes creation");
        updateTimingTimer = routerTimer.createStandAloneRuntimeTracker("update timing");
        updateCongestionCosts = routerTimer.createStandAloneRuntimeTracker("update congestion costs");
        routerTimer.createRuntimeTracker("Initialization", routerTimer.getRootRuntimeTracker()).start();

        minRerouteCriticality = config.getMinRerouteCriticality();
        criticalConnections = new ArrayList<>();

        connectionState = new ConnectionState();
        routingGraph = createRouteNodeGraph();
        if (config.isTimingDriven()) {
            nodesDelays = new HashMap<>();
        }
        rnodesCreatedThisIteration = 0;
        routethruHelper = new RouteThruHelper(design.getDevice());
        presentCongestionFactor = config.getInitialPresentCongestionFactor();
        lutPinSwapping = config.isLutPinSwapping();

        routerTimer.createRuntimeTracker("determine route targets", "Initialization").start();
        determineRoutingTargets();
        routerTimer.getRuntimeTracker("determine route targets").stop();

        if (config.isTimingDriven()) {
            ClkRouteTiming clkTiming = createClkTimingData(config);
            routesToSinkINTTiles = clkTiming == null? null : clkTiming.getRoutesToSinkINTTiles();
            Collection<Net> timingNets = getTimingNets();
            timingManager = createTimingManager(clkTiming, timingNets);
            timingManager.setTimingEdgesOfConnections(indirectConnections);
        }

        sortedIndirectConnections = new ArrayList<>(indirectConnections.size());
        connectionsRouted.set(0);
        connectionsRoutedThisIteration.set(0);
        nodesPushed.set(0);
        nodesPopped.set(0);
        overUsedRnodes = new HashSet<>();

        hus = config.isHus();
        husInitialCongested = false;

        routerTimer.getRuntimeTracker("Initialization").stop();
    }

    /**
     * Creates clock routing related inputs based on the {@link RWRouteConfig} instance.
     * @param config The {@link RWRouteConfig} instance to use.
     */
    public static ClkRouteTiming createClkTimingData(RWRouteConfig config) {
        String clkRouteTimingFile = config.getClkRouteTiming();
        if (clkRouteTimingFile != null) {
            return new ClkRouteTiming(clkRouteTimingFile);
        }
        return null;
    }

    protected RouteNodeGraph createRouteNodeGraph() {
        if (config.isTimingDriven()) {
            /* An instantiated delay estimator that is used to calculate delay of routing resources */
            DelayEstimatorBase estimator = new DelayEstimatorBase(design.getDevice(), new InterconnectInfo(), config.isUseUTurnNodes(), 0);
            return new RouteNodeGraphTimingDriven(design, config, estimator);
        } else {
            return new RouteNodeGraph(design, config);
        }
    }

    protected Collection<Net> getTimingNets() {
        return design.getNets();
    }

    protected TimingManager createTimingManager(ClkRouteTiming clkTiming, Collection<Net> timingNets) {
        final boolean isPartialRouting = false;
        return new TimingManager(design, routerTimer, config, clkTiming, timingNets, isPartialRouting);
    }

    /**
     * Classifies {@link Net} Objects into different categories: clocks, static nets,
     * and regular signal nets (i.e. {@link NetType}.WIRE) and determines routing targets.
     */
    protected void determineRoutingTargets() {
        categorizeNets();

        // Since createNetWrapperAndConnections() both creates the primary sink node and
        // computes alternate sinks (e.g. for LUT pin swaps), it is possible that
        // an alternate sink for one net later becomes an exclusive sink for another net.
        // Examine for all connections for this case and remove such alternate sinks.
        for (Connection connection : indirectConnections) {
            connection.getAltSinkRnodes().removeIf((rnode) -> rnode.getOccupancy() > 0);
        }

        // Wait for all outstanding RouteNodeGraph.asyncPreserve() calls to complete
        routingGraph.awaitPreserve();
    }

    private void categorizeNets() {
        numWireNetsToRoute = 0;
        numConnectionsToRoute = 0;
        numPreservedRoutableNets = 0;
        numNotNeedingRoutingNets = 0;
        numUnrecognizedNets = 0;

        nets = new IdentityHashMap<>();
        indirectConnections = new ArrayList<>();
        directConnections = new ArrayList<>();
        clkNets = new ArrayList<>();
        staticNetAndRoutingTargets = new HashMap<>();

        for (Net net : design.getNets()) {
            if (net.isClockNet()) {
                addGlobalClkRoutingTargets(net);

            } else if (net.isStaticNet()) {
                addStaticNetRoutingTargets(net);

            } else if (net.getType().equals(NetType.WIRE)) {
                if (RouterHelper.isDriverLessOrLoadLessNet(net) ||
                        RouterHelper.isInternallyRoutedNet(net) ||
                        net.getName().equals(Net.Z_NET)) {
                    preserveNet(net, true);
                    numNotNeedingRoutingNets++;
                } else if (RouterHelper.isRoutableNetWithSourceSinks(net)) {
                    addNetConnectionToRoutingTargets(net);
                } else {
                    numNotNeedingRoutingNets++;
                }
            } else {
                numUnrecognizedNets++;
                System.err.println("ERROR: Unknown net " + net);
            }
        }
    }

    /**
     * A helper method for profiling the routing runtime v.s. average span of connections.
     */
    protected void printConnectionSpanStatistics() {
        System.out.println("Connection Span Info:");
        if (config.isPrintConnectionSpan()) System.out.println(" Span" + "\t" + "# Connections" + "\t" + "Percent");

        long sumSpan = 0;
        short max = 0;
        for (Entry<Short, Integer> spanCount : connectionSpan.entrySet()) {
            Short span = spanCount.getKey();
            Integer count = spanCount.getValue();
            if (config.isPrintConnectionSpan()) {
                System.out.printf("%5d \t%12d \t%7.2f\n", span, count, (float)count / indirectConnections.size() * 100);
            }
            sumSpan += span * count;
            if (span > max) max = span;
        }

        if (config.isPrintConnectionSpan()) System.out.println();
        long avg = (long) (sumSpan / ((float) indirectConnections.size()));
        System.out.println("INFO: Max span of connections: " + max);
        System.out.println("INFO: Avg span of connections: " + avg);
        int numConnectionsLongerThanAvg = 0;
        for (Entry<Short, Integer> spanCount : connectionSpan.entrySet()) {
            if (spanCount.getKey() >= avg) numConnectionsLongerThanAvg += spanCount.getValue();
        }

        System.out.printf("INFO: # connections longer than avg span: %d\n", numConnectionsLongerThanAvg);
        System.out.printf("(%5.2f%%)\n", (float)numConnectionsLongerThanAvg / indirectConnections.size() * 100);
        System.out.println("------------------------------------------------------------------------------");
    }

    /**
     * Adds the clock net to the list of clock routing targets, if the clock has source and sink {@link SitePinInst} instances.
     * Any existing routing on such nets will be unrouted.
     * @param clk The clock net in question.
     */
    protected void addGlobalClkRoutingTargets(Net clk) {
        if (RouterHelper.isRoutableNetWithSourceSinks(clk)) {
            clk.unroute();
            // Preserve all pins (e.g. in case of BOUNCE nodes that may serve as a site pin)
            preserveNet(clk, true);
            clkNets.add(clk);
        } else {
            numNotNeedingRoutingNets++;
            System.err.println("ERROR: Incomplete clock net " + clk);
        }
    }

    /**
     * Returns whether a node is (a) available for use,
     * (b) already in used by this net, (c) unavailable
     * @return NodeStatus result.
     */
    protected NodeStatus getGlobalRoutingNodeStatus(Net net, Node node) {
        if (routingGraph.isPreserved(node)) {
            // Node is preserved by any net -- for base RWRoute, we don't need
            // to check which net it is nor whether it is already in use
            // because global/static nets are routed from scratch
            return NodeStatus.UNAVAILABLE;
        }

        // A RouteNode will only be created if the net is necessary for
        // a to-be-routed connection
        return routingGraph.getNode(node) == null ? NodeStatus.AVAILABLE
                                                  : NodeStatus.UNAVAILABLE;
    }

    /**
     * Routes clock nets by default or in a different way when corresponding timing info supplied.
     * NOTE: For an unrouted design, its clock nets must not contain any PIPs or nodes, i.e, completely unrouted.
     * Otherwise, there could be a critical warning of clock routing results, when loading the routed design into Vivado.
     * Vivado will unroute the global clock nets immediately when there is such warning.
     * TODO: fix the potential issue.
     */
    protected void routeGlobalClkNets() {
        for (Net clk : clkNets) {
            routeGlobalClkNet(clk);
        }
    }

    protected void routeGlobalClkNet(Net clk) {
        // Since we preserved all pins in addGlobalClkRoutingTargets(), unpreserve them here
        for (SitePinInst spi : clk.getPins()) {
            routingGraph.unpreserve(spi.getConnectedNode());
        }
        Function<Node, NodeStatus> gns = (node) -> getGlobalRoutingNodeStatus(clk, node);
        if (routesToSinkINTTiles != null) {
            // routes clock nets with references of partial routes
            System.out.println("INFO: Routing " + clk.getPins().size() + " pins of clock " + clk + " (timing-driven)");
            GlobalSignalRouting.routeClkWithPartialRoutes(clk, routesToSinkINTTiles, design.getDevice(), gns);
        } else {
            // routes clock nets from scratch
            System.out.println("INFO: Routing " + clk.getPins().size() + " pins of clock " + clk + " (non timing-driven)");
            GlobalSignalRouting.symmetricClkRouting(clk, design.getDevice(), gns);
        }
        preserveNet(clk, false);

        if (clk.hasPIPs()) {
            clk.getSource().setRouted(true);
            assert(clk.getAlternateSource() == null);
        }
    }

    /**
     * Adds and initialize a regular signal net to the list of routing targets.
     * @param net The net to be added for routing.
     */
    protected void addNetConnectionToRoutingTargets(Net net) {
        net.unroute();
        createNetWrapperAndConnections(net);
    }

    /**
     * Adds a static net to the static net routing target list, unrouting it
     * if any routing exists.
     * @param staticNet The static net in question, i.e. VCC or GND.
     */
    protected void addStaticNetRoutingTargets(Net staticNet) {
        List<SitePinInst> sinks = staticNet.getSinkPins();
        if (sinks.size() > 0) {
            staticNet.unroute();
            // Preserve all pins (e.g. in case of BOUNCE nodes that may serve as a site pin)
            preserveNet(staticNet, true);
            staticNetAndRoutingTargets.put(staticNet, sinks);
        } else {
            numNotNeedingRoutingNets++;
        }
    }

    /**
     * Routes static nets.
     */
    protected void routeStaticNets() {
        if (staticNetAndRoutingTargets.isEmpty())
            return;

        List<SitePinInst> gndPins = staticNetAndRoutingTargets.get(design.getGndNet());
        if (gndPins != null) {
            boolean invertGndToVccForLutInputs = config.isInvertGndToVccForLutInputs();
            Set<SitePinInst> newVccPins = RouterHelper.invertPossibleGndPinsToVccPins(design, gndPins, invertGndToVccForLutInputs);
            if (!newVccPins.isEmpty()) {
                gndPins.removeAll(newVccPins);
                staticNetAndRoutingTargets.computeIfAbsent(design.getVccNet(), (net) -> new ArrayList<>())
                        .addAll(newVccPins);
            }
        }

        for (Map.Entry<Net,List<SitePinInst>> e : staticNetAndRoutingTargets.entrySet()) {
            Net staticNet = e.getKey();
            List<SitePinInst> pins = e.getValue();
            // Since we preserved all pins in addStaticNetRoutingTargets(), unpreserve them here
            for (SitePinInst spi : pins) {
                routingGraph.unpreserve(spi.getConnectedNode());
            }

            System.out.println("INFO: Routing " + pins.size() + " pins of " + staticNet);

            Function<Node, NodeStatus> gns = (node) -> getGlobalRoutingNodeStatus(staticNet, node);
            GlobalSignalRouting.routeStaticNet(staticNet, gns, design, routethruHelper);

            preserveNet(staticNet, false);

            // When a [A-H]MUX pin is used as a static source, also preserve the [A-H]_O pin
            // so that it can't be used by other static nets, nor as a LUT routethru
            for (SitePinInst spi : staticNet.getPins()) {
                if (!spi.isOutPin()) {
                    continue;
                }

                SiteInst si = spi.getSiteInst();
                if (!Utils.isSLICE(si)) {
                    continue;
                }

                String pinName = spi.getName();
                if (pinName.endsWith("MUX")) {
                    char lutLetter = pinName.charAt(0);
                    Node oNode = si.getSite().getConnectedNode(lutLetter + "_O");
                    routingGraph.preserve(oNode, staticNet);
                } else {
                    assert(pinName.endsWith("_O"));
                }
            }
        }
    }

    /**
     * Preserves a net by preserving all nodes use by the net.
     * @param net The net to be preserved.
     */
    protected void preserveNet(Net net, boolean async) {
        if (async) {
            routingGraph.preserveAsync(net);
        } else {
            routingGraph.preserve(net);
        }
    }

    private Map<Short, Integer> connectionSpan = new HashMap<>();

    /**
     * Creates a unique {@link NetWrapper} instance and {@link Connection} instances based on a {@link Net} instance.
     * @param net The net to be initialized.
     * @return A {@link NetWrapper} instance.
     */
    protected NetWrapper createNetWrapperAndConnections(Net net) {
        List<SitePinInst> sinkPins = net.getSinkPins();
        assert(!sinkPins.isEmpty());

        NetWrapper netWrapper = new NetWrapper(numWireNetsToRoute++, net);
        NetWrapper existingNetWrapper = nets.put(net, netWrapper);
        assert(existingNetWrapper == null);

        SitePinInst source = net.getSource();
        Node sourceINTNode = RouterHelper.projectOutputPinToINTNode(source);

        // Pre-emptively set up alternate source since we may expand from both sources
        SitePinInst altSource = net.getAlternateSource();
        Node altSourceINTNode = null;
        if (altSource == null) {
            altSource = DesignTools.getLegalAlternativeOutputPin(net);
            if (altSource != null) {
                // Add this SitePinInst to the net, but not to the SiteInst since it's not yet clear we'll be using it
                net.addPin(altSource);
                DesignTools.routeAlternativeOutputSitePin(net, altSource);
            }
        }
        if (altSource != null) {
            assert(!altSource.equals(source));
            altSourceINTNode = RouterHelper.projectOutputPinToINTNode(altSource);
        }

        RouteNode sourceINTRnode = null;
        RouteNode altSourceINTRnode = null;
        int indirect = 0;
        for (SitePinInst sink : sinkPins) {
            Connection connection = new Connection(numConnectionsToRoute++, source, sink, netWrapper);
            List<Node> nodes = RouterHelper.projectInputPinToINTNode(sink);

            if (nodes.isEmpty() || (sourceINTNode == null && altSourceINTNode == null)) {
                directConnections.add(connection);
                connection.setDirect(true);
            } else {
                Node sinkINTNode = nodes.get(0);
                indirectConnections.add(connection);
                checkSinkRoutability(net, sinkINTNode);
                RouteNode sinkRnode = getOrCreateRouteNode(sinkINTNode, RouteNodeType.PINFEED_I);
                assert(sinkRnode.getType() == RouteNodeType.PINFEED_I);
                connection.setSinkRnode(sinkRnode);

                // Where appropriate, allow all 6 LUT pins to be swapped to begin with
                char lutLetter = sink.getName().charAt(0);
                int numberOfSwappablePins = (lutPinSwapping && sink.isLUTInputPin())
                        ? LUTTools.MAX_LUT_SIZE : 0;
                if (numberOfSwappablePins > 0) {
                    for (Cell cell : DesignTools.getConnectedCells(sink)) {
                        BEL bel = cell.getBEL();
                        assert(bel.isLUT());
                        String belName = bel.getName();
                        String cellType = cell.getType();
                        if (belName.charAt(0) != lutLetter) {
                            assert(cellType.startsWith("RAM"));
                            // This pin connects to other LUTs! (e.g. SLICEM.H[1-6] also serves
                            // as the WA for A-G LUTs used as distributed RAM) -- do not allow any swapping
                            // TODO: Relax this when https://github.com/Xilinx/RapidWright/issues/901 is fixed
                            numberOfSwappablePins = 0;
                            break;
                        }
                        if (bel.getName().startsWith("H") && cellType.startsWith("RAM")) {
                            // Similarly, disallow swapping of any RAMs on the "H" BELs since their
                            // "A" and "WA" inputs are shared and require extra care to keep in sync
                            numberOfSwappablePins = 0;
                            break;
                        }
                        if (cellType.startsWith("SRL")) {
                            // SRL* cells cannot support any pin swaps
                            numberOfSwappablePins = 0;
                            break;
                        }
                        if (belName.charAt(1) == '5') {
                            // Since a 5LUT cell exists, only allow bottom 5 pins to be swapped
                            numberOfSwappablePins = 5;
                        }
                    }
                }

                Site site = sink.getSite();
                for (int i = 1; i <= numberOfSwappablePins; i++) {
                    Node node = site.getConnectedNode(lutLetter + Integer.toString(i));
                    assert(node.getTile().getTileTypeEnum() == TileTypeEnum.INT);
                    if (node.equals(sinkINTNode)) {
                        continue;
                    }
                    if (routingGraph.isPreserved(node)) {
                        continue;
                    }
                    RouteNode altSinkRnode = getOrCreateRouteNode(node, RouteNodeType.PINFEED_I);
                    assert(altSinkRnode.getType() == RouteNodeType.PINFEED_I);
                    connection.addAltSinkRnode(altSinkRnode);
                }

                if (connection.getAltSinkRnodes().isEmpty()) {
                    // Since this connection only has a single sink target, increment
                    // its usage here immediately
                    sinkRnode.incrementUser(netWrapper);
                    sinkRnode.updatePresentCongestionCost(presentCongestionFactor);
                }

                if (sourceINTNode == null && altSourceINTNode == null) {
                    throw new RuntimeException("ERROR: Null projected INT node for the source of net " + net.toStringFull());
                }
                if (sourceINTRnode == null && sourceINTNode != null) {
                    sourceINTRnode = getOrCreateRouteNode(sourceINTNode, RouteNodeType.PINFEED_O);
                    // Where only a single primary source exists, always preserve 
                    // its projected-to-INT source node, since it could
                    // be a projection from LAGUNA/RXQ* -> RXD* (node for INT/LOGIC_OUTS_*)
                    routingGraph.preserve(sourceINTNode, net);
                }
                if (altSourceINTRnode == null && altSourceINTNode != null) {
                    altSourceINTRnode = getOrCreateRouteNode(altSourceINTNode, RouteNodeType.PINFEED_O);
                }

                if (sourceINTRnode != null) {
                    connection.setSourceRnode(sourceINTRnode);
                    connection.setAltSourceRnode(altSourceINTRnode);
                } else {
                    // Primary source does not reach the fabric (e.g. COUT)
                    // just use alternate source
                    assert(altSourceINTRnode != null);
                    connection.setSource(net.getAlternateSource());
                    connection.setSourceRnode(altSourceINTRnode);
                }
                connection.setDirect(false);
                indirect++;
                connection.computeHpwl();
                addConnectionSpanInfo(connection);
            }
        }

        if (indirect > 0) {
            netWrapper.computeHPWLAndCenterCoordinates(routingGraph.nextLagunaColumn, routingGraph.prevLagunaColumn);
            if (config.isUseBoundingBox()) {
                for (Connection connection : netWrapper.getConnections()) {
                    if (connection.isDirect()) continue;
                    connection.computeConnectionBoundingBox(config.getBoundingBoxExtensionX(),
                            config.getBoundingBoxExtensionY(),
                            routingGraph.nextLagunaColumn,
                            routingGraph.prevLagunaColumn);
                }
            }
        }
        return netWrapper;
    }

    protected void checkSinkRoutability(Net net, Node sinkNode) {
        Net oldNet = routingGraph.getPreservedNet(sinkNode);
        if (oldNet != null && oldNet != net) {
            throw new RuntimeException("ERROR: Sink node " + sinkNode + " of net '" + net.getName() + "' is "
                    + " preserved by net '" + oldNet.getName() + "'");
        }
    }

    /**
     * Adds span info of a connection.
     * @param connection A connection of which span info is to be added.
     */
    private void addConnectionSpanInfo(Connection connection) {
        connectionSpan.merge(connection.getHpwl(), 1, Integer::sum);
    }

    /**
     * Creates a {@link RouteNode} Object based on a {@link Node} instance and avoids duplicates,
     * used for creating the source and sink rnodes of {@link Connection} instances.
     * NOTE: This method does not consider whether returned node is preserved.
     * @param node The node associated to the {@link SitePinInst} instance.
     * @param type The {@link RouteNodeType} of the {@link RouteNode} Object.
     * @return The created {@link RouteNode} instance.
     */
    protected RouteNode getOrCreateRouteNode(Node node, RouteNodeType type) {
        return routingGraph.getOrCreate(node, type);
    }

    /**
     * @return ConnectionState object to be used for routing.
     */
    protected ConnectionState getConnectionState() {
        return connectionState;
    }

    /**
     * Initializes routing.
     */
    private void initializeRouting() {
        routingGraph.initialize();
        routeIteration = 1;
        historicalCongestionFactor = config.getHistoricalCongestionFactor();
        presentCongestionFactor = config.getInitialPresentCongestionFactor();
        timingWeight = config.getTimingWeight();
        wlWeight = config.getWirelengthWeight();
        oneMinusTimingWeight = 1 - timingWeight;
        oneMinusWlWeight = 1 - wlWeight;
        printIterationHeader(config.isTimingDriven());
    }

    /**
     * Routes the design in a few routing phases and times those phases.
     */
    public void route() {
        // Prints the design and configuration info, if "--verbose" is configured
        printDesignNetsAndConfigurationInfo(config.isVerbose());

        routerTimer.createRuntimeTracker("Routing", routerTimer.getRootRuntimeTracker()).start();
        MessageGenerator.printHeader("Route Design");

        routerTimer.createRuntimeTracker("route clock", "Routing").start();
        routeGlobalClkNets();
        routerTimer.getRuntimeTracker("route clock").stop();

        routerTimer.createRuntimeTracker("route static nets", "Routing").start();
        // Routes static nets (VCC and GND) before signals for now.
        // All the used nodes by other nets should be marked as unavailable, if static nets are routed after signals.
        routeStaticNets();
        // Connection-based router for indirectly connected pairs of output pin and input pin */
        routerTimer.getRuntimeTracker("route static nets").stop();

        RuntimeTracker routeWireNets = routerTimer.createRuntimeTracker("route wire nets", "Routing");
        routeWireNets.start();
        preRoutingEstimation();
        routeIndirectConnectionsIteratively();
        // NOTE: route direct connections after indirect connection.
        // The reason is that there maybe additional direct connections in the soft preserve mode for partial routing,
        // and those direct connections should be included to be routed
        routeDirectConnections();
        routeWireNets.stop();
        // Adds child timers to "route wire nets" timer
        routeWireNets.addChild(rnodesTimer);
        // Do not time the cost evaluation method for routing connections, the timer itself takes time
        routerTimer.createRuntimeTracker("route connections", "route wire nets").setTime(routeWireNets.getTime() - rnodesTimer.getTime() - updateTimingTimer.getTime() - updateCongestionCosts.getTime());
        if (config.isTimingDriven()) {
            routeWireNets.addChild(updateTimingTimer);
        }
        routeWireNets.addChild(updateCongestionCosts);

        routerTimer.createRuntimeTracker("finalize routes", "Routing").start();
        // Assigns a list of nodes to each direct and indirect connection that has been routed and fix illegal routes if any
        postRouteProcess();
        // Assigns net PIPs based on lists of connections
        setPIPsOfNets();
        routerTimer.getRuntimeTracker("finalize routes").stop();

        routerTimer.getRuntimeTracker("Routing").stop();

        if (config.getExportOutOfContext()) {
            getDesign().setAutoIOBuffers(false);
            getDesign().setDesignOutOfContext(true);
        }

        // Prints routing statistics, e.g. total wirelength, runtime and timing report
        printRoutingStatistics();
    }

    /**
     * Calculates initial criticality for each connection based on a simple estimation.
     */
    private void preRoutingEstimation() {
        if (config.isTimingDriven()) {
            estimateDelayOfConnections();
            maxDelayAndTimingVertex = timingManager.calculateArrivalRequiredTimes();
            timingManager.calculateCriticality(indirectConnections, MAX_CRITICALITY, config.getCriticalityExponent());
            System.out.printf("INFO: Estimated pre-routing max delay: %4d\n", (short) maxDelayAndTimingVertex.getFirst().floatValue());
        }
    }

    /**
     * A simple approach to estimate delay of each connection and update route delay of its timing edges.
     */
    private void estimateDelayOfConnections() {
        for (Connection connection : indirectConnections) {
            RouteNode source = connection.getSourceRnode();
            RouteNode[] children = source.getChildren(routingGraph);
            if (children.length == 0) {
                // output pin is blocked
                swapOutputPin(connection);
                source = connection.getSourceRnode();
            }
            short estDelay = (short) 10000;
            for (RouteNode child : children) {
                short tmpDelay = 113;
                tmpDelay += child.getDelay();
                if (tmpDelay < estDelay) {
                    estDelay = tmpDelay;
                }

            }
            estDelay += source.getDelay();
            connection.setTimingEdgesDelay(estDelay);
        }
    }

    /**
     * Routes direct connections.
     */
    private void routeDirectConnections() {
        System.out.println("\nINFO: Route " + directConnections.size() + " direct connections ");
        for (Connection connection : directConnections) {
            boolean success = RouterHelper.routeDirectConnection(connection);
            connection.getSink().setRouted(success);
            // no need to update route delay of direct connection, because it would not be changed
            if (!success) System.err.println("ERROR: Failed to route direct connection " + connection);
        }
    }

    protected void routeIndirectConnections(Collection<Connection> connections) {
        for (Connection connection : connections) {
            if (shouldRoute(connection)) {
                routeIndirectConnection(connection);
            }
        }
    }

    /**
     * Routes indirect connections iteratively.
     */
    public void routeIndirectConnectionsIteratively() {
        sortConnections();
        initializeRouting();
        long lastIterationRnodeCount = 0;
        long lastIterationRnodeTime = 0;

        boolean initialHus = this.hus;
        while (routeIteration < config.getMaxIterations()) {
            long start = RuntimeTracker.now();
            connectionsRoutedThisIteration.set(0);
            if (config.isTimingDriven()) {
                setRerouteCriticality();
            }
            routeIndirectConnections(sortedIndirectConnections);
            rnodesTimer.setTime(routingGraph.getCreateRnodeTime());

            updateCostFactors();

            rnodesCreatedThisIteration = routingGraph.numNodes() - lastIterationRnodeCount;
            List<Connection> unroutableConnections = getUnroutableConnections();
            boolean needsResorting = false;
            for (Connection connection : unroutableConnections) {
                System.out.printf("CRITICAL WARNING: Unroutable connection in iteration #%d\n", routeIteration);
                System.out.println("                 " + connection);
                needsResorting = handleUnroutableConnection(connection) || needsResorting;
            }
            for (Connection connection : getCongestedConnections()) {
                needsResorting = handleCongestedConnection(connection) || needsResorting;
            }
            if (needsResorting) {
                sortConnections();
            }

            if (config.isTimingDriven()) {
                updateTiming();
            }

            long elapsed = RuntimeTracker.elapsed(start);
            printRoutingIterationStatisticsInfo(elapsed, (float) ((rnodesTimer.getTime() - lastIterationRnodeTime) * 1e-9));

            if (overUsedRnodes.size() == 0) {
                if (unroutableConnections.isEmpty()) {
                    break;
                } else {
                    if (routeIteration == config.getMaxIterations() - 1) {
                        System.err.println("ERROR: Unroutable connections: " + unroutableConnections.size());
                    }
                }
            }

            if (initialHus && !hus) {
                System.out.println("INFO: Hybrid Updating Strategy (HUS) activated");
                initialHus = false;
            }

            routeIteration++;
            lastIterationRnodeCount = routingGraph.numNodes();
            lastIterationRnodeTime = rnodesTimer.getTime();
        }
        if (routeIteration == config.getMaxIterations()) {
            System.out.println("\nERROR: Routing terminated after " + (routeIteration -1 ) + " iterations.");
            System.out.println("       Unroutable connections: " + getUnroutableConnections().size());
            System.out.println("       Conflicting nodes: " + overUsedRnodes.size());
            for (RouteNode rnode : overUsedRnodes) {
                System.out.println("              " + rnode);
            }
        }
    }

    /**
     * Gets unrouted connections.
     * @return A list of unrouted connections.
     */
    private List<Connection> getUnroutableConnections() {
        List<Connection> unroutedConnections = new ArrayList<>();
        for (Connection connection : sortedIndirectConnections) {
            if (!connection.getSink().isRouted()) {
                unroutedConnections.add(connection);
            }
        }
        return unroutedConnections;
    }

    private List<Connection> getCongestedConnections() {
        List<Connection> congestedConnections = new ArrayList<>();
        for (Connection connection : sortedIndirectConnections) {
            if (connection.isCongested()) {
                congestedConnections.add(connection);
            }
        }
        return congestedConnections;
    }

    /**
     * Assigns a list of nodes to each connection and fix net routes if there are cycles and / or multi-driver nodes.
     */
    protected void postRouteProcess() {
        if (routeIteration > config.getMaxIterations()) {
            return;
        }

        // perform LUT pin mapping updates
        if (lutPinSwapping &&
                !Boolean.getBoolean("rapidwright.rwroute.lutPinSwapping.deferIntraSiteRoutingUpdates")) {
            Map<SitePinInst, String> pinSwaps = new HashMap<>();
            for (Connection connection: indirectConnections) {
                SitePinInst oldSinkSpi = connection.getSink();
                if (!oldSinkSpi.isLUTInputPin() || !oldSinkSpi.isRouted()) {
                    continue;
                }

                List<RouteNode> rnodes = connection.getRnodes();
                RouteNode newSinkRnode = rnodes.get(0);
                if (newSinkRnode == connection.getSinkRnode()) {
                    continue;
                }
                connection.setSinkRnode(newSinkRnode);

                SitePin newSitePin = newSinkRnode.getNode().getSitePin();
                String existing = pinSwaps.put(oldSinkSpi, newSitePin.getPinName());
                assert(existing == null);
            }
            LUTTools.swapMultipleLutPins(pinSwaps);
        }

        assignNodesToConnections();

        // fix routes with cycles and / or multi-driver nodes
        Set<NetWrapper> routes = fixRoutes();
        if (config.isTimingDriven()) updateTimingAfterFixingRoutes(routes);

        // Unset the routed state of all source pins
        for (Map.Entry<Net, NetWrapper> e : nets.entrySet()) {
            Net net = e.getKey();
            SitePinInst source = net.getSource();
            SitePinInst altSource = net.getAlternateSource();
            SiteInst si = source.getSiteInst();
            boolean altSourcePreviouslyRouted = altSource != null ? altSource.isRouted() : false;
            assert(source != null);
            boolean sourcePreviouslyRouted = source.isRouted();
            for (SitePinInst spi : Arrays.asList(source, altSource)) {
                if (spi != null) {
                    spi.setRouted(false);
                    assert(spi.getSiteInst() == si);
                }
            }

            // Set the routed state on those source pins that were actually used
            NetWrapper netWrapper = e.getValue();
            for (Connection connection : netWrapper.getConnections()) {
                // Examine getNodes() because connection.getRnodes() is empty for direct connections
                List<Node> nodes = connection.getNodes();
                if (nodes.isEmpty()) {
                    // Unroutable connection
                    continue;
                }

                // Set the routed state of the used source node
                // and if used and not already present, add it to the SiteInst
                Node sourceNode = nodes.get(nodes.size() - 1);
                SitePinInst usedSpi = null;
                for (SitePinInst spi : Arrays.asList(source, altSource)) {
                    if (spi != null && sourceNode.equals(spi.getConnectedNode())) {
                        usedSpi = spi;
                    }
                }
                if (usedSpi == null) {
                    throw new RuntimeException("ERROR: Unknown source node " + sourceNode + " on net " + net.getName());
                }

                // Now that we know this SitePinInst is used, make sure it exists in
                // the SiteInst
                usedSpi.setRouted(true);
                if (si.getSitePinInst(usedSpi.getName()) == null) {
                    si.addPin(usedSpi);
                }

                if (source.isRouted() && (altSource == null || altSource.isRouted())) {
                    // Break if all sources have been set to be routed
                    break;
                }
            }

            // If the alt source was previously routed, and is no longer, let's remove it
            if (altSource != null && altSourcePreviouslyRouted && !altSource.isRouted()) {
                // If altSource is not routed, then source must be routed
                assert(source.isRouted());
                altSource.getSiteInst().removePin(altSource);
                net.removePin(altSource, true);
                assert(source.isRouted());
                if (source.getName().endsWith("MUX")) {
                    assert(altSource.getName().endsWith("_O"));
                    // Add site routing back if we are keeping the MUX pin
                    si.routeIntraSiteNet(net, altSource.getBELPin(), altSource.getBELPin());
                }
            }
            // If the original source was routed and is now no longer used, it must
            // mean that the alternate source is used instead. Let's remove the main
            // source which will promote the alternate to main.
            if (sourcePreviouslyRouted && !source.isRouted()) {
                assert(altSource != null && altSource.isRouted());
                net.removePin(source, true);
                assert(net.getSource() == altSource);
                assert(net.getAlternateSource() == null);
                assert(altSource.isRouted());
                if (source.getName().endsWith("_O")) {
                    assert(altSource.getName().endsWith("MUX"));
                    // Add site routing back if we are keeping the MUX pin
                    si.routeIntraSiteNet(net, source.getBELPin(), source.getBELPin());
                }
            }
        }
    }

    /**
     * Checks if a connection should be routed.
     * @param connection The connection in question.
     * @return true, if the connection should be routed.
     */
    protected boolean shouldRoute(Connection connection) {
        if (routeIteration > 1) {
            if (connection.getCriticality() > minRerouteCriticality) {
                return true;
            }
        }

        if (connection.getAltSinkRnodes().isEmpty()) {
            // Check that this connection's exclusive sink node is used but never overused
            RouteNode sinkRnode = connection.getSinkRnode();
            assert(sinkRnode.countConnectionsOfUser(connection.getNetWrapper()) > 0);
            assert(!sinkRnode.isOverUsed());
        }

        return !connection.getSink().isRouted() || connection.isCongested();
    }

    /**
     * Computes and sets the minimum reroute criticality for re-routing critical connections.
     */
    private void setRerouteCriticality() {
        // Limit the number of critical connections to be routed based on minRerouteCriticality and reroutePercentage
        minRerouteCriticality = config.getMinRerouteCriticality();
        criticalConnections.clear();

        int maxNumberOfCriticalConnections = (int) (indirectConnections.size() * 0.01 * config.getReroutePercentage());
        for (Connection connection : indirectConnections) {
            if (connection.getCriticality() > minRerouteCriticality) {
                criticalConnections.add(connection);
            }
        }

        if (criticalConnections.size() > maxNumberOfCriticalConnections) {
            criticalConnections.sort((connection1, connection2) -> Float.compare(connection2.getCriticality(),connection1.getCriticality()));
            minRerouteCriticality = criticalConnections.get(maxNumberOfCriticalConnections).getCriticality();
        }
    }

    /**
     * Updates timing through static timing analysis and calculates connections' criticalities.
     */
    private void updateTiming() {
        updateTimingTimer.start();
        timingWeight = Math.min(timingWeight * config.getTimingMultiplier(), 1f);
        oneMinusTimingWeight = 1 - timingWeight;
        maxDelayAndTimingVertex = timingManager.calculateArrivalRequiredTimes();
        timingManager.calculateCriticality(sortedIndirectConnections,
                MAX_CRITICALITY, config.getCriticalityExponent());
        updateTimingTimer.stop();
    }

    /**
     * Updates timing after fixing routes of nets.
     * @param netsWithIllegalRoutes A set of nets whose routes have been fixed.
     */
    private void updateTimingAfterFixingRoutes(Set<NetWrapper> netsWithIllegalRoutes) {
        timingManager.updateIllegalNetsDelays(netsWithIllegalRoutes, nodesDelays);
        timingManager.patchUpDelayOfConnections(sortedIndirectConnections);
        updateTiming();
    }

    /**
     * Assigns a list nodes to each connection to complete the route path of it.
     */
    protected void assignNodesToConnections() {
        for (Connection connection : indirectConnections) {
            List<Node> nodes = new ArrayList<>();
            connection.setNodes(nodes);

            RouteNode sinkRnode = connection.getSinkRnode();
            List<RouteNode> rnodes = connection.getRnodes();
            if (rnodes.isEmpty()) {
                continue;
            }

            if (sinkRnode == rnodes.get(0)) {
                List<Node> switchBoxToSink = RouterHelper.findPathBetweenNodes(sinkRnode, connection.getSink().getConnectedNode());
                if (switchBoxToSink.size() >= 2) {
                    for (int i = 0; i < switchBoxToSink.size() - 1; i++) {
                        nodes.add(switchBoxToSink.get(i));
                    }
                }
            } else {
                // Routing must go to an alternate sink
                assert(!connection.getAltSinkRnodes().isEmpty());

                // Assume that it doesn't need unprojecting back to the sink pin
                // since the sink node is a site pin
                assert(rnodes.get(0).getSitePin() != null);
            }

            for (RouteNode rnode : rnodes) {
                nodes.add(rnode.getNode());
            }

            List<Node> sourceToSwitchBox = RouterHelper.findPathBetweenNodes(connection.getSource().getConnectedNode(), connection.getSourceRnode());
            if (sourceToSwitchBox.size() >= 2) {
                for (int i = 1; i <= sourceToSwitchBox.size() - 1; i++) {
                    nodes.add(sourceToSwitchBox.get(i));
                }
            }
        }
    }

    /**
     * Sorts indirect connections for routing.
     */
    private void sortConnections() {
        sortedIndirectConnections.clear();
        sortedIndirectConnections.addAll(indirectConnections);
        Collections.sort(sortedIndirectConnections);
    }

    private void printIterationHeader(boolean timingDriven) {
        System.out.printf("------------------------------------------------------------------------------\n");
        if (timingDriven) {
            System.out.printf("%9s  %12s  %8s   %11s  %10s   %5s  %9s\n",
                    "         ", "Generated", "  RRG",    "  Routed",   "Nodes With", "CPD", "Total Run");
            System.out.printf("%9s  %12s  %8s   %11s  %10s   %5s  %9s\n",
                    "Iteration", "RRG Nodes", "Time (s)", "Connections", "Overlaps", "(ps)", "Time (s)");
            System.out.printf("---------  ----------------------   -----------  ----------   -----  ---------\n");
        } else {
            System.out.printf("%9s  %12s  %8s   %11s  %10s   %5s  %9s\n",
                    "         ", "Generated", "  RRG",    "  Routed",   "Nodes With", "    ", "Total Run");
            System.out.printf("%9s  %12s  %8s   %11s  %10s   %5s  %9s\n",
                    "Iteration", "RRG Nodes", "Time (s)", "Connections", "Overlaps", "    ", "Time (s)");
            System.out.printf("---------  ----------------------   -----------  ----------   ----------------\n");
        }
    }

    /**
     * Prints routing iteration statistics, including the iteration, number of connections routed in the iteration,
     * total runtime of the iteration, number of created rnodes, time spent in creating rnodes that is included in the
     * @param iterationRuntime Total runtime of this iteration.
     * @param rnodesCreationTime The runtime of generating routing resource graph nodes.
     */
    private void printRoutingIterationStatisticsInfo(float iterationRuntime, float rnodesCreationTime) {
        long overUsed = overUsedRnodes.size();
        if (config.isTimingDriven()) {
            System.out.printf("%4d       %12d  %8.2f   %11d  %10d   %5d  %9.2f\n",
                    routeIteration,
                    rnodesCreatedThisIteration,
                    rnodesCreationTime,
                    connectionsRoutedThisIteration.get(),
                    overUsed,
                    (short)(maxDelayAndTimingVertex == null? 0 : maxDelayAndTimingVertex.getFirst()),
                    iterationRuntime * 1e-9);
        } else {
            System.out.printf("%4d       %12d  %8.2f   %11d  %10d   %5s  %9.2f\n",
                    routeIteration,
                    rnodesCreatedThisIteration,
                    rnodesCreationTime,
                    connectionsRoutedThisIteration.get(),
                    overUsed,
                    "",
                    iterationRuntime * 1e-9);
        }
        if (overUsed == 0) System.out.printf("------------------------------------------------------------------------------\n");
    }

    /**
     * Updates the congestion cost factors.
     */
    private void updateCostFactors() {
        updateCongestionCosts.start();

        checkHus();

        // Inflate the present congestion factor
        presentCongestionFactor *= config.getPresentCongestionMultiplier();
        presentCongestionFactor = Math.min(presentCongestionFactor, config.getMaxPresentCongestionFactor());

        updateCost();

        updateCongestionCosts.stop();
    }

    /**
     * Updates present congestion cost and historical congestion cost of rnodes.
     */
    private void updateCost() {
        overUsedRnodes.clear();
        for (RouteNode rnode : routingGraph.getRnodes()) {
            int overuse=rnode.getOccupancy() - RouteNode.capacity;
            if (overuse == 0) {
                rnode.setPresentCongestionCost(1 + presentCongestionFactor);
            } else if (overuse > 0) {
                overUsedRnodes.add(rnode);
                rnode.setPresentCongestionCost(1 + (overuse + 1) * presentCongestionFactor);
                rnode.setHistoricalCongestionCost(rnode.getHistoricalCongestionCost() + overuse * historicalCongestionFactor);
            } else {
                assert(overuse < 0);
                assert(rnode.getPresentCongestionCost() == 1);
            }
        }
    }

    /**
     * Check whether to activate Hybrid Updating Strategy (HUS)
     */
    private void checkHus() {
        if (!hus) {
            return;
        }

        if (routeIteration == 1) {
            // Count the number of overused nodes
            long overUseCnt = 0;
            for (RouteNode rnode : routingGraph.getRnodes()) {
                if (rnode.isOverUsed()) {
                    overUseCnt++;
                }
            }
            husInitialCongested = (float) overUseCnt / sortedIndirectConnections.size() > config.getHusInitialCongestedThreshold();
        }

        if (husInitialCongested) {
            float congestedConnRatio = (float) connectionsRoutedIteration / sortedIndirectConnections.size();
            if (congestedConnRatio < config.getHusActivateThreshold()) {
                // Activate HUS: slow down the present cost growth and increase historical cost growth instead
                float husAlpha = config.getHusAlpha();
                if (husAlpha >= config.getPresentCongestionMultiplier()) {
                    System.out.println("WARNING: HUS alpha is not less than the current present congestion multiplier.");
                }
                config.setPresentCongestionMultiplier(husAlpha);

                float husBeta = config.getHusBeta();
                if (husBeta <= historicalCongestionFactor) {
                    System.out.println("WARNING: HUS beta is not greater than the current historical congestion factor.");
                }
                historicalCongestionFactor = husBeta;

                // Disable HUS from being activated again
                hus = false;
            }
        }
    }

    /**
     * Computes node usage of each type and the total wirelength of the design.
     */
    private void computesNodeUsageAndTotalWirelength() {
        totalWL = 0;
        totalINTNodes = 0;
        nodeTypeUsage = new EnumMap<>(IntentCode.class);
        nodeTypeLength = new EnumMap<>(IntentCode.class);

        Set<Node> netNodes = new HashSet<>();
        for (Entry<Net,NetWrapper> e : nets.entrySet()) {
            NetWrapper netWrapper = e.getValue();
            for (Connection connection:netWrapper.getConnections()) {
                netNodes.addAll(connection.getNodes());
            }
            for (Node node:netNodes) {
                TileTypeEnum tileType = node.getTile().getTileTypeEnum();
                if (tileType != TileTypeEnum.INT && !Utils.isLaguna(tileType)) {
                    continue;
                }
                totalINTNodes++;
                int wl = RouteNode.getLength(node);
                totalWL += wl;

                RouterHelper.addNodeTypeLengthToMap(node, wl, nodeTypeUsage, nodeTypeLength);
            }
            netNodes.clear();
        }
    }

    static List<IntentCode> nodeTypes = new ArrayList<>();
    static {
        nodeTypes.add(IntentCode.NODE_SINGLE);
        nodeTypes.add(IntentCode.NODE_DOUBLE);
        nodeTypes.add(IntentCode.NODE_VQUAD);
        nodeTypes.add(IntentCode.NODE_HQUAD);
        nodeTypes.add(IntentCode.NODE_VLONG);
        nodeTypes.add(IntentCode.NODE_HLONG);
        nodeTypes.add(IntentCode.NODE_LOCAL);
        nodeTypes.add(IntentCode.NODE_PINBOUNCE);
        nodeTypes.add(IntentCode.NODE_PINFEED);
        nodeTypes.add(IntentCode.NODE_LAGUNA_DATA); // UltraScale+ only
    }

    /**
     * Fixes routes of nets with routing path cycles and multi-driver nodes.
     * @return A set of nets that have been fixed.
     */
    private Set<NetWrapper> fixRoutes() {
        Set<NetWrapper> illegalRoutes = findIllegalRoutes();
        // fix routes with cycles and / or multi-driver nodes
        for (NetWrapper route:illegalRoutes) {
            for (Connection connection : route.getConnections()) {
                try {
                    if (!connection.isDirect()) ripUp(connection);
                } catch (Exception e) {
                    e.printStackTrace();
                }
            }
            RouteFixer graphHelper = new RouteFixer(route, routingGraph);
            graphHelper.finalizeRoutesOfConnections();
        }
        return illegalRoutes;
    }

    /**
     * Finds nets that have illegal routes by checking its connections' routes.
     * @return A set of routed {@link NetWrapper} instances whose should be fixed.
     */
    private Set<NetWrapper> findIllegalRoutes() {
        Set<NetWrapper> illegalRoutes = new HashSet<>();
        for (Entry<Net,NetWrapper> e : nets.entrySet()) {
            NetWrapper netWrapper = e.getValue();
            buildDriverCountsOfRnodes(netWrapper);
            for (Connection connection : netWrapper.getConnections()) {
                if (shouldMergePath(connection)) {
                    illegalRoutes.add(netWrapper);
                    if (config.isTimingDriven()) addNodesDelays(netWrapper);
                    break;
                }
            }
        }
        return illegalRoutes;
    }

    /**
     * Builds the driversCounts map of each {@link RouteNode} instance that is used by a net.
     * @param netWrapper A NetWrapper instance that represents a net.
     */
    private void buildDriverCountsOfRnodes(NetWrapper netWrapper) {
        for (Connection connection : netWrapper.getConnections()) {
            RouteNode driver = null;
            for (int i = connection.getRnodes().size() - 1; i >= 0; i--) {
                RouteNode rnode = connection.getRnodes().get(i);
                if (driver != null) {
                    rnode.incrementDriver(driver);
                }
                driver = rnode;
            }
        }
    }

    /**
     * Adds nodes and delay values of a routed to the map.
     * @param net The routed net.
     */
    private void addNodesDelays(NetWrapper net) {
        for (Connection connection:net.getConnections()) {
            for (RouteNode rnode : connection.getRnodes()) {
                nodesDelays.put(rnode, rnode.getDelay());
            }
        }
    }

    /**
     * Checks if a connection has multi-driver nodes.
     * @param connection The connection in question.
     * @return true, if the connection has multi-driver nodes.
     */
    private boolean shouldMergePath(Connection connection) {
        return connection.useRnodesWithMultiDrivers();
    }

    /**
     * Rips up a connection.
     * @param connection The connection to be ripped up.
     */
    protected void ripUp(Connection connection) {
        List<RouteNode> rnodes = connection.getRnodes();
        if (rnodes.isEmpty()) {
            assert(!connection.getSink().isRouted());
            if (connection.getAltSinkRnodes().isEmpty()) {
                // If there is no alternate sink, decrement this one-and-only sink node
                RouteNode sinkRnode = connection.getSinkRnode();
                rnodes = Collections.singletonList(sinkRnode);
            }
        }

        for (RouteNode rnode : rnodes) {
            rnode.decrementUser(connection.getNetWrapper());
            rnode.updatePresentCongestionCost(presentCongestionFactor);
        }
    }

    /**
     * Updates the users and present congestion cost of rnodes used by a routed connection.
     * @param connection The routed connection.
     */
    private void updateUsersAndPresentCongestionCost(Connection connection) {
        for (RouteNode rnode : connection.getRnodes()) {
            rnode.incrementUser(connection.getNetWrapper());
            rnode.updatePresentCongestionCost(presentCongestionFactor);
        }
    }

    /**
     * Sets a list of {@link PIP} instances of each {@link Net} instance and checks if there is any PIP overlaps.
     */
    protected void setPIPsOfNets() {
        for (Entry<Net,NetWrapper> e : nets.entrySet()) {
            NetWrapper netWrapper = e.getValue();
            Net net = netWrapper.getNet();
            assert(net.getType() == NetType.WIRE && !net.isClockNet());

            Set<PIP> newPIPs = new HashSet<>();
            for (Connection connection:netWrapper.getConnections()) {
                List<PIP> pips = RouterHelper.getConnectionPIPs(connection);
                newPIPs.addAll(pips);
            }

            net.setPIPs(newPIPs);

            // When multiple sources are used (e.g. A_O and AMUX) then
            // mark the first PIP driven by either source as a logical driver
            SitePinInst source = net.getSource();
            SitePinInst altSource = net.getAlternateSource();
            if (altSource != null && source.isRouted() && altSource.isRouted()) {
                Tile sourceTile = altSource.getTile();
                for (PIP pip : net.getPIPs()) {
                    if (pip.getTile() != sourceTile) {
                        continue;
                    }
                    if (pip.isRouteThru()) {
                        continue;
                    }
                    SitePin sp = pip.getStartNode().getSitePin();
                    if (sp.getPinName().equals(source.getName())) {
                        pip.setIsLogicalDriver(true);
                        break;
                    }
                }
            }
        }

        checkPIPsUsage();
    }

    /**
     * Checks if there are PIP overlaps among routed nets.
     */
    protected void checkPIPsUsage() {
        Map<PIP, Set<Net>> pipsUsage = new HashMap<>();
        for (Net net : design.getNets()) {
            for (PIP pip:net.getPIPs()) {
                pipsUsage.computeIfAbsent(pip, (k) -> new HashSet<>()).add(net);
            }
        }
        int pipsError = 0;
        for (Entry<PIP, Set<Net>> pipNets : pipsUsage.entrySet()) {
            if (pipNets.getValue().size() > 1) {
                if (pipsError < 10) {
                    System.out.println("pip " + pipNets.getKey() + " users = " + pipsUsage.get(pipNets.getKey()));
                }
                pipsError++;
            }
        }
        if (pipsError > 0)
            System.err.println("ERROR: PIPs overused error: " + pipsError);
        else
            System.out.println("\nINFO: No PIP overlaps\n");
    }

    /**
     * Class encapsulating all state necessary to route the included connection
     */
    protected static class ConnectionState {
        protected final PriorityQueue<RouteNode> queue;
        protected final List<RouteNode> targets;

        protected Connection connection;
        protected int sequence;
        protected float rnodeCostWeight;
        protected float shareWeight;
        protected float rnodeWLWeight;
        protected float estWlWeight;
        protected float dlyWeight;
        protected float estDlyWeight;

        protected ConnectionState() {
            this.queue = new PriorityQueue<>();
            this.targets = new ArrayList<>();
        }
    }

    /**
     * Routes a connection.
     * @param connection The connection to route.
     */
    protected void routeIndirectConnection(Connection connection) {
        ConnectionState state = getConnectionState();
        state.connection = connection;
        state.sequence = connectionsRouted.incrementAndGet();
        connectionsRoutedThisIteration.incrementAndGet();
        state.rnodeCostWeight = 1 - connection.getCriticality();
        state.shareWeight = (float) (Math.pow(state.rnodeCostWeight, config.getShareExponent()));
        state.rnodeWLWeight = state.rnodeCostWeight * oneMinusWlWeight;
        state.estWlWeight = state.rnodeCostWeight * wlWeight;
        state.dlyWeight = connection.getCriticality() * oneMinusTimingWeight / 100f;
        state.estDlyWeight = connection.getCriticality() * timingWeight;

        PriorityQueue<RouteNode> queue = state.queue;
        assert(queue.isEmpty());

        prepareRouteConnection(state);

        int nodesPoppedThisConnection = 0;
        RouteNode rnode;
        while ((rnode = queue.poll()) != null) {
            nodesPoppedThisConnection++;
            if (rnode.isTarget()) {
                break;
            }
            exploreAndExpand(state, rnode);
        }
        nodesPushed.addAndGet(nodesPoppedThisConnection + queue.size());
        nodesPopped.addAndGet(nodesPoppedThisConnection);

        if (rnode != null) {
            queue.clear();
            finishRouteConnection(connection, rnode);
            if (!connection.getSink().isRouted()) {
                throw new RuntimeException("Unable to save routing for connection " + connection);
            }
            if (config.isTimingDriven()) connection.updateRouteDelay();
            assert(connection.getSink().isRouted());
        } else {
            assert(queue.isEmpty());
            // Clears previous route of the connection
            connection.resetRoute();
            assert(connection.getRnodes().isEmpty());
            assert(!connection.getSink().isRouted());

            if (connection.getAltSinkRnodes().isEmpty()) {
                // Undo what ripUp() did for this connection which has a single exclusive sink
                RouteNode sinkRnode = connection.getSinkRnode();
                sinkRnode.incrementUser(connection.getNetWrapper());
                sinkRnode.updatePresentCongestionCost(presentCongestionFactor);
            }
        }

        // Reset the nodes marked as this connection's target(s)
        List<RouteNode> targets = state.targets;
        for (RouteNode target : targets) {
            target.clearTarget();
        }
        targets.clear();
    }

    /**
     * Deals with a failed connection by possible output pin swapping and unrouting preserved nets if the router is in the soft preserve mode.
     * @param connection The failed connection.
     */
    protected boolean handleUnroutableConnection(Connection connection) {
        if (config.isEnlargeBoundingBox()) {
            connection.enlargeBoundingBox(config.getExtensionXIncrement(), config.getExtensionYIncrement());
        }
        return routeIteration == 1 && swapOutputPin(connection);
    }

    protected boolean handleCongestedConnection(Connection connection) {
        if (config.isEnlargeBoundingBox()) {
            connection.enlargeBoundingBox(config.getExtensionXIncrement(), config.getExtensionYIncrement());
        }
        return false;
    }

    /**
     * Swaps the output pin of a connection, if its net has an alternative output pin.
     * @param connection The connection in question.
     * @return true, if the output pin has been swapped.
     */
    protected boolean swapOutputPin(Connection connection) {
        NetWrapper netWrapper = connection.getNetWrapper();
        Net net = netWrapper.getNet();

        SitePinInst altSource = net.getAlternateSource();
        if (altSource == null) {
            System.out.println("INFO: No alternative source to swap");
            return false;
        }

        SitePinInst source = connection.getSource();
        if (source.equals(altSource)) {
            altSource = net.getSource();
        }
        System.out.println("INFO: Swap source from " + source + " to " + altSource + "\n");

        RouteNode altSourceRnode = connection.getAltSourceRnode();
        if (altSourceRnode == null) {
            throw new RuntimeException("No alternate source pin on net: " + net.getName());
        }
        connection.setSource(altSource);
        connection.setSourceRnode(altSourceRnode);
        connection.getSink().setRouted(false);
        return true;
    }

    /**
     * Completes the routing process of a connection.
     * @param connection The routed target connection.
     */
    protected void finishRouteConnection(Connection connection, RouteNode rnode) {
        boolean routed = saveRouting(connection, rnode);
        if (routed) {
            connection.getSink().setRouted(routed);
            updateUsersAndPresentCongestionCost(connection);
        } else {
            connection.resetRoute();
        }
    }

    /**
     * Traces back for a connection from its sink rnode to its source, in order to build and store the routing path.
     * @param connection: The connection that is being routed.
     * @param rnode RouteNode to start backtracking from.
     * @return True if backtracking successful.
     */
    private boolean saveRouting(Connection connection, RouteNode rnode) {
        RouteNode sinkRnode = connection.getSinkRnode();
        List<RouteNode> altSinkRnodes = connection.getAltSinkRnodes();
        if (rnode != sinkRnode && !altSinkRnodes.contains(rnode)) {
            List<RouteNode> prevRouting = connection.getRnodes();
            // Check that this is the sink path marked by prepareRouteConnection()
            if (!connection.getSink().isRouted() || prevRouting.isEmpty() || !rnode.isTarget()) {
                throw new RuntimeException("Unexpected rnode to backtrack from: " + rnode);
            }
            // Backtrack from the sink used on that sink path
            rnode = prevRouting.get(0);
        }

        connection.resetRoute();
        do {
            connection.addRnode(rnode);
        } while ((rnode = rnode.getPrev()) != null);

        List<RouteNode> rnodes = connection.getRnodes();
        if (rnodes.size() == 1) {
            // No prev pointer from sink rnode -> not routed
            return false;
        }

        RouteNode sourceRnode = rnodes.get(rnodes.size()-1);
        if (!sourceRnode.equals(connection.getSourceRnode())) {
            if (!sourceRnode.equals(connection.getAltSourceRnode())) {
                // Didn't backtrack to alternate source either -- invalid routing
                return false;
            }

            // Used source node is different to the one set on the connection
            Net net = connection.getNetWrapper().getNet();

            // Update connection's source SPI
            if (connection.getSource() == net.getSource()) {
                // Swap to alternate source
                connection.setSource(net.getAlternateSource());
            } else if (connection.getSource() == net.getAlternateSource()) {
                // Swap back to main source
                connection.setSource(net.getSource());
            } else {
                // Backtracked to neither the net's source nor its alternate source
                throw new RuntimeException("Backtracking terminated at unexpected rnode: " + rnode);
            }

            // Swap source rnode
            connection.setAltSourceRnode(connection.getSourceRnode());
            connection.setSourceRnode(sourceRnode);
        }

        return true;
    }

    /**
     * Explores children (downhill rnodes) of a rnode for routing a connection and pushes the child into the queue,
     * if it is the target or is an accessible routing resource.
     * @param state State from the connection that is being routed.
     * @param rnode The rnode popped out from the queue.
     */
    private void exploreAndExpand(ConnectionState state, RouteNode rnode) {
        final boolean longParent = config.isTimingDriven() && DelayEstimatorBase.isLong(rnode);
        final Connection connection = state.connection;
        final int sequence = state.sequence;
        final PriorityQueue<RouteNode> queue = state.queue;
        for (RouteNode childRNode:rnode.getChildren(routingGraph)) {
            // Targets that are visited more than once must be overused
            assert(!childRNode.isTarget() || !childRNode.isVisited(sequence) || childRNode.willOverUse(connection.getNetWrapper()));

            // If childRnode is preserved, then it must be preserved for the current net we're routing
            Net preservedNet;
            assert((preservedNet = routingGraph.getPreservedNet(childRNode)) == null ||
                    preservedNet == connection.getNetWrapper().getNet());

            if (childRNode.isVisited(sequence)) {
                // Node must be in queue already.

                // Note: it is possible this is a cheaper path to childRNode; however, because the
                // PriorityQueue class does not support (efficiently) reducing the cost of nodes
                // already in the queue, this opportunity is discarded
                continue;
            }

            if (childRNode.isTarget()) {
                boolean earlyTermination = false;
                if (childRNode == connection.getSinkRnode() && connection.getAltSinkRnodes().isEmpty()) {
                    // This sink must be exclusively reserved for this connection already
                    assert(childRNode.getOccupancy() == 0 ||
                            childRNode.getIntentCode() == IntentCode.NODE_PINBOUNCE);
                    earlyTermination = true;
                } else {
                    // Target is not an exclusive sink, only early terminate if this net will not
                    // (further) overuse this node
                    earlyTermination = !childRNode.willOverUse(connection.getNetWrapper());
                }

                if (earlyTermination) {
                    assert(!childRNode.isVisited(sequence));
                    nodesPushed.addAndGet(queue.size());
                    queue.clear();
                }
            } else {
                if (!isAccessible(childRNode, connection)) {
                    continue;
                }
                switch (childRNode.getType()) {
                    case WIRE:
                        if (!routingGraph.isAccessible(childRNode, connection)) {
                            continue;
                        }
                        if (!config.isUseUTurnNodes() && childRNode.getDelay() > 10000) {
                            // To filter out those nodes that are considered to be excluded with the masking resource approach,
                            // such as U-turn shape nodes near the boundary
                            continue;
                        }
                        break;
                    case PINBOUNCE:
                        // A PINBOUNCE can only be a target if this connection has an alternate sink
                        assert(!childRNode.isTarget() || connection.getAltSinkRnodes().isEmpty());
                        if (!isAccessiblePinbounce(childRNode, connection)) {
                            continue;
                        }
                        break;
                    case PINFEED_I:
                        if (!isAccessiblePinfeedI(childRNode, connection)) {
                            continue;
                        }
                        break;
                    case LAGUNA_I:
                        if (!connection.isCrossSLR() ||
                            connection.getSinkRnode().getSLRIndex(routingGraph) == childRNode.getSLRIndex(routingGraph)) {
                            // Do not consider approaching a SLL if not needing to cross
                            continue;
                        }
                        break;
                    case SUPER_LONG_LINE:
                        assert(connection.isCrossSLR() &&
                                connection.getSinkRnode().getSLRIndex(routingGraph) != rnode.getSLRIndex(routingGraph));
                        break;
                    default:
                        throw new RuntimeException("Unexpected rnode type: " + childRNode.getType());
                }
            }

            evaluateCostAndPush(state, rnode, longParent, childRNode);
            if (childRNode.isTarget() && queue.size() == 1) {
                // Target is uncongested and the only thing in the (previously cleared) queue, abandon immediately
                break;
            }
        }
    }

    /**
     * Checks if a routing resource is accessible.
     * @param child The routing resource in question.
     * @param connection The connection to route.
     * @return true, if no bounding box constraints, or if the routing resource is within the connection's bounding box when use the bounding box constraint.
     */
    protected boolean isAccessible(RouteNode child, Connection connection) {
        return !config.isUseBoundingBox() || child.isInConnectionBoundingBox(connection);
    }

    /**
     * Checks if a NODE_PINBOUNCE is suitable to be used for routing to a target.
     * @param child The PINBOUNCE rnode in question.
     * @param connection The connection to route.
     * @return true, if the PINBOUNCE rnode is in the same column as the target and within one INT tile of the target.
     */
    protected boolean isAccessiblePinbounce(RouteNode child, Connection connection) {
        assert(child.getType() == RouteNodeType.PINBOUNCE);

        return routingGraph.isAccessible(child, connection);
    }

    protected boolean isAccessiblePinfeedI(RouteNode child, Connection connection) {
        // When LUT pin swapping is enabled, PINFEED_I are not exclusive anymore
        return isAccessiblePinfeedI(child, connection, !lutPinSwapping);
    }

    protected boolean isAccessiblePinfeedI(RouteNode child, Connection connection, boolean assertOnOveruse) {
        assert(child.getType() == RouteNodeType.PINFEED_I);
        assert(!assertOnOveruse || !child.isOverUsed());

        if (child.isTarget()) {
            return true;
        }

        if (child.countConnectionsOfUser(connection.getNetWrapper()) == 0 ||
            child.getIntentCode() != IntentCode.NODE_PINBOUNCE) {
            // Inaccessible if child is not a sink pin of another connection on the same
            // net, or it is not a PINBOUNCE node
            return false;
        }

        return true;
    }

    /**
     * Evaluates the cost of a child of a rnode and pushes the child into the queue after cost evaluation.
     * @param state State from the connection that is being routed.
     * @param rnode The parent rnode of the child in question.
     * @param longParent A boolean value to indicate if the parent is a Long node
     * @param childRnode The child rnode in question.
     */
    protected void evaluateCostAndPush(ConnectionState state, RouteNode rnode, boolean longParent, RouteNode childRnode) {
        final Connection connection = state.connection;
        final int countSourceUses = childRnode.countConnectionsOfUser(connection.getNetWrapper());
        final float sharingFactor = 1 + state.shareWeight * countSourceUses;

        // Set the prev pointer, as RouteNode.getEndTileYCoordinate() and
        // RouteNode.getSLRIndex() require this
        childRnode.setPrev(rnode);

        float newPartialPathCost = rnode.getUpstreamPathCost();
        newPartialPathCost += state.rnodeCostWeight * getNodeCost(childRnode, connection, countSourceUses, sharingFactor);
        newPartialPathCost += state.rnodeWLWeight * childRnode.getLength() / sharingFactor;
        if (config.isTimingDriven()) {
            newPartialPathCost += state.dlyWeight * (childRnode.getDelay() + DelayEstimatorBase.getExtraDelay(childRnode, longParent));
        }

        int childX = childRnode.getEndTileXCoordinate();
        int childY = childRnode.getEndTileYCoordinate();
        RouteNode sinkRnode = connection.getSinkRnode();
        int sinkX = sinkRnode.getBeginTileXCoordinate();
        int sinkY = sinkRnode.getBeginTileYCoordinate();
        int deltaX = Math.abs(childX - sinkX);
        int deltaY = Math.abs(childY - sinkY);
        if (connection.isCrossSLR()) {
            int deltaSLR = Math.abs(sinkRnode.getSLRIndex(routingGraph) - childRnode.getSLRIndex(routingGraph));
            if (deltaSLR != 0) {
                // Check for overshooting which occurs when child and sink node are in
                // adjacent SLRs and less than a SLL wire's length apart in the Y axis.
                if (deltaSLR == 1) {
                    int overshootByY = deltaY - RouteNodeGraph.SUPER_LONG_LINE_LENGTH_IN_TILES;
                    if (overshootByY < 0) {
                        assert(deltaY < RouteNodeGraph.SUPER_LONG_LINE_LENGTH_IN_TILES);
                        deltaY = RouteNodeGraph.SUPER_LONG_LINE_LENGTH_IN_TILES - overshootByY;
                    }
                }

                // Account for any detours that must be taken to get to and back from the closest Laguna column
                int nextLagunaColumn = routingGraph.nextLagunaColumn[childX];
                int prevLagunaColumn = routingGraph.prevLagunaColumn[childX];
                int nextLagunaColumnDist = Math.abs(nextLagunaColumn - childX);
                int prevLagunaColumnDist = Math.abs(prevLagunaColumn - childX);
                if (sinkX >= childX) {
                    if (nextLagunaColumnDist <= prevLagunaColumnDist || prevLagunaColumn == Integer.MIN_VALUE) {
                        assert (nextLagunaColumn != Integer.MAX_VALUE);
                        deltaX = Math.abs(nextLagunaColumn - childX) + Math.abs(nextLagunaColumn - sinkX);
                    } else {
                        deltaX = Math.abs(childX - prevLagunaColumn) + Math.abs(sinkX - prevLagunaColumn);
                    }
                } else { // childX > sinkX
                    if (prevLagunaColumnDist <= nextLagunaColumnDist) {
                        assert (prevLagunaColumn != Integer.MIN_VALUE);
                        deltaX = Math.abs(childX - prevLagunaColumn) + Math.abs(sinkX - prevLagunaColumn);
                    } else {
                        deltaX = Math.abs(nextLagunaColumn - childX) + Math.abs(nextLagunaColumn - sinkX);
                    }
                }

                assert(deltaX >= 0);
            }
        }

        int distanceToSink = deltaX + deltaY;
        float newTotalPathCost = newPartialPathCost + state.estWlWeight * distanceToSink / sharingFactor;
        if (config.isTimingDriven()) {
            newTotalPathCost += state.estDlyWeight * (deltaX * 0.32 + deltaY * 0.16);
        }
        push(state, childRnode, newPartialPathCost, newTotalPathCost);
    }

    /**
     * Gets the congestion cost and bias cost of a rnode.
     * @param rnode The rnode in question.
     * @param connection The connection being routed.
     * @param countSameSourceUsers The number of connections from the same net that are using rnode.
     * Note: a net is represented by its source {@link SitePinInst} Object.
     * @param sharingFactor The sharing factor.
     * @return The sum of the congestion cost and the bias cost of rnode.
     */
    private float getNodeCost(RouteNode rnode, Connection connection, int countSameSourceUsers, float sharingFactor) {
        boolean hasSameSourceUsers = countSameSourceUsers!= 0;
        float presentCongestionCost;

        if (hasSameSourceUsers) {// the rnode is used by other connection(s) from the same net
            int overoccupancy = rnode.getOccupancy() - RouteNode.capacity;
            // make the congestion cost less for the current connection
            presentCongestionCost = 1 + overoccupancy * presentCongestionFactor;
        } else {
            presentCongestionCost = rnode.getPresentCongestionCost();
        }

        float biasCost = 0;
        if (!rnode.isTarget() && rnode.getType() != RouteNodeType.SUPER_LONG_LINE) {
            NetWrapper net = connection.getNetWrapper();
            biasCost = rnode.getBaseCost() / net.getConnections().size() *
                    (Math.abs(rnode.getEndTileXCoordinate() - net.getXCenter()) + Math.abs(rnode.getEndTileYCoordinate() - net.getYCenter())) / net.getDoubleHpwl();
        }

        return rnode.getBaseCost() * rnode.getHistoricalCongestionCost() * presentCongestionCost / sharingFactor + biasCost;
    }

    /**
     * Sets the costs of a rnode and pushes it to the queue.
     * @param state State from the connection that is being routed.
     * @param childRnode A child rnode.
     * @param newPartialPathCost The upstream path cost from childRnode to the source.
     * @param newTotalPathCost Total path cost of childRnode.
     */
    protected void push(ConnectionState state, RouteNode childRnode, float newPartialPathCost, float newTotalPathCost) {
        assert(childRnode.getPrev() != null || childRnode.getType() == RouteNodeType.PINFEED_O);
        childRnode.setLowerBoundTotalPathCost(newTotalPathCost);
        childRnode.setUpstreamPathCost(newPartialPathCost);
        // Use the number-of-connections-routed-so-far as the identifier for whether a rnode
        // has been visited by this connection before
        childRnode.setVisited(state.sequence);
        state.queue.add(childRnode);
    }

    /**
     * Prepares for routing a connection, including seeding the routing queue with
     * known-uncongested downstream-from-source routing segments acquired from prior
     * iterations, as well as marking known-uncongested upstream-from-sink segments
     * as targets.
     * @param state State from the connection that is being routed.
     */
    protected void prepareRouteConnection(ConnectionState state) {
        final Connection connection = state.connection;

        // Rips up the connection
        ripUp(connection);
        assert(state.queue.isEmpty());

        // Sets the sink rnode(s) of the connection as the target(s)
        connection.setAllTargets(state);

        // Adds the source rnode to the queue
        RouteNode sourceRnode = connection.getSourceRnode();
        assert(sourceRnode.getPrev() == null);
        push(state, sourceRnode, 0, 0);
    }

    /**
     * Adds a clock net to the clock net routing targets.
     * @param clk The clock net to be added.
     */
    public void addClkNet(Net clk) {
        clkNets.add(clk);
    }

    public Design getDesign() {
        return design;
    }

    protected int getNumIndirectConnectionPins() {
        return indirectConnections.size();
    }

    protected int getNumConnectionsCrossingSLRs() {
        int numCrossingSLRs = 0;
        for (Connection c : indirectConnections) {
            numCrossingSLRs += c.isCrossSLR() ? 1 : 0;
        }
        return numCrossingSLRs;
    }

    private int getNumStaticNetPins() {
        int totalSitePins = 0;
        for (Entry<Net,List<SitePinInst>> e : staticNetAndRoutingTargets.entrySet()) {
            List<SitePinInst> pins = e.getValue();
            totalSitePins += pins.size();
        }
        return totalSitePins;
    }

    private void printDesignNetsAndConfigurationInfo(boolean verbose) {
        printDesignInfo(verbose);
        if (config.isVerbose()) printConnectionSpanStatistics();
        printConfiguration(verbose);
    }

    private void printConfiguration(boolean verbose) {
        if (verbose) System.out.println(config);
    }

    private void printTimingInfo() {
        if (sortedIndirectConnections.size() > 0) {
            timingManager.getCriticalPathInfo(maxDelayAndTimingVertex, false, routingGraph);
        }
    }

    public static void printNodeTypeUsageAndWirelength(boolean verbose, Map<IntentCode, Long> nodeTypeUsage, Map<IntentCode, Long> nodeTypeLength) {
        if (verbose) {
            System.out.println("Node Usage Per Type");
            System.out.printf(" %-16s  %13s  %12s\n", "Node Type", "Usage", "Length");
            for (IntentCode ic : nodeTypes) {
                long usage = nodeTypeUsage.getOrDefault(ic, 0L);
                long length = nodeTypeLength.getOrDefault(ic, 0L);
                System.out.printf(" %-16s  %13d  %12d\n", ic, usage, length);
            }
            System.out.println();
        }
    }

    private void printDesignInfo(boolean verbose) {
        if (!verbose) return;
        System.out.println("------------------------------------------------------------------------------");
        printFormattedString("Total nets: ", design.getNets().size());
        printFormattedString("Routable nets: ", numPreservedRoutableNets + numPreservedClks + numPreservedStaticNets + nets.size() + staticNetAndRoutingTargets.size() + clkNets.size());
        printFormattedString("  Preserved routable nets: ", numPreservedRoutableNets);
        printFormattedString("    GLOBAL_CLOCK: ", numPreservedClks);
        printFormattedString("    Static nets: ", numPreservedStaticNets);
        printFormattedString("    WIRE: ", numPreservedWire);
        printFormattedString("  Nets to be routed: ", (nets.size() +  staticNetAndRoutingTargets.size() + clkNets.size()));
        printFormattedString("    GLOBAL_CLOCK: ", clkNets.size());
        printFormattedString("    Static nets: ", staticNetAndRoutingTargets.size());
        printFormattedString("    WIRE: ", nets.size());
        int clkPins = 0;
        for (Net clk : clkNets) {
            clkPins += clk.getSinkPins().size();
        }
        int indirectPins = getNumIndirectConnectionPins();
        int staticPins = getNumStaticNetPins();
        printFormattedString("  All site pins to be routed: ", (indirectPins + staticPins + clkPins));
        printFormattedString("    Connections to be routed: ", indirectPins);
        printFormattedString("      With SLR crossings: ", getNumConnectionsCrossingSLRs());
        printFormattedString("    Static net pins: ", staticPins);
        printFormattedString("    Clock pins: ", clkPins);
        printFormattedString("Nets not needing routing: ", numNotNeedingRoutingNets);
        if (numUnrecognizedNets != 0)
            printFormattedString("Nets unrecognized: ", numUnrecognizedNets);
        System.out.printf("------------------------------------------------------------------------------\n");
    }

    private static void printFormattedString(String s, int value) {
        System.out.print(MessageGenerator.formatString(s, value));
    }

    private static void printFormattedString(String s, long value) {
        System.out.print(MessageGenerator.formatString(s, value));
    }

    protected void printRoutingStatistics() {
        MessageGenerator.printHeader("Statistics");
        computesNodeUsageAndTotalWirelength();
        printNodeTypeUsageAndWirelength(config.isVerbose(), nodeTypeUsage, nodeTypeLength);
        printFormattedString("Total wirelength:", totalWL);
        if (config.isVerbose()) {
            printFormattedString("Total INT tile nodes:", totalINTNodes);
            printFormattedString("Total rnodes created:", routingGraph.numNodes());
            printFormattedString("Average #children per node:", routingGraph.averageChildren());
            System.out.printf("------------------------------------------------------------------------------\n");
            printFormattedString("Num iterations:", routeIteration);
            printFormattedString("Connections routed:", connectionsRouted.get());
            printFormattedString("Nodes pushed:", nodesPushed.get());
            printFormattedString("Nodes popped:", nodesPopped.get());
            System.out.printf("------------------------------------------------------------------------------\n");
        }

        System.out.print(routerTimer);
        if (config.isTimingDriven()) {
            MessageGenerator.printHeader("Timing Report");
            printTimingInfo();
        }
        System.out.printf("==============================================================================\n");

        // For testing
        System.setProperty("rapidwright.rwroute.nodesPopped", String.valueOf(nodesPopped));
        System.setProperty("rapidwright.rwroute.numStaticNetPins", String.valueOf(getNumStaticNetPins()));
    }

    /**
     * Routes a design in the full timing-driven routing mode.
     * @param design The {@link Design} instance to be routed.
     */
    public static Design routeDesignFullTimingDriven(Design design) {
        return routeDesignWithUserDefinedArguments(design, null);
    }

    /**
     * Routes a design in the full non-timing-driven routing mode.
     * @param design The {@link Design} instance to be routed.
     */
    public static Design routeDesignFullNonTimingDriven(Design design) {
        return routeDesignWithUserDefinedArguments(design, new String[] {"--nonTimingDriven"});
    }

    /**
     * Routes a {@link Design} instance.
     * @param design The {@link Design} instance to be routed.
     * @param args An array of string arguments, can be null.
     * If null, the design will be routed in the full timing-driven routing mode with default a {@link RWRouteConfig} instance.
     * For more options of the configuration, please refer to the {@link RWRouteConfig} class.
     * @return Routed design.
     */
    public static Design routeDesignWithUserDefinedArguments(Design design, String[] args) {
        // Instantiates a RWRouteConfig Object and parses the arguments.
        // Uses the default configuration if basic usage only.
        return routeDesign(design, new RWRouteConfig(args));
    }

    private static Design routeDesign(Design design, RWRouteConfig config) {
        if (!config.isMaskNodesCrossRCLK()) {
            System.out.println("WARNING: Not masking nodes across RCLK could result in delay optimism.");
        }

        return routeDesign(design, new RWRoute(design, config));
    }

    /**
     * Routes a design after pre-processing.
     * @param design The {@link Design} instance to be routed.
     * @param router A {@link RWRoute} object to be used to route the design.
     */
    protected static Design routeDesign(Design design, RWRoute router) {
        router.preprocess();

        // Initialize router object
        router.initialize();

        // Routes the design
        router.route();

        return router.getDesign();
    }

    /**
     * The main interface of {@link RWRoute} that reads in a {@link Design} design
     * (DCP or FPGA Interchange), and parses the arguments for the
     * {@link RWRouteConfig} object of the router.
     * 
     * @param args An array of strings that are used to create a
     *             {@link RWRouteConfig} object for the router.
     */
    public static void main(String[] args) {
        if (args.length < 2) {
            System.out.println("USAGE: <input.dcp|input.phys> <output.dcp>");
            return;
        }
        // Reads the output directory and set the output design checkpoint file name
        String routedDCPfileName = args[1];

        CodePerfTracker t = new CodePerfTracker("RWRoute", true);

        // Reads in a design and routes it
        String[] rwrouteArgs = Arrays.copyOfRange(args, 2, args.length);
        Design input = null;
        if (Interchange.isInterchangeFile(args[0])) {
            input = Interchange.readInterchangeDesign(args[0]);
        } else {
            input = Design.readCheckpoint(args[0]);
        }
        Design routed = routeDesignWithUserDefinedArguments(input, rwrouteArgs);

        // Writes out the routed design checkpoint
        routed.writeCheckpoint(routedDCPfileName,t);
        System.out.println("\nINFO: Wrote routed design\n " + routedDCPfileName + "\n");
    }

}<|MERGE_RESOLUTION|>--- conflicted
+++ resolved
@@ -24,25 +24,6 @@
 
 package com.xilinx.rapidwright.rwroute;
 
-<<<<<<< HEAD
-=======
-import java.util.ArrayList;
-import java.util.Arrays;
-import java.util.Collection;
-import java.util.Collections;
-import java.util.EnumMap;
-import java.util.EnumSet;
-import java.util.HashMap;
-import java.util.HashSet;
-import java.util.IdentityHashMap;
-import java.util.List;
-import java.util.Map;
-import java.util.Map.Entry;
-import java.util.PriorityQueue;
-import java.util.Set;
-import java.util.function.Function;
-
->>>>>>> 63c8bd18
 import com.xilinx.rapidwright.design.Cell;
 import com.xilinx.rapidwright.design.Design;
 import com.xilinx.rapidwright.design.DesignTools;
@@ -1333,7 +1314,7 @@
         }
 
         if (husInitialCongested) {
-            float congestedConnRatio = (float) connectionsRoutedIteration / sortedIndirectConnections.size();
+            float congestedConnRatio = (float) connectionsRoutedThisIteration.get() / sortedIndirectConnections.size();
             if (congestedConnRatio < config.getHusActivateThreshold()) {
                 // Activate HUS: slow down the present cost growth and increase historical cost growth instead
                 float husAlpha = config.getHusAlpha();
