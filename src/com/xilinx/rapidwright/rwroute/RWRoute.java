/*
 *
 * Copyright (c) 2021 Ghent University.
 * Copyright (c) 2022, Advanced Micro Devices, Inc.
 * All rights reserved.
 *
 * Author: Yun Zhou, Ghent University.
 *
 * This file is part of RapidWright.
 *
 * Licensed under the Apache License, Version 2.0 (the "License");
 * you may not use this file except in compliance with the License.
 * You may obtain a copy of the License at
 *
 *     http://www.apache.org/licenses/LICENSE-2.0
 *
 * Unless required by applicable law or agreed to in writing, software
 * distributed under the License is distributed on an "AS IS" BASIS,
 * WITHOUT WARRANTIES OR CONDITIONS OF ANY KIND, either express or implied.
 * See the License for the specific language governing permissions and
 * limitations under the License.
 *
 */

package com.xilinx.rapidwright.rwroute;

import java.util.ArrayList;
import java.util.Arrays;
import java.util.Collection;
import java.util.Collections;
import java.util.Comparator;
import java.util.HashMap;
import java.util.HashSet;
import java.util.List;
import java.util.Map;
import java.util.Map.Entry;
import java.util.PriorityQueue;
import java.util.Set;
import java.util.stream.Collectors;

import com.xilinx.rapidwright.design.Design;
import com.xilinx.rapidwright.design.DesignTools;
import com.xilinx.rapidwright.design.Net;
import com.xilinx.rapidwright.design.NetType;
import com.xilinx.rapidwright.design.SitePinInst;
import com.xilinx.rapidwright.device.IntentCode;
import com.xilinx.rapidwright.device.Node;
import com.xilinx.rapidwright.device.PIP;
import com.xilinx.rapidwright.device.Tile;
import com.xilinx.rapidwright.device.TileTypeEnum;
import com.xilinx.rapidwright.util.MessageGenerator;
import com.xilinx.rapidwright.util.Pair;
import com.xilinx.rapidwright.util.RuntimeTracker;
import com.xilinx.rapidwright.util.RuntimeTrackerTree;
import com.xilinx.rapidwright.router.RouteThruHelper;
import com.xilinx.rapidwright.tests.CodePerfTracker;
import com.xilinx.rapidwright.timing.ClkRouteTiming;
import com.xilinx.rapidwright.timing.TimingManager;
import com.xilinx.rapidwright.timing.TimingVertex;
import com.xilinx.rapidwright.timing.delayestimator.DelayEstimatorBase;
import com.xilinx.rapidwright.timing.delayestimator.InterconnectInfo;
import org.python.google.common.collect.Lists;

/**
 * RWRoute class provides the main methods for routing a design.
 * Creating a RWRoute Object needs a {@link Design} Object and a {@link RWRouteConfig} Object.
 */
public class RWRoute{
    /** The design to route */
    protected Design design;
    /** Created NetWrappers */
    protected Map<Net,NetWrapper> nets;
    /** A list of indirect connections that will go through iterative routing */
    protected List<Connection> indirectConnections;
    /** A list of direct connections that are easily routed through dedicated resources */
    private List<Connection> directConnections;
    /** Sorted indirect connections */
    private List<Connection> sortedIndirectConnections;
    /** A list of global clock nets */
    protected List<Net> clkNets;
    /** Static nets */
    protected Map<Net, List<SitePinInst>> staticNetAndRoutingTargets;
    /** Several integers to indicate the netlist info */
    protected int numPreservedRoutableNets;
    private int numPreservedClks;
    private int numPreservedStaticNets;
    protected int numPreservedWire;
    private int numWireNetsToRoute;
    private int numConnectionsToRoute;
    private int numNotNeedingRoutingNets;
    private int numUnrecognizedNets;

    /** A {@link RWRouteConfig} instance consisting of a list of routing parameters */
    protected RWRouteConfig config;
    /** The present congestion cost factor */
    private float presentCongestionFactor;
    /** The historical congestion cost factor */
    private float historicalCongestionFactor;
    /** Wirelength-driven weighting factor */
    private float wlWeight;
    /** 1 - wlWeight */
    private float oneMinusWlWeight;
    /** Timing-driven weighting factor */
    private float timingWeight;
    /** 1 - timingWeight */
    private float oneMinusTimingWeight;

    /** The current routing iteration */
    protected int routeIteration;
    /** Timers to store runtime of different phases */
    protected RuntimeTrackerTree routerTimer;
    protected RuntimeTracker rnodesTimer;
    private RuntimeTracker updateTimingTimer;
    private RuntimeTracker updateCongestionCosts;
    /** An instantiation of RouteThruHelper to avoid route-thrus in the routing resource graph */
    protected RouteThruHelper routethruHelper;

    /** A set of indices of overused rondes */
    private Set<RouteNode> overUsedRnodes;
    /** Class encapsulating the routing resource graph */
    protected RouteNodeGraph routingGraph;
    /** Count of rnodes created in the current routing iteration */
    protected long rnodesCreatedThisIteration;
    /** The queue to store candidate nodes to route a connection */
    private PriorityQueue<RouteNode> queue;
    private PriorityQueue<RouteNode> queueBack;

    /** Total wirelength of the routed design */
    private int totalWL;
    /** Total used INT tile nodes */
    private long totalINTNodes;
    /** A map from node types to the node usage of the types */
    private Map<IntentCode, Long> nodeTypeUsage;
    /** A map from node types to the total wirelength of used nodes of the types */
    private Map<IntentCode, Long> nodeTypeLength;
    /** The total number of connections that are routed */
    private int connectionsRouted;
    /** The total number of connections routed in an iteration */
    private int connectionsRoutedIteration;
    /** Total number of nodes pushed/popped from the queue */
    private long nodesPushed;
    private long nodesPopped;

    /** The maximum criticality constraint of connection */
    final private static float MAX_CRITICALITY = 0.99f;
    /** The minimum criticality of connections that should be re-routed, updated after each iteration */
    private float minRerouteCriticality;
    /** The list of critical connections */
    private List<Connection> criticalConnections;
    /** A {@link TimingManager} instance to use that handles timing related tasks */
    protected TimingManager timingManager;
    /** A map from nodes to delay values, used for timing update after fixing routes */
    private Map<Node, Float> nodesDelays;
    /** The maximum delay and associated timing vertex */
    private Pair<Float, TimingVertex> maxDelayAndTimingVertex;

    /** A map storing routes from CLK_OUT to different INT tiles that connect to sink pins of a global clock net */
    private Map<String, List<String>> routesToSinkINTTiles;

    public RWRoute(Design design, RWRouteConfig config) {
        this.design = design;
        this.config = config;
    }

    protected void preprocess() {
        // Pre-processing of the design regarding physical net names pins
        DesignTools.makePhysNetNamesConsistent(design);
        DesignTools.createPossiblePinsToStaticNets(design);
        DesignTools.createMissingSitePinInsts(design);
    }

    protected void initialize() {
        routerTimer = new RuntimeTrackerTree("Route design", config.isVerbose());
        rnodesTimer = routerTimer.createStandAloneRuntimeTracker("rnodes creation");
        updateTimingTimer = routerTimer.createStandAloneRuntimeTracker("update timing");
        updateCongestionCosts = routerTimer.createStandAloneRuntimeTracker("update congestion costs");
        routerTimer.createRuntimeTracker("Initialization", routerTimer.getRootRuntimeTracker()).start();

        minRerouteCriticality = config.getMinRerouteCriticality();
        criticalConnections = new ArrayList<>();

        queue = new PriorityQueue<>(new Comparator<RouteNode>() {
             public int compare(RouteNode r1, RouteNode r2) {
                 return Float.compare(r1.getTotalCost(true), r2.getTotalCost(true));
             }
        });
        queueBack = new PriorityQueue<>(new Comparator<RouteNode>() {
            public int compare(RouteNode r1, RouteNode r2) {
                return Float.compare(r1.getTotalCost(false), r2.getTotalCost(false));
            }
        });

        routingGraph = createRouteNodeGraph();
        if (config.isTimingDriven()) {
            nodesDelays = new HashMap<>();
        }
        rnodesCreatedThisIteration = 0;
        routethruHelper = new RouteThruHelper(design.getDevice());

        routerTimer.createRuntimeTracker("determine route targets", "Initialization").start();
        determineRoutingTargets();
        routerTimer.getRuntimeTracker("determine route targets").stop();

        if (config.isTimingDriven()) {
            ClkRouteTiming clkTiming = createClkTimingData(config);
            routesToSinkINTTiles = clkTiming == null? null : clkTiming.getRoutesToSinkINTTiles();
            Collection<Net> timingNets = getTimingNets();
            timingManager = createTimingManager(clkTiming, timingNets);
            timingManager.setTimingEdgesOfConnections(indirectConnections);
        }

        sortedIndirectConnections = new ArrayList<>(indirectConnections.size());
        connectionsRouted = 0;
        connectionsRoutedIteration = 0;
        nodesPushed = 0;
        nodesPopped = 0;
        overUsedRnodes = new HashSet<>();

        routerTimer.getRuntimeTracker("Initialization").stop();
    }

    /**
     * Creates clock routing related inputs based on the {@link RWRouteConfig} instance.
     * @param config The {@link RWRouteConfig} instance to use.
     */
    public static ClkRouteTiming createClkTimingData(RWRouteConfig config) {
        String clkRouteTimingFile = config.getClkRouteTiming();
        if (clkRouteTimingFile != null) {
            return new ClkRouteTiming(clkRouteTimingFile);
        }
        return null;
    }

    protected RouteNodeGraph createRouteNodeGraph() {
        if (config.isTimingDriven()) {
            /* An instantiated delay estimator that is used to calculate delay of routing resources */
            DelayEstimatorBase estimator = new DelayEstimatorBase(design.getDevice(), new InterconnectInfo(), config.isUseUTurnNodes(), 0);
            return new RouteNodeGraphTimingDriven(rnodesTimer, design, estimator, config.isMaskNodesCrossRCLK());
        } else {
            return new RouteNodeGraph(rnodesTimer, design);
        }
    }

    protected Collection<Net> getTimingNets() {
        return indirectConnections.stream().map((c) -> c.getNetWrapper().getNet()).collect(Collectors.toSet());
    }

    protected TimingManager createTimingManager(ClkRouteTiming clkTiming, Collection<Net> timingNets) {
        final boolean isPartialRouting = false;
        return new TimingManager(design, routerTimer, config, clkTiming, timingNets, isPartialRouting);
    }

    /**
     * Classifies {@link Net} Objects into different categories: clocks, static nets,
     * and regular signal nets (i.e. {@link NetType}.WIRE) and determines routing targets.
     */
    protected void determineRoutingTargets() {
        categorizeNets();

        // Wait for all outstanding RouteNodeGraph.asyncPreserve() calls to complete
        // FIXME: Calling thread does nothing while waiting
        routingGraph.awaitPreserve();
    }

    private void categorizeNets() {
        numWireNetsToRoute = 0;
        numConnectionsToRoute = 0;
        numPreservedRoutableNets = 0;
        numNotNeedingRoutingNets = 0;
        numUnrecognizedNets = 0;

        nets = new HashMap<>();
        indirectConnections = new ArrayList<>();
        directConnections = new ArrayList<>();
        clkNets = new ArrayList<>();
        staticNetAndRoutingTargets = new HashMap<>();

        for (Net net : design.getNets()) {
            if (net.isClockNet()) {
                addGlobalClkRoutingTargets(net);

            } else if (net.isStaticNet()) {
                addStaticNetRoutingTargets(net);

            } else if (net.getType().equals(NetType.WIRE)) {
                if (RouterHelper.isRoutableNetWithSourceSinks(net)) {
                    addNetConnectionToRoutingTargets(net);
                } else if (RouterHelper.isDriverLessOrLoadLessNet(net)) {
                    preserveNet(net);
                    numNotNeedingRoutingNets++;
                } else if (RouterHelper.isInternallyRoutedNet(net)) {
                    preserveNet(net);
                    numNotNeedingRoutingNets++;
                } else {
                    numNotNeedingRoutingNets++;
                }
            } else {
                numUnrecognizedNets++;
                System.err.println("ERROR: Unknown net " + net);
            }
        }
    }

    /**
     * A helper method for profiling the routing runtime v.s. average span of connections.
     */
    protected void printConnectionSpanStatistics() {
        System.out.println("Connection Span Info:");
        if (config.isPrintConnectionSpan()) System.out.println(" Span" + "\t" + "# Connections" + "\t" + "Percent");

        long sumSpan = 0;
        short max = 0;
        for (Entry<Short, Integer> spanCount : connectionSpan.entrySet()) {
            Short span = spanCount.getKey();
            Integer count = spanCount.getValue();
            if (config.isPrintConnectionSpan()) {
                System.out.printf("%5d \t%12d \t%7.2f\n", span, count, (float)count / indirectConnections.size() * 100);
            }
            sumSpan += span * count;
            if (span > max) max = span;
        }

        if (config.isPrintConnectionSpan()) System.out.println();
        long avg = (long) (sumSpan / ((float) indirectConnections.size()));
        System.out.println("INFO: Max span of connections: " + max);
        System.out.println("INFO: Avg span of connections: " + avg);
        int numConnectionsLongerThanAvg = 0;
        for (Entry<Short, Integer> spanCount : connectionSpan.entrySet()) {
            if (spanCount.getKey() >= avg) numConnectionsLongerThanAvg += spanCount.getValue();
        }

        System.out.printf("INFO: # connections longer than avg span: %d\n", numConnectionsLongerThanAvg);
        System.out.printf("(%5.2f%%)\n", (float)numConnectionsLongerThanAvg / indirectConnections.size() * 100);
        System.out.println("------------------------------------------------------------------------------");
    }

    /**
     * Adds the clock net to the list of clock routing targets, if the clock has source and sink {@link SitePinInst} instances.
     * @param clk The clock net in question.
     */
    protected void addGlobalClkRoutingTargets(Net clk) {
        if (RouterHelper.isRoutableNetWithSourceSinks(clk)) {
            clk.unroute();
            clkNets.add(clk);
        } else {
            numNotNeedingRoutingNets++;
            System.err.println("ERROR: Incomplete clock net " + clk);
        }
    }

    /**
     * Routes clock nets by default or in a different way when corresponding timing info supplied.
     * NOTE: For an unrouted design, its clock nets must not contain any PIPs or nodes, i.e, completely unrouted.
     * Otherwise, there could be a critical warning of clock routing results, when loading the routed design into Vivado.
     * Vivado will unroute the global clock nets immediately when there is such warning.
     * TODO: fix the potential issue.
     */
    protected void routeGlobalClkNets() {
         if (clkNets.size() > 0) System.out.println("INFO: Route clock nets");
         for (Net clk : clkNets) {
             if (routesToSinkINTTiles != null) {
                 // routes clock nets with references of partial routes
                System.out.println("INFO: Route with clock route and timing data");
                GlobalSignalRouting.routeClkWithPartialRoutes(clk, routesToSinkINTTiles, design.getDevice());
             } else {
                 // routes clock nets from scratch
                System.out.println("INFO: Route with symmetric non-timing-driven clock router");
                 GlobalSignalRouting.symmetricClkRouting(clk, design.getDevice());
             }
            preserveNet(clk);
         }
    }

    /**
     * Adds and initialize a regular signal net to the list of routing targets.
     * @param net The net to be added for routing.
     */
    protected void addNetConnectionToRoutingTargets(Net net) {
        net.unroute();
        createNetWrapperAndConnections(net);
    }

    /**
     * Adds a static net to the static net routing target list.
     * @param staticNet The static net in question, i.e. VCC or GND.
     */
    protected void addStaticNetRoutingTargets(Net staticNet) {
        List<SitePinInst> sinks = staticNet.getSinkPins();
        if (sinks.size() > 0 ) {
            List<Node> sinkNodes = new ArrayList<>(sinks.size());
            sinks.forEach((p) -> sinkNodes.add(p.getConnectedNode()));
            addPreservedNodes(sinkNodes, staticNet);
            addStaticNetRoutingTargets(staticNet, sinks);
        } else {
            preserveNet(staticNet);
            numNotNeedingRoutingNets++;
        }
    }

    protected void addStaticNetRoutingTargets(Net staticNet, List<SitePinInst> sinks) {
        staticNetAndRoutingTargets.put(staticNet, sinks);
    }

    /**
     * Routes static nets with preserved resources list supplied to avoid conflicting nodes.
     */
    protected void routeStaticNets() {
        if (staticNetAndRoutingTargets.isEmpty())
            return;

        for (List<SitePinInst> netRouteTargetPins : staticNetAndRoutingTargets.values()) {
            for (SitePinInst sink : netRouteTargetPins) {
                routingGraph.unpreserve(sink.getConnectedNode());
            }
        }

        List<SitePinInst> gndPins = staticNetAndRoutingTargets.get(design.getGndNet());
        if (gndPins != null) {
            RouterHelper.invertPossibleGndPinsToVccPins(design, gndPins);
        }

        // If connections of other nets are routed first, used resources should be preserved.
        Set<Node> unavailableNodes = getAllUsedNodesOfRoutedConnections();
        unavailableNodes.addAll(routingGraph.getPreservedNodes());
        // If the connections of other nets are not routed yet,
        // the nodes connected to pins of other nets must be preserved.
        unavailableNodes.addAll(routingGraph.getNodes());

        for (Map.Entry<Net,List<SitePinInst>> e : staticNetAndRoutingTargets.entrySet()) {
            Net net = e.getKey();
            List<SitePinInst> pins = e.getValue();
            System.out.println("INFO: Route " + pins.size() + " pins of " + net);
            Map<SitePinInst, List<Node>> sinksRoutingPaths = GlobalSignalRouting.routeStaticNet(net, unavailableNodes, design, routethruHelper);

            for (Entry<SitePinInst, List<Node>> sinkPath : sinksRoutingPaths.entrySet()) {
                addPreservedNodes(sinkPath.getValue(), net);
                unavailableNodes.addAll(sinkPath.getValue());
            }
        }
    }

    /**
     * Gets a set of nodes used by all the routed connections.
     * @return A set of used nodes.
     */
    private Set<Node> getAllUsedNodesOfRoutedConnections() {
        Set<Node> nodes = new HashSet<>();
        for (Connection connection : sortedIndirectConnections) {
            if (connection.getNodes() != null) nodes.addAll(connection.getNodes());
        }
        return nodes;
    }

    /**
     * Preserves a net by preserving all nodes use by the net.
     * @param net The net to be preserved.
     */
    protected void preserveNet(Net net) {
        routingGraph.asyncPreserve(net);
    }

    protected void increaseNumNotNeedingRouting() {
        numNotNeedingRoutingNets++;
    }

    protected void increaseNumPreservedClks() {
        numPreservedClks++;
        numPreservedRoutableNets++;
    }

    protected void increaseNumPreservedStaticNets() {
        numPreservedStaticNets++;
        numPreservedRoutableNets++;
    }

    protected void increaseNumPreservedWireNets() {
        numPreservedWire++;
        numPreservedRoutableNets++;
    }

    private Map<Short, Integer> connectionSpan = new HashMap<>();

    /**
     * Creates a unique {@link NetWrapper} instance and {@link Connection} instances based on a {@link Net} instance.
     * @param net The net to be initialized.
     * @return A {@link NetWrapper} instance.
     */
    protected NetWrapper createNetWrapperAndConnections(Net net) {
        NetWrapper netWrapper = new NetWrapper(numWireNetsToRoute++, net);
        NetWrapper existingNetWrapper = nets.put(net, netWrapper);
        assert(existingNetWrapper == null);
        SitePinInst source = net.getSource();
        int indirect = 0;
        RouteNode sourceINTRnode = null;
        RouteNode altSourceINTRnode = null;

        for (SitePinInst sink : net.getSinkPins()) {
            if (RouterHelper.isExternalConnectionToCout(source, sink)) {
                source = net.getAlternateSource();
                if (source == null) {
                    String errMsg = "Null alternate source is for COUT-CIN connection: " + net.toStringFull();
                     throw new IllegalArgumentException(errMsg);
                }
            }
            Connection connection = new Connection(numConnectionsToRoute++, source, sink, netWrapper);

            List<Node> nodes = RouterHelper.projectInputPinToINTNode(sink);
            if (nodes.isEmpty()) {
                directConnections.add(connection);
                connection.setDirect(true);
            } else {
                Node sinkINTNode = nodes.get(0);
                indirectConnections.add(connection);
                connection.setSinkRnode(getOrCreateRouteNode(sinkINTNode, RouteNodeType.PINFEED_I));
                if (sourceINTRnode == null) {
                    Node sourceINTNode = RouterHelper.projectOutputPinToINTNode(source);
                    if (sourceINTNode == null) {
                        throw new RuntimeException("ERROR: Null projected INT node for the source of net " + net.toStringFull());
                    }
                    sourceINTRnode = getOrCreateRouteNode(sourceINTNode, RouteNodeType.PINFEED_O);

                    // Pre-emptively set up alternate source since we are expanding from both sources
                    SitePinInst altSource = net.getAlternateSource();
                    if (altSource == null) {
                        altSource = DesignTools.getLegalAlternativeOutputPin(net);
                        if (altSource != null) {
                            net.addPin(altSource);
                            DesignTools.routeAlternativeOutputSitePin(net, altSource);
                        }
                    }
                    if (altSource != null) {
                        assert(!altSource.equals(source));
                        Node altSourceNode = RouterHelper.projectOutputPinToINTNode(altSource);
                        altSourceINTRnode = getOrCreateRouteNode(altSourceNode, RouteNodeType.PINFEED_O);
                    }
                }
                connection.setSourceRnode(sourceINTRnode);
                connection.setAltSourceRnode(altSourceINTRnode);
                connection.setDirect(false);
                indirect++;
                connection.computeHpwl();
                addConnectionSpanInfo(connection);
            }
        }

        if (indirect > 0) {
            netWrapper.computeHPWLAndCenterCoordinates(routingGraph.nextLagunaColumn, routingGraph.prevLagunaColumn);
            if (config.isUseBoundingBox()) {
                for (Connection connection : netWrapper.getConnections()) {
                    if (connection.isDirect()) continue;
                    connection.computeConnectionBoundingBox(config.getBoundingBoxExtensionX(),
                            config.getBoundingBoxExtensionY(),
                            routingGraph.nextLagunaColumn,
                            routingGraph.prevLagunaColumn);
                }
            }
        }
        return netWrapper;
    }

    /**
     * Adds span info of a connection.
     * @param connection A connection of which span info is to be added.
     */
    private void addConnectionSpanInfo(Connection connection) {
        connectionSpan.merge(connection.getHpwl(), 1, Integer::sum);
    }

    /**
     * Adds preserved nodes.
     * @param nodes A collection of nodes to be preserved.
     * @param netToPreserve The net that uses those nodes.
     */
    protected void addPreservedNodes(Collection<Node> nodes, Net netToPreserve) {
        routingGraph.asyncPreserve(nodes, netToPreserve);
    }

    /**
     * Creates a {@link RouteNode} Object based on a {@link Node} instance and avoids duplicates,
     * used for creating the source and sink rnodes of {@link Connection} instances.
     * NOTE: This method does not consider whether returned node is preserved.
     * @param node The node associated to the {@link SitePinInst} instance.
     * @param type The {@link RouteNodeType} of the {@link RouteNode} Object.
     * @return The created {@link RouteNode} instance.
     */
    protected RouteNode getOrCreateRouteNode(Node node, RouteNodeType type) {
        return routingGraph.getOrCreate(node, type);
    }

    /**
     * Initializes routing.
     */
    private void initializeRouting() {
        routingGraph.initialize();
        queue.clear();
        queueBack.clear();
        routeIteration = 1;
        historicalCongestionFactor = config.getHistoricalCongestionFactor();
        presentCongestionFactor = config.getInitialPresentCongestionFactor();
        timingWeight = config.getTimingWeight();
        wlWeight = config.getWirelengthWeight();
        oneMinusTimingWeight = 1 - timingWeight;
        oneMinusWlWeight = 1 - wlWeight;
        printIterationHeader(config.isTimingDriven());
    }

    /**
     * Routes the design in a few routing phases and times those phases.
     */
    public void route() {
        // Prints the design and configuration info, if "--verbose" is configured
        printDesignNetsAndConfigurationInfo(config.isVerbose());

        routerTimer.createRuntimeTracker("Routing", routerTimer.getRootRuntimeTracker()).start();
        MessageGenerator.printHeader("Route Design");

        routerTimer.createRuntimeTracker("route clock", "Routing").start();
        routeGlobalClkNets();
        routerTimer.getRuntimeTracker("route clock").stop();

        routerTimer.createRuntimeTracker("route static nets", "Routing").start();
        // Routes static nets (VCC and GND) before signals for now.
        // All the used nodes by other nets should be marked as unavailable, if static nets are routed after signals.
        routeStaticNets();
        // Connection-based router for indirectly connected pairs of output pin and input pin */
        routerTimer.getRuntimeTracker("route static nets").stop();

        RuntimeTracker routeWireNets = routerTimer.createRuntimeTracker("route wire nets", "Routing");
        routeWireNets.start();
        preRoutingEstimation();
        routeIndirectConnections();
        // NOTE: route direct connections after indirect connection.
        // The reason is that there maybe additional direct connections in the soft preserve mode for partial routing,
        // and those direct connections should be included to be routed
        routeDirectConnections();
        routeWireNets.stop();
        // Adds child timers to "route wire nets" timer
        routeWireNets.addChild(rnodesTimer);
        // Do not time the cost evaluation method for routing connections, the timer itself takes time
        routerTimer.createRuntimeTracker("route connections", "route wire nets").setTime(routeWireNets.getTime() - rnodesTimer.getTime() - updateTimingTimer.getTime() - updateCongestionCosts.getTime());
        routeWireNets.addChild(updateTimingTimer);
        routeWireNets.addChild(updateCongestionCosts);

        routerTimer.createRuntimeTracker("finalize routes", "Routing").start();
        // Assigns a list of nodes to each direct and indirect connection that has been routed and fix illegal routes if any
        postRouteProcess();
        // Assigns net PIPs based on lists of connections
        setPIPsOfNets();
        routerTimer.getRuntimeTracker("finalize routes").stop();

        routerTimer.getRuntimeTracker("Routing").stop();

        // Prints routing statistics, e.g. total wirelength, runtime and timing report
        printRoutingStatistics();
    }

    /**
     * Calculates initial criticality for each connection based on a simple estimation.
     */
    private void preRoutingEstimation() {
        if (config.isTimingDriven()) {
            estimateDelayOfConnections();
            maxDelayAndTimingVertex = timingManager.calculateArrivalRequiredTimes();
            timingManager.calculateCriticality(indirectConnections, MAX_CRITICALITY, config.getCriticalityExponent());
            System.out.printf("INFO: Estimated pre-routing max delay: %4d\n", (short) maxDelayAndTimingVertex.getFirst().floatValue());
        }
    }

    /**
     * A simple approach to estimate delay of each connection and update route delay of its timing edges.
     */
    private void estimateDelayOfConnections() {
        for (Connection connection : indirectConnections) {
            RouteNode source = connection.getSourceRnode();
            if (source.getChildrenParents(true).length == 0) {
                // output pin is blocked
                swapOutputPin(connection);
                source = connection.getSourceRnode();
            }
            short estDelay = (short) 10000;
            for (RouteNode child : source.getChildrenParents(true)) {
                short tmpDelay = 113;
                tmpDelay += child.getDelay();
                if (tmpDelay < estDelay) {
                    estDelay = tmpDelay;
                }

            }
            estDelay += source.getDelay();
            connection.setTimingEdgesDelay(estDelay);
        }
    }

    /**
     * Routes direct connections.
     */
    private void routeDirectConnections() {
        System.out.println("\nINFO: Route " + directConnections.size() + " direct connections ");
        for (Connection connection : directConnections) {
            boolean success = RouterHelper.routeDirectConnection(connection);
            // no need to update route delay of direct connection, because it would not be changed
            if (!success) System.err.println("ERROR: Failed to route direct connection " + connection);
        }
    }

    /**
     * Routes indirect connections iteratively.
     */
    public void routeIndirectConnections() {
        sortConnections();
        initializeRouting();
        long lastIterationRnodeCount = 0;
        long lastIterationRnodeTime = 0;

        while (routeIteration < config.getMaxIterations()) {
            long startIteration = System.nanoTime();
            connectionsRoutedIteration = 0;
            if (config.isTimingDriven()) {
                setRerouteCriticality();
            }
            for (Connection connection : sortedIndirectConnections) {
                if (shouldRoute(connection)) {
                    routeConnection(connection);
                }
            }

            updateCostFactors();

            rnodesCreatedThisIteration = routingGraph.numNodes() - lastIterationRnodeCount;
            List<Connection> unroutableConnections = getUnroutableConnections();
            boolean needsResorting = false;
            for (Connection connection : unroutableConnections) {
                System.out.printf("CRITICAL WARNING: Unroutable connection in iteration #%d\n", routeIteration);
                System.out.println("                 " + connection);
                needsResorting = handleUnroutableConnection(connection) || needsResorting;
            }
            rnodesCreatedThisIteration = routingGraph.numNodes() - lastIterationRnodeCount;
            for (Connection connection : getCongestedConnections()) {
                needsResorting = handleCongestedConnection(connection) || needsResorting;
            }
            if (needsResorting) {
                sortConnections();
            }

            if (config.isTimingDriven()) {
                updateTiming();
            }

            printRoutingIterationStatisticsInfo(System.nanoTime() - startIteration,
                    (float) ((rnodesTimer.getTime() - lastIterationRnodeTime) * 1e-9));

            if (overUsedRnodes.size() == 0) {
                if (unroutableConnections.isEmpty()) {
                    break;
                } else {
                    if (routeIteration == config.getMaxIterations() - 1) {
                        System.err.println("ERROR: Unroutable connections: " + unroutableConnections.size());
                    }
                }
            }

            routeIteration++;
            lastIterationRnodeCount = routingGraph.numNodes();
            lastIterationRnodeTime = rnodesTimer.getTime();
        }
        if (routeIteration == config.getMaxIterations()) {
            System.out.println("\nERROR: Routing terminated after " + (routeIteration -1 ) + " iterations.");
            System.out.println("       Unroutable connections: " + getUnroutableConnections().size());
            System.out.println("       Conflicting nodes: " + overUsedRnodes.size());
            for (RouteNode rnode : overUsedRnodes) {
                System.out.println("              " + rnode);
            }
        }
    }

    /**
     * Gets unrouted connections.
     * @return A list of unrouted connections.
     */
    private List<Connection> getUnroutableConnections() {
        List<Connection> unroutedConnections = new ArrayList<>();
        for (Connection connection : sortedIndirectConnections) {
            if (!connection.getSink().isRouted()) {
                unroutedConnections.add(connection);
            }
        }
        return unroutedConnections;
    }

    private List<Connection> getCongestedConnections() {
        List<Connection> congestedConnections = new ArrayList<>();
        for (Connection connection : sortedIndirectConnections) {
            if (connection.isCongested()) {
                congestedConnections.add(connection);
            }
        }
        return congestedConnections;
    }

    /**
     * Assigns a list of nodes to each connection and fix net routes if there are cycles and / or multi-driver nodes.
     */
    private void postRouteProcess() {
        if (routeIteration <= config.getMaxIterations()) {
            assignNodesToConnections();
            // fix routes with cycles and / or multi-driver nodes
            Set<NetWrapper> routes = fixRoutes();
            if (config.isTimingDriven()) updateTimingAfterFixingRoutes(routes);
        }
    }

    /**
     * Checks if a connection should be routed.
     * @param connection The connection in question.
     * @return true, if the connection should be routed.
     */
    private boolean shouldRoute(Connection connection) {
        if (routeIteration > 1) {
            if (connection.getCriticality() > minRerouteCriticality) {
                return true;
            }
        }

        return !connection.getSink().isRouted() || connection.isCongested() ;
    }

    /**
     * Computes and sets the minimum reroute criticality for re-routing critical connections.
     */
    private void setRerouteCriticality() {
        // Limit the number of critical connections to be routed based on minRerouteCriticality and reroutePercentage
        minRerouteCriticality = config.getMinRerouteCriticality();
        criticalConnections.clear();

        int maxNumberOfCriticalConnections = (int) (indirectConnections.size() * 0.01 * config.getReroutePercentage());
        for (Connection connection : indirectConnections) {
            if (connection.getCriticality() > minRerouteCriticality) {
                criticalConnections.add(connection);
            }
        }

        if (criticalConnections.size() > maxNumberOfCriticalConnections) {
            criticalConnections.sort((connection1, connection2) -> Float.compare(connection2.getCriticality(),connection1.getCriticality()));
            minRerouteCriticality = criticalConnections.get(maxNumberOfCriticalConnections).getCriticality();
        }
    }

    /**
     * Updates timing through static timing analysis and calculates connections' criticalities.
     */
    private void updateTiming() {
        updateTimingTimer.start();
        timingWeight = Math.min(timingWeight * config.getTimingMultiplier(), 1f);
        oneMinusTimingWeight = 1 - timingWeight;
        maxDelayAndTimingVertex = timingManager.calculateArrivalRequiredTimes();
        timingManager.calculateCriticality(sortedIndirectConnections,
                MAX_CRITICALITY, config.getCriticalityExponent());
        updateTimingTimer.stop();
    }

    /**
     * Updates timing after fixing routes of nets.
     * @param netsWithIllegalRoutes A set of nets whose routes have been fixed.
     */
    private void updateTimingAfterFixingRoutes(Set<NetWrapper> netsWithIllegalRoutes) {
        timingManager.updateIllegalNetsDelays(netsWithIllegalRoutes, nodesDelays);
        timingManager.patchUpDelayOfConnections(sortedIndirectConnections);
        updateTiming();
    }

    /**
     * Assigns a list nodes to each connection to complete the route path of it.
     */
    protected void assignNodesToConnections() {
        for (Connection connection : indirectConnections) {
            List<Node> nodes = new ArrayList<>();
            List<Node> switchBoxToSink = RouterHelper.findPathBetweenNodes(connection.getSinkRnode().getNode(), connection.getSink().getConnectedNode());
            if (switchBoxToSink.size() >= 2) {
                for (int i = 0; i < switchBoxToSink.size() -1; i++) {
                    nodes.add(switchBoxToSink.get(i));
                }
            }

            List<RouteNode> rnodes = connection.getRnodes();
            for (RouteNode rnode : rnodes) {
                nodes.add(rnode.getNode());
            }

            List<Node> sourceToSwitchBox = RouterHelper.findPathBetweenNodes(connection.getSource().getConnectedNode(), connection.getSourceRnode().getNode());
            if (sourceToSwitchBox.size() >= 2) {
                for (int i = 1; i <= sourceToSwitchBox.size() - 1; i++) {
                    nodes.add(sourceToSwitchBox.get(i));
                }
            }

            connection.setNodes(nodes);
        }
    }

    /**
     * Sorts indirect connections for routing.
     */
    private void sortConnections() {
        sortedIndirectConnections.clear();
        sortedIndirectConnections.addAll(indirectConnections);
        sortedIndirectConnections.sort((connection1, connection2) -> {
            int comp = connection2.getNetWrapper().getConnections().size() - connection1.getNetWrapper().getConnections().size();
            if (comp == 0) {
                return Short.compare(connection1.getHpwl(), connection2.getHpwl());
            } else {
                return comp;
            }
        });
    }

    private void printIterationHeader(boolean timingDriven) {
        System.out.printf("------------------------------------------------------------------------------\n");
        if (timingDriven) {
            System.out.printf("%9s  %12s  %8s   %11s  %10s   %5s  %9s\n",
                    "         ", "Generated", "  RRG",    "  Routed",   "Nodes With", "CPD", "Total Run");
            System.out.printf("%9s  %12s  %8s   %11s  %10s   %5s  %9s\n",
                    "Iteration", "RRG Nodes", "Time (s)", "Connections", "Overlaps", "(ps)", "Time (s)");
            System.out.printf("---------  ----------------------   -----------  ----------   -----  ---------\n");
        } else {
            System.out.printf("%9s  %12s  %8s   %11s  %10s   %5s  %9s\n",
                    "         ", "Generated", "  RRG",    "  Routed",   "Nodes With", "    ", "Total Run");
            System.out.printf("%9s  %12s  %8s   %11s  %10s   %5s  %9s\n",
                    "Iteration", "RRG Nodes", "Time (s)", "Connections", "Overlaps", "    ", "Time (s)");
            System.out.printf("---------  ----------------------   -----------  ----------   ----------------\n");
        }
    }

    /**
     * Prints routing iteration statistics, including the iteration, number of connections routed in the iteration,
     * total runtime of the iteration, number of created rnodes, time spent in creating rnodes that is included in the
     * @param iterationRuntime Total runtime of this iteration.
     * @param rnodesCreationTime The runtime of generating routing resource graph nodes.
     */
    private void printRoutingIterationStatisticsInfo(float iterationRuntime, float rnodesCreationTime) {
        long overUsed = overUsedRnodes.size();
        if (config.isTimingDriven()) {
            System.out.printf("%4d       %12d  %8.2f   %11d  %10d   %5d  %9.2f\n",
                    routeIteration,
                    rnodesCreatedThisIteration,
                    rnodesCreationTime,
                    connectionsRoutedIteration,
                    overUsed,
                    (short)(maxDelayAndTimingVertex == null? 0 : maxDelayAndTimingVertex.getFirst()),
                    iterationRuntime * 1e-9);
        } else {
            System.out.printf("%4d       %12d  %8.2f   %11d  %10d   %5s  %9.2f\n",
                    routeIteration,
                    rnodesCreatedThisIteration,
                    rnodesCreationTime,
                    connectionsRoutedIteration,
                    overUsed,
                    "",
                    iterationRuntime * 1e-9);
        }
        if (overUsed == 0) System.out.printf("------------------------------------------------------------------------------\n");
    }

    /**
     * Updates the congestion cost factors.
     */
    private void updateCostFactors() {
        updateCongestionCosts.start();
        if (routeIteration == 1) {
            presentCongestionFactor = config.getInitialPresentCongestionFactor();
        } else {
            presentCongestionFactor *= config.getPresentCongestionMultiplier();
        }
        updateCost();
        updateCongestionCosts.stop();
    }

    /**
     * Updates present congestion cost and historical congestion cost of rnodes.
     */
    private void updateCost() {
        overUsedRnodes.clear();
        for (RouteNode rnode : routingGraph.getRnodes()) {
            int overuse=rnode.getOccupancy() - RouteNode.capacity;
            if (overuse == 0) {
                rnode.setPresentCongestionCost(1 + presentCongestionFactor);
            } else if (overuse > 0) {
                overUsedRnodes.add(rnode);
                rnode.setPresentCongestionCost(1 + (overuse + 1) * presentCongestionFactor);
                rnode.setHistoricalCongestionCost(rnode.getHistoricalCongestionCost() + overuse * historicalCongestionFactor);
            }
        }
    }

    /**
     * Computes node usage of each type and the total wirelength of the design.
     */
    private void computesNodeUsageAndTotalWirelength() {
        totalWL = 0;
        totalINTNodes = 0;
        nodeTypeUsage = new HashMap<>();
        nodeTypeLength = new HashMap<>();

        Set<Node> netNodes = new HashSet<>();
        for (Entry<Net,NetWrapper> e : nets.entrySet()) {
            NetWrapper netWrapper = e.getValue();
            for (Connection connection:netWrapper.getConnections()) {
                netNodes.addAll(connection.getNodes());
            }
            for (Node node:netNodes) {
                TileTypeEnum tileType = node.getTile().getTileTypeEnum();
                if (tileType != TileTypeEnum.INT && !RouteNode.lagunaTileTypes.contains(tileType)) {
                    continue;
                }
                totalINTNodes++;
                int wl = RouteNode.getLength(node, null);
                totalWL += wl;

                RouterHelper.addNodeTypeLengthToMap(node, wl, nodeTypeUsage, nodeTypeLength);
            }
            netNodes.clear();
        }
    }

    static List<IntentCode> nodeTypes = new ArrayList<>();
    static {
        nodeTypes.add(IntentCode.NODE_SINGLE);
        nodeTypes.add(IntentCode.NODE_DOUBLE);
        nodeTypes.add(IntentCode.NODE_VQUAD);
        nodeTypes.add(IntentCode.NODE_HQUAD);
        nodeTypes.add(IntentCode.NODE_VLONG);
        nodeTypes.add(IntentCode.NODE_HLONG);
        nodeTypes.add(IntentCode.NODE_LOCAL);
        nodeTypes.add(IntentCode.NODE_PINBOUNCE);
        nodeTypes.add(IntentCode.NODE_PINFEED);
        nodeTypes.add(IntentCode.NODE_LAGUNA_DATA); // UltraScale+ only
    }

    /**
     * Fixes routes of nets with routing path cycles and multi-driver nodes.
     * @return A set of nets that have been fixed.
     */
    private Set<NetWrapper> fixRoutes() {
        Set<NetWrapper> illegalRoutes = findIllegalRoutes();
        // fix routes with cycles and / or multi-driver nodes
        for (NetWrapper route:illegalRoutes) {
            for (Connection connection : route.getConnections()) {
                try {
                    if (!connection.isDirect()) ripUp(connection);
                } catch (Exception e) {
                    e.printStackTrace();
                }
            }
            RouteFixer graphHelper = new RouteFixer(route, routingGraph);
            graphHelper.finalizeRoutesOfConnections();
        }
        return illegalRoutes;
    }

    /**
     * Finds nets that have illegal routes by checking its connections' routes.
     * @return A set of routed {@link NetWrapper} instances whose should be fixed.
     */
    private Set<NetWrapper> findIllegalRoutes() {
        Set<NetWrapper> illegalRoutes = new HashSet<>();
        for (Entry<Net,NetWrapper> e : nets.entrySet()) {
            NetWrapper netWrapper = e.getValue();
            buildDriverCountsOfRnodes(netWrapper);
            for (Connection connection : netWrapper.getConnections()) {
                if (shouldMergePath(connection)) {
                    illegalRoutes.add(netWrapper);
                    if (config.isTimingDriven()) addNodesDelays(netWrapper);
                    break;
                }
            }
        }
        return illegalRoutes;
    }

    /**
     * Builds the driversCounts map of each {@link RouteNode} instance that is used by a net.
     * @param netWrapper A NetWrapper instance that represents a net.
     */
    private void buildDriverCountsOfRnodes(NetWrapper netWrapper) {
        for (Connection connection : netWrapper.getConnections()) {
            RouteNode driver = null;
            for (int i = connection.getRnodes().size() - 1; i >= 0; i--) {
                RouteNode rnode = connection.getRnodes().get(i);
                if (driver != null) {
                    rnode.incrementDriver(driver);
                }
                driver = rnode;
            }
        }
    }

    /**
     * Adds nodes and delay values of a routed to the map.
     * @param net The routed net.
     */
    private void addNodesDelays(NetWrapper net) {
        for (Connection connection:net.getConnections()) {
            for (RouteNode rnode : connection.getRnodes()) {
                nodesDelays.put(rnode.getNode(), rnode.getDelay());
            }
        }
    }

    /**
     * Checks if a connection has multi-driver nodes.
     * @param connection The connection in question.
     * @return true, if the connection has multi-driver nodes.
     */
    private boolean shouldMergePath(Connection connection) {
        return connection.useRnodesWithMultiDrivers();
    }

    /**
     * Rips up a connection.
     * @param connection The connection to be ripped up.
     */
    private void ripUp(Connection connection) {
        for (RouteNode rnode : connection.getRnodes()) {
            rnode.decrementUser(connection.getNetWrapper());
            rnode.updatePresentCongestionCost(presentCongestionFactor);
        }
    }

    /**
     * Updates the users and present congestion cost of rnodes used by a routed connection.
     * @param connection The routed connection.
     */
    private void updateUsersAndPresentCongestionCost(Connection connection) {
        for (RouteNode rnode : connection.getRnodes()) {
            rnode.incrementUser(connection.getNetWrapper());
            rnode.updatePresentCongestionCost(presentCongestionFactor);
        }
    }

    /**
     * Sets a list of {@link PIP} instances of each {@link Net} instance and checks if there is any PIP overlaps.
     */
    protected void setPIPsOfNets() {
        for (Entry<Net,NetWrapper> e : nets.entrySet()) {
            NetWrapper netWrapper = e.getValue();
            Net net = netWrapper.getNet();
            Set<PIP> newPIPs = new HashSet<>();
            for (Connection connection:netWrapper.getConnections()) {
                newPIPs.addAll(RouterHelper.getConnectionPIPs(connection));
            }
            net.setPIPs(newPIPs);
        }

        checkPIPsUsage();
    }

    /**
     * Checks if there are PIP overlaps among routed nets.
     */
    private void checkPIPsUsage() {
        Map<PIP, Set<Net>> pipsUsage = new HashMap<>();
        for (Net net : design.getNets()) {
            for (PIP pip:net.getPIPs()) {
                pipsUsage.computeIfAbsent(pip, (k) -> new HashSet<>()).add(net);
            }
        }
        int pipsError = 0;
        for (Entry<PIP, Set<Net>> pipNets : pipsUsage.entrySet()) {
            if (pipNets.getValue().size() > 1) {
                if (pipsError < 10) {
                    System.out.println("pip " + pipNets.getKey() + " users = " + pipsUsage.get(pipNets.getKey()));
                }
                pipsError++;
            }
        }
        if (pipsError > 0)
            System.err.println("ERROR: PIPs overused error: " + pipsError);
        else
            System.out.println("\nINFO: No PIP overlaps\n");
    }

    /**
     * Routes a connection.
     * @param connection The connection to route.
     */
    private void routeConnection(Connection connection) {
        float rnodeCostWeight = 1 - connection.getCriticality();
        float shareWeight = (float) (Math.pow(rnodeCostWeight, config.getShareExponent()));
        float rnodeWLWeight = rnodeCostWeight * oneMinusWlWeight;
        float estWlWeight = rnodeCostWeight * wlWeight;
        float dlyWeight = connection.getCriticality() * oneMinusTimingWeight / 100f;
        float estDlyWeight = connection.getCriticality() * timingWeight;

        prepareRouteConnection(connection, shareWeight, rnodeCostWeight,
                rnodeWLWeight, estWlWeight, dlyWeight, estDlyWeight);

        int nodesPoppedThisConnection = 0;
<<<<<<< HEAD
        boolean successRoute = false;
        boolean forward = true;
        RouteNode rnode = null;
        while (!queue.isEmpty() && !queueBack.isEmpty()) {
            if (forward) {
                rnode = queue.poll();
            } else {
                rnode = queueBack.poll();
            }
            nodesPoppedThisConnection++;

            if (rnode.isIntersection()) {
                successRoute = true;
                break;
            }

            exploreAndExpand(forward, rnode, connection, shareWeight, rnodeCostWeight,
=======
        RouteNode rnode;
        while ((rnode = queue.poll()) != null) {
            nodesPoppedThisConnection++;
            if (rnode.isTarget()) {
                break;
            }
            exploreAndExpand(rnode, connection, shareWeight, rnodeCostWeight,
>>>>>>> 08ba3403
                    rnodeWLWeight, estWlWeight, dlyWeight, estDlyWeight);
            forward = !forward;
        }
<<<<<<< HEAD
        queue.clear();
        queueBack.clear();
        nodesPopped += nodesPoppedThisConnection;

        if (successRoute) {
=======
        nodesPushed += nodesPoppedThisConnection + queue.size();
        nodesPopped += nodesPoppedThisConnection;

        if (rnode != null) {
            queue.clear();
>>>>>>> 08ba3403
            finishRouteConnection(connection, rnode);
            connection.getSink().setRouted(true);
            if (config.isTimingDriven()) connection.updateRouteDelay();
        } else {
<<<<<<< HEAD
            connection.getSink().setRouted(false);
            routingGraph.resetExpansion();
            System.out.printf("CRITICAL WARNING: Unroutable connection in iteration #%d\n", routeIteration);
            System.out.println("                 " + connection);
            System.out.println("                  Nodes popped: " + nodesPoppedThisConnection);
=======
            assert(!connection.getSink().isRouted());
            assert(queue.isEmpty());
>>>>>>> 08ba3403
        }
    }

    /**
     * Deals with a failed connection by possible output pin swapping and unrouting preserved nets if the router is in the soft preserve mode.
     * @param connection The failed connection.
     */
    protected boolean handleUnroutableConnection(Connection connection) {
        if (config.isEnlargeBoundingBox()) {
            connection.enlargeBoundingBox(config.getExtensionXIncrement(), config.getExtensionYIncrement());
        }
        return routeIteration == 1 && swapOutputPin(connection);
    }

    protected boolean handleCongestedConnection(Connection connection) {
        if (config.isEnlargeBoundingBox()) {
            connection.enlargeBoundingBox(config.getExtensionXIncrement(), config.getExtensionYIncrement());
        }
        return false;
    }

    /**
     * Swaps the output pin of a connection, if its net has an alternative output pin.
     * @param connection The connection in question.
     * @return true, if the output pin has been swapped.
     */
    protected boolean swapOutputPin(Connection connection) {
        NetWrapper netWrapper = connection.getNetWrapper();
        Net net = netWrapper.getNet();

        SitePinInst altSource = net.getAlternateSource();
        if (altSource == null) {
            System.out.println("INFO: No alternative source to swap");
            return false;
        }

        SitePinInst source = connection.getSource();
        if (source.equals(altSource)) {
            altSource = net.getSource();
        }
        System.out.println("INFO: Swap source from " + source + " to " + altSource + "\n");

        RouteNode altSourceRnode = connection.getAltSourceRnode();
        if (altSourceRnode == null) {
            throw new RuntimeException();
        }
        connection.setSource(altSource);
        connection.setSourceRnode(altSourceRnode);
        connection.getSink().setRouted(false);
        return true;
    }

    /**
     * Checks if a NODE_PINBOUNCE is suitable to be used for routing to a target.
     * @param pinBounce The PINBOUNCE rnode in question.
     * @param target The target rnode to reach.
     * @return true, if the PINBOUNCE rnode is in the same column as the target and within one INT tile of the target.
     */
    private boolean usablePINBounce(RouteNode pinBounce, RouteNode target) {
        Tile bounce = pinBounce.getNode().getTile();
        Tile sink = target.getNode().getTile();
        return bounce.getTileXCoordinate() == sink.getTileXCoordinate() && Math.abs(bounce.getTileYCoordinate() - sink.getTileYCoordinate()) <= 1;
    }

    /**
     * Completes the routing process of a connection.
     * @param connection The routed target connection.
     * @param targetRnode Target RouteNode reached to start backtracking from.
     */
<<<<<<< HEAD
    protected void finishRouteConnection(Connection connection, RouteNode targetRnode) {
        saveRouting(connection, targetRnode);
        routingGraph.resetExpansion();
=======
    protected void finishRouteConnection(Connection connection, RouteNode rnode) {
        saveRouting(connection, rnode);
>>>>>>> 08ba3403
        updateUsersAndPresentCongestionCost(connection);
    }

    /**
     * Traces back for a connection from its sink rnode to its source, in order to build and store the routing path.
     * @param connection: The connection that is being routed.
<<<<<<< HEAD
     * @param intersectRnode RouteNode at which forward/backward router intersected.
     */
    private void saveRouting(Connection connection, RouteNode intersectRnode) {
        assert(connection.getRnodes().isEmpty());
        assert(intersectRnode.isIntersection());

        RouteNode rnode = intersectRnode;
        RouteNode nextRnode;
        // First go forward from intersection point until we reach the sink node
        // (marked by a node that loops back on itself)
        while ((nextRnode = rnode.getNext()) != rnode) {
            assert(nextRnode != null);
            rnode = nextRnode;
            connection.addRnode(rnode);
        }
        // Then reverse the list
        Collections.reverse(connection.getRnodes());

        // Then add on the walk backwards from intersection
        rnode = intersectRnode;
=======
     * @param rnode RouteNode to start backtracking from.
     */
    private void saveRouting(Connection connection, RouteNode rnode) {
        RouteNode sinkRnode = connection.getSinkRnode();
        RouteNode altSinkRnode = connection.getAltSinkRnode();
        if (rnode != sinkRnode && rnode != altSinkRnode) {
            // Check that this is the sink path marked by prepareRouteConnection()
            if (!rnode.isTarget()) {
                throw new RuntimeException();
            }
            // Backtrack from the sink used on that sink path
            if (sinkRnode.getPrev() != null && sinkRnode.getPrev().isTarget()) {
                rnode = sinkRnode;
            } else if (altSinkRnode.getPrev() != null && altSinkRnode.getPrev().isTarget()) {
                rnode = altSinkRnode;
            } else {
                // Neither sink was marked!?
                throw new RuntimeException();
            }
        }

>>>>>>> 08ba3403
        do {
            connection.addRnode(rnode);
        // Do not use RouteNode.getPrev() so that routing can be recovered for
        // PartialRouter.determineRoutingTargets() which doesn't mark the node as being visited
        } while ((rnode = rnode.prev) != null);

        List<RouteNode> rnodes = connection.getRnodes();
        RouteNode sourceRnode = rnodes.get(rnodes.size()-1);
<<<<<<< HEAD
        // Update the connection source, in case we backtracked onto the alternate source
        if (!sourceRnode.equals(connection.getSourceRnode())) {
            Net net = connection.getNetWrapper().getNet();
            SitePinInst altSource = net.getAlternateSource();
            if (altSource == null) {
                throw new RuntimeException(connection + " expected " + connection.getSourceRnode().getNode() +
                        " got " + sourceRnode.getNode());
            }

            if (altSource == connection.getSource()) {
                // This connection is already using the alternate source.
                // Swap back to primary source
                altSource = net.getSource();
            }

            Node altSourceINTNode = RouterHelper.projectOutputPinToINTNode(altSource);
            if (!altSourceINTNode.equals(sourceRnode.getNode())) {
=======
        if (sourceRnode.equals(connection.getSourceRnode()))
            return;

        Net net = connection.getNetWrapper().getNet();
        SitePinInst altSource = DesignTools.getLegalAlternativeOutputPin(net);
        if (altSource != null) {
            if (net.getAlternateSource() == null) {
                DesignTools.routeAlternativeOutputSitePin(net, altSource);
            }
            if (altSource == connection.getSource()) {
                // This connection is already using the alternate source.
                // Swap back to primary source
                altSource = net.getSource();
            }
            Node altSourceINTNode = RouterHelper.projectOutputPinToINTNode(altSource);
            if (altSourceINTNode.equals(sourceRnode.getNode())) {
                RouteNode altSourceRnode = sourceRnode;
                connection.setSource(altSource);
                connection.setSourceRnode(altSourceRnode);
            } else {
>>>>>>> 08ba3403
                throw new RuntimeException(connection + " expected " + altSourceINTNode +
                        " or " + connection.getSourceRnode().getNode() +
                        " got " + sourceRnode.getNode());
            }
<<<<<<< HEAD

            // Swap primary and alternate sources
            connection.setAltSourceRnode(connection.getSourceRnode());
            RouteNode altSourceRnode = sourceRnode;
            connection.setSource(altSource);
            connection.setSourceRnode(altSourceRnode);
=======
        } else {
            throw new RuntimeException(connection + " expected " + connection.getSourceRnode().getNode() +
                    " got " + sourceRnode.getNode());
>>>>>>> 08ba3403
        }
    }

    /**
     * Explores children (downhill rnodes) of a rnode for routing a connection and pushes the child into the queue,
     * if it is the target or is an accessible routing resource.
     * @param headRnode The rnode popped out from the queue.
     * @param connection The connection that is being routed.
     * @param shareWeight The criticality-aware share weight for a new sharing factor.
     * @param rnodeCostWeight The cost weight of the childRnode
     * @param rnodeLengthWeight The wirelength weight of childRnode's exact wirelength.
     * @param rnodeEstWlWeight The weight of estimated wirelength from childRnode to the connection's sink.
     * @param rnodeDelayWeight The weight of childRnode's exact delay.
     * @param rnodeEstDlyWeight The weight of estimated delay to the target.
     */
    private void exploreAndExpand(boolean forward,
                                  RouteNode headRnode, Connection connection, float shareWeight, float rnodeCostWeight,
                                  float rnodeLengthWeight, float rnodeEstWlWeight,
                                  float rnodeDelayWeight, float rnodeEstDlyWeight) {
<<<<<<< HEAD
        boolean targetFound = false;
        boolean longHead = config.isTimingDriven() && forward && DelayEstimatorBase.isLong(headRnode.getNode());
        for (RouteNode tailRnode : headRnode.getChildrenParents(forward)) {
            if (tailRnode.isVisited(forward)) {
                // Note: it is possible that another (cheaper) path to a rnode is found here
                // However, because the PriorityQueue class does not support reducing the cost
                // of nodes already in the queue, this opportunity is discarded

                // Do not skip this node if forward routing and tail is not a preserved node since
                // (a) we're not the same arc it's already visited from (this can indicate a
                //     preserved node which only accepts that arc)
                // (b) this is the same arc, but not a preserved node, meaning that we're reusing
                //     the prior routing iteration's result
                // In both scenarios, the "visited" state is a byproduct of this preserved node indicating the
                // path back to the source.
                if (!forward || tailRnode.getPrev() != headRnode || !routingGraph.isPreserved(tailRnode.getNode())) {
                    continue;
                }
            }
            // For backward routing only, we must restrict our expansion only to preserved nodes
            // that are preserved for our net only
            Net tailPreservedNet = forward ? null : routingGraph.getPreservedNet(tailRnode.getNode());
            if (tailPreservedNet != null && tailPreservedNet != connection.getNetWrapper().getNet()) {
                // Tail node is preserved by a net other than the one we're routing
                continue;
            }
            if (tailRnode.isVisited(!forward)) {
                // Despite the limitation above, on encountering an intersection only terminate
                // immediately by clearing the queue if this target is not overused since
                // there could be an alternate target that would be less congested
                if (!tailRnode.willOverUse(connection.getNetWrapper())) {
                    if (forward) {
                        queue.clear();
                    } else {
                        queueBack.clear();
                    }
                    targetFound = true;
                }
            } else {
                if (!isAccessible(forward, tailRnode, connection)) {
=======
        boolean longParent = config.isTimingDriven() && DelayEstimatorBase.isLong(rnode.getNode());
        for (RouteNode childRNode:rnode.getChildren()) {
            // Targets thare are visited more than once must be overused
            assert(!childRNode.isTarget() || !childRNode.isVisited() || childRNode.willOverUse(connection.getNetWrapper()));

            if (childRNode.isVisited()) {
                // Node must be in queue already.

                // Note: it is possible that another (cheaper) path to a rnode is found here;
                // however, because the PriorityQueue class does not support (efficiently) reducing
                // the cost of nodes already in the queue, this opportunity is discarded
                continue;
            }

            if (childRNode.isTarget()) {
                // Despite the limitation above, on encountering a target only terminate
                // immediately by clearing the queue if this target is not overused since
                // there could be an alternate target that may be less congested
                if (!childRNode.willOverUse(connection.getNetWrapper())) {
                    assert(!childRNode.isVisited());
                    nodesPushed += queue.size();
                    queue.clear();
                }
            } else {
                if (!isAccessible(childRNode, connection)) {
>>>>>>> 08ba3403
                    continue;
                }
                switch (tailRnode.getType()) {
                    case WIRE:
                        if (!config.isUseUTurnNodes() && tailRnode.getDelay() > 10000) {
                            // To filter out those nodes that are considered to be excluded with the masking resource approach,
                            // such as U-turn shape nodes near the boundary
                            continue;
                        }
                        break;
                    case PINBOUNCE:
                        if (!usablePINBounce(tailRnode, connection.getSinkRnode())) {
                            continue;
                        }
                        break;
                    case PINFEED_I:
                        break;
                    case LAGUNA_I:
                    case LAGUNA_O:
                        if ((forward && tailRnode.getType() == RouteNodeType.LAGUNA_I) ||
                                (!forward && tailRnode.getType() == RouteNodeType.LAGUNA_O)) {
                            RouteNode destRnode = forward ? connection.getSinkRnode() : connection.getSourceRnode();
                            if (!connection.isCrossSLR() ||
                                    destRnode.getSLRIndex() == tailRnode.getSLRIndex()) {
                                // Do not consider approaching a SLL if not needing to cross
                                continue;
                            }
                        }
                        break;
                    case SUPER_LONG_LINE:
                        RouteNode destRnode = forward ? connection.getSinkRnode() : connection.getSourceRnode();
                        assert(connection.isCrossSLR() && destRnode.getSLRIndex() != headRnode.getSLRIndex());
                        break;
                    default:
                        throw new RuntimeException();
                }
            }

            boolean longTail = config.isTimingDriven() && !forward && DelayEstimatorBase.isLong(tailRnode.getNode());
            evaluateCostAndPush(forward, headRnode, forward ? longHead : longTail, tailRnode, connection, shareWeight, rnodeCostWeight,
                    rnodeLengthWeight, rnodeEstWlWeight, rnodeDelayWeight, rnodeEstDlyWeight);
<<<<<<< HEAD
            if (targetFound) {
                assert(tailRnode.isIntersection());
=======
            if (childRNode.isTarget() && queue.size() == 1) {
                // Target is uncongested and the only thing in the (previously cleared) queue, abandon immediately
>>>>>>> 08ba3403
                break;
            }
        }
    }

    /**
     * Checks if a routing resource is accessible.
     * @param tailRnode The routing resource in question.
     * @param connection The connection to route.
     * @return true, if no bounding box constraints, or if the routing resource is within the connection's bounding box when use the bounding box constraint.
     */
    protected boolean isAccessible(boolean forward, RouteNode tailRnode, Connection connection) {
        return !config.isUseBoundingBox() || tailRnode.isInConnectionBoundingBox(connection);
    }

    /**
     * Evaluates the cost of a child of a rnode and pushes the child into the queue after cost evaluation.
     * @param headRnode The parent rnode of the child in question.
     * @param longParent A boolean value to indicate if the parent is a Long node
     * @param tailRnode The child rnode in question.
     * @param connection The target connection being routed.
     * @param sharingWeight The sharing weight based on a connection's criticality and the shareExponent for computing a new sharing factor.
     * @param rnodeCostWeight The cost weight of the childRnode
     * @param rnodeLengthWeight The wirelength weight of childRnode's exact length.
     * @param rnodeEstWlWeight The weight of estimated wirelength from childRnode to the connection's sink.
     * @param rnodeDelayWeight The weight of childRnode's exact delay.
     * @param rnodeEstDlyWeight The weight of estimated delay from childRnode to the target.
     */
    private void evaluateCostAndPush(boolean forward,
                                     RouteNode headRnode, boolean longParent, RouteNode tailRnode, Connection connection, float sharingWeight, float rnodeCostWeight,
                                     float rnodeLengthWeight, float rnodeEstWlWeight,
                                     float rnodeDelayWeight, float rnodeEstDlyWeight) {
        int countSourceUses = tailRnode.countConnectionsOfUser(connection.getNetWrapper());
        float sharingFactor = 1 + sharingWeight* countSourceUses;
        float newPartialPathCost = headRnode.getKnownCost(forward) +
                rnodeCostWeight * getNodeCost(forward, tailRnode, connection, countSourceUses, sharingFactor) +
                rnodeLengthWeight * tailRnode.getLength() / sharingFactor;
        if (config.isTimingDriven()) {
            newPartialPathCost += rnodeDelayWeight * (tailRnode.getDelay() + DelayEstimatorBase.getExtraDelay(tailRnode.getNode(), longParent));
        }

        // Set the prev/next pointer, as RouteNode.getTileYCoordinate(), RouteNode.getSLRIndex(),
        // and push() all require this
        tailRnode.setPrevNext(forward, headRnode);

        int tailX = tailRnode.getTileXCoordinate(forward);
        int tailY = tailRnode.getTileYCoordinate(forward);
        RouteNode destRnode = forward ? connection.getSinkRnode() : connection.getSourceRnode();
        // Always use destination's begin (base) tile coordinates
        int destX = destRnode.getTileXCoordinate(false);
        int destY = destRnode.getTileYCoordinate(false);
        int deltaX = Math.abs(tailX - destX);
        int deltaY = Math.abs(tailY - destY);
        if (connection.isCrossSLR()) {
            int deltaSLR = Math.abs(destRnode.getSLRIndex() - tailRnode.getSLRIndex());
            if (deltaSLR != 0) {
                // Check for overshooting which occurs when child and sink node are in
                // adjacent SLRs and less than a SLL wire's length apart in the Y axis.
                if (deltaSLR == 1) {
                    int overshootByY = deltaY - RouteNodeGraph.SUPER_LONG_LINE_LENGTH_IN_TILES;
                    if (overshootByY < 0) {
                        assert(deltaY < RouteNodeGraph.SUPER_LONG_LINE_LENGTH_IN_TILES);
                        deltaY = RouteNodeGraph.SUPER_LONG_LINE_LENGTH_IN_TILES - overshootByY;
                    }
                }

                // Account for any detours that must be taken to get to and back from the closest Laguna column
                int nextLagunaColumn = routingGraph.nextLagunaColumn[tailX];
                int prevLagunaColumn = routingGraph.prevLagunaColumn[tailX];
                int nextLagunaColumnDist = Math.abs(nextLagunaColumn - tailX);
                int prevLagunaColumnDist = Math.abs(prevLagunaColumn - tailX);
                if (destX >= tailX) {
                    if (nextLagunaColumnDist <= prevLagunaColumnDist || prevLagunaColumn == Integer.MIN_VALUE) {
                        assert (nextLagunaColumn != Integer.MAX_VALUE);
                        deltaX = Math.abs(nextLagunaColumn - tailX) + Math.abs(nextLagunaColumn - destX);
                    } else {
                        deltaX = Math.abs(tailX - prevLagunaColumn) + Math.abs(destX - prevLagunaColumn);
                    }
                } else { // childX > sinkX
                    if (prevLagunaColumnDist <= nextLagunaColumnDist) {
                        assert (prevLagunaColumn != Integer.MIN_VALUE);
                        deltaX = Math.abs(tailX - prevLagunaColumn) + Math.abs(destX - prevLagunaColumn);
                    } else {
                        deltaX = Math.abs(nextLagunaColumn - tailX) + Math.abs(nextLagunaColumn - destX);
                    }
                }

                assert(deltaX >= 0);
            }
        }

        int distanceToSource = deltaX + deltaY;
        float newTotalPathCost = newPartialPathCost + rnodeEstWlWeight * distanceToSource / sharingFactor;
        if (config.isTimingDriven()) {
            newTotalPathCost += rnodeEstDlyWeight * (deltaX * 0.32 + deltaY * 0.16);
        }
        push(forward, tailRnode, newPartialPathCost, newTotalPathCost);
    }

    /**
     * Gets the congestion cost and bias cost of a rnode.
     * @param rnode The rnode in question.
     * @param connection The connection being routed.
     * @param countSameSourceUsers The number of connections from the same net that are using rnode.
     * Note: a net is represented by its source {@link SitePinInst} Object.
     * @param sharingFactor The sharing factor.
     * @return The sum of the congestion cost and the bias cost of rnode.
     */
    private float getNodeCost(boolean forward, RouteNode rnode, Connection connection, int countSameSourceUsers, float sharingFactor) {
        boolean hasSameSourceUsers = countSameSourceUsers!= 0;
        float presentCongestionCost;

        if (hasSameSourceUsers) {// the rnode is used by other connection(s) from the same net
            int overoccupancy = rnode.getOccupancy() - RouteNode.capacity;
            // make the congestion cost less for the current connection
            presentCongestionCost = 1 + overoccupancy * presentCongestionFactor;
        } else {
            presentCongestionCost = rnode.getPresentCongestionCost();
        }

        float biasCost = 0;
        if (!rnode.isVisited(!forward)) {
            NetWrapper net = connection.getNetWrapper();
            biasCost = rnode.getBaseCost() / net.getConnections().size() *
                    (Math.abs(rnode.getTileXCoordinate(forward) - net.getXCenter()) +
                            Math.abs(rnode.getTileYCoordinate(forward) - net.getYCenter())) / net.getDoubleHpwl();
        }

        return rnode.getBaseCost() * rnode.getHistoricalCongestionCost() * presentCongestionCost / sharingFactor + biasCost;
    }

    /**
     * Sets the costs of a rnode and pushes it to the queue.
     * @param tailRnode A child rnode.
     * @param newPartialPathCost The upstream path cost from childRnode to the source.
     * @param newTotalPathCost Total path cost of childRnode.
     */
<<<<<<< HEAD
    protected void push(boolean forward, RouteNode tailRnode, float newPartialPathCost, float newTotalPathCost) {
        assert(tailRnode.isVisited(forward) || tailRnode.getType() == RouteNodeType.PINFEED_O);
        tailRnode.setTotalCost(forward, newTotalPathCost);
        tailRnode.setKnownCost(forward, newPartialPathCost);
        routingGraph.visit(forward, tailRnode);

        if (forward) {
            queue.add(tailRnode);
        } else {
            queueBack.add(tailRnode);
        }
=======
    protected void push(RouteNode childRnode, float newPartialPathCost, float newTotalPathCost) {
        assert(childRnode.getPrev() != null || childRnode.getType() == RouteNodeType.PINFEED_O);
        childRnode.setLowerBoundTotalPathCost(newTotalPathCost);
        childRnode.setUpstreamPathCost(newPartialPathCost);
        childRnode.setVisited();
        queue.add(childRnode);
>>>>>>> 08ba3403
    }

    /**
     * Prepares for routing a connection, including seeding the routing queue with
     * known-uncongested downstream-from-source routing segments acquired from prior
     * iterations, as well as marking known-uncongested upstream-from-sink segments
     * as targets.
     * @param connectionToRoute The target connection to be routed.
     * @param shareWeight The criticality-aware share weight for a new sharing factor.
     * @param rnodeCostWeight The cost weight of the childRnode
     * @param rnodeLengthWeight The wirelength weight of childRnode's exact wirelength.
     * @param rnodeEstWlWeight The weight of estimated wirelength from childRnode to the connection's sink.
     * @param rnodeDelayWeight The weight of childRnode's exact delay.
     * @param rnodeEstDlyWeight The weight of estimated delay to the target.
     */
    protected void prepareRouteConnection(Connection connectionToRoute, float shareWeight, float rnodeCostWeight,
                                          float rnodeLengthWeight, float rnodeEstWlWeight,
                                          float rnodeDelayWeight, float rnodeEstDlyWeight) {
        // Rips up the connection
        ripUp(connectionToRoute);

        connectionsRouted++;
        connectionsRoutedIteration++;
        assert(queue.isEmpty());

        NetWrapper netWrapper = connectionToRoute.getNetWrapper();

        // Adds the source rnode to the queue
        RouteNode sourceRnode = connectionToRoute.getSourceRnode();
        push(true, sourceRnode, 0, 0);
        assert(sourceRnode.getPrev() == null);

        // Push all nodes from the previous iteration's routing onto the queue
        if (connectionToRoute.getSink().isRouted()) {
            assert(!connectionToRoute.getRnodes().isEmpty());

            RouteNode parentRnode = null;
            boolean parentRnodeWillOveruse = false;

            // Go forwards from source
            for (RouteNode childRnode : Lists.reverse(connectionToRoute.getRnodes())) {
                if (parentRnode != null) {
                    boolean forward = true;
                    assert(isAccessible(forward, childRnode, connectionToRoute));

                    // Trigger the creation of all children in order to emulate routing expansion;
                    // not doing so invalidates an assumption of how preserved nodes are visited
                    // FIXME: Only relevant for PartialRouter
                    parentRnode.getChildrenParents(forward);

                    // Place child onto queue
                    assert(!childRnode.isVisited(forward) || routingGraph.isPreserved(childRnode.getNode()));
                    boolean longParent = config.isTimingDriven() && DelayEstimatorBase.isLong(parentRnode.getNode());
                    evaluateCostAndPush(forward, parentRnode, longParent, childRnode, connectionToRoute, shareWeight, rnodeCostWeight,
                            rnodeLengthWeight, rnodeEstWlWeight, rnodeDelayWeight, rnodeEstDlyWeight);
                    assert(childRnode.getPrev() == parentRnode);
                }

                parentRnode = childRnode;
                parentRnodeWillOveruse = parentRnode.willOverUse(netWrapper);
                // Skip all downstream nodes after the first would-be-overused node
                if (parentRnodeWillOveruse)
                    break;
            }

            // If non-timing driven, there must be at least one over-used node on the
            // connection-to-be-routed (otherwise we wouldn't expect it to need
            // re-routing)
            assert(config.isTimingDriven() ||
                   parentRnodeWillOveruse);
        }

<<<<<<< HEAD
        // Add sink rnodes to the backward queue
        for (RouteNode sinkRnode : Arrays.asList(connectionToRoute.getSinkRnode(),
                connectionToRoute.getAltSinkRnode())) {
            if (sinkRnode != null) {
                final boolean forward = false;
                // Unlike source nodes, sink nodes must be costed since they could be overused
                int countSourceUses = sinkRnode.countConnectionsOfUser(connectionToRoute.getNetWrapper());
                float sharingFactor = 1 + shareWeight* countSourceUses;
                float newPartialPathCost = rnodeCostWeight * getNodeCost(forward, sinkRnode, connectionToRoute, countSourceUses, sharingFactor);
                // Mark sinks with a next pointer to themselves
                sinkRnode.setNext(sinkRnode);
                push(forward, sinkRnode, newPartialPathCost, newPartialPathCost);
            }
        }

=======
>>>>>>> 08ba3403
        RouteNode childRnode = null;

        // Now go backwards from sink
        for (RouteNode parentRnode : connectionToRoute.getRnodes()) {
            // Skip all upstream nodes if next one is to be the first one overused
            // (or would-be-overused if we were to start using it)
            if (parentRnode.willOverUse(netWrapper)) {
                break;
            }

<<<<<<< HEAD
            assert(!parentRnode.isVisited(true));

            // Mark nodes upstream of the sink as intersection
            if (childRnode != null) {
                boolean forward = false;
                assert(childRnode.isVisited(forward));
                assert(!parentRnode.isVisited(forward));
                boolean longParent = config.isTimingDriven() && DelayEstimatorBase.isLong(parentRnode.getNode());
                evaluateCostAndPush(forward, childRnode, longParent, parentRnode, connectionToRoute, shareWeight, rnodeCostWeight,
                        rnodeLengthWeight, rnodeEstWlWeight, rnodeDelayWeight, rnodeEstDlyWeight);
                assert(parentRnode.getNext() == childRnode);
=======
            assert(!parentRnode.isVisited());

            // Mark nodes upstream of the sink as targets also
            if (childRnode != null) {
                assert(childRnode.isTarget());
                assert(!parentRnode.isTarget());
                parentRnode.setTarget(true);
                childRnode.setPrev(parentRnode);
>>>>>>> 08ba3403
            }

            childRnode = parentRnode;
        }

        // Clears previous route of the connection
        connectionToRoute.resetRoute();
    }

    /**
     * Adds a clock net to the clock net routing targets.
     * @param clk The clock net to be added.
     */
    public void addClkNet(Net clk) {
        clkNets.add(clk);
    }

    public Design getDesign() {
        return design;
    }

    protected int getNumIndirectConnectionPins() {
        return indirectConnections.size();
    }

    protected int getNumConnectionsCrossingSLRs() {
        int numCrossingSLRs = 0;
        for (Connection c : indirectConnections) {
            numCrossingSLRs += c.isCrossSLR() ? 1 : 0;
        }
        return numCrossingSLRs;
    }

    private int getNumStaticNetPins() {
        int totalSitePins = 0;
        for (Entry<Net,List<SitePinInst>> e : staticNetAndRoutingTargets.entrySet()) {
            List<SitePinInst> pins = e.getValue();
            totalSitePins += pins.size();
        }
        return totalSitePins;
    }

    private void printDesignNetsAndConfigurationInfo(boolean verbose) {
        printDesignInfo(verbose);
        if (config.isVerbose()) printConnectionSpanStatistics();
        printConfiguration(verbose);
    }

    private void printConfiguration(boolean verbose) {
        if (verbose) System.out.println(config);
    }

    private void printTimingInfo() {
        if (sortedIndirectConnections.size() > 0) {
            timingManager.getCriticalPathInfo(maxDelayAndTimingVertex, false, routingGraph);
        }
    }

    public static void printNodeTypeUsageAndWirelength(boolean verbose, Map<IntentCode, Long> nodeTypeUsage, Map<IntentCode, Long> nodeTypeLength) {
        if (verbose) {
            System.out.println("Node Usage Per Type");
            System.out.printf(" %-16s  %13s  %12s\n", "Node Type", "Usage", "Length");
            for (IntentCode ic : nodeTypes) {
                long usage = nodeTypeUsage.getOrDefault(ic, 0L);
                long length = nodeTypeLength.getOrDefault(ic, 0L);
                System.out.printf(" %-16s  %13d  %12d\n", ic, usage, length);
            }
            System.out.println();
        }
    }

    private void printDesignInfo(boolean verbose) {
        if (!verbose) return;
        System.out.println("------------------------------------------------------------------------------");
        printFormattedString("Total nets: ", design.getNets().size());
        printFormattedString("Routable nets: ", numPreservedRoutableNets + numPreservedClks + numPreservedStaticNets + nets.size() + staticNetAndRoutingTargets.size() + clkNets.size());
        printFormattedString("  Preserved routable nets: ", numPreservedRoutableNets);
        printFormattedString("    GLOBAL_CLOCK: ", numPreservedClks);
        printFormattedString("    Static nets: ", numPreservedStaticNets);
        printFormattedString("    WIRE: ", numPreservedWire);
        printFormattedString("  Nets to be routed: ", (nets.size() +  staticNetAndRoutingTargets.size() + clkNets.size()));
        printFormattedString("    GLOBAL_CLOCK: ", clkNets.size());
        printFormattedString("    Static nets: ", staticNetAndRoutingTargets.size());
        printFormattedString("    WIRE: ", nets.size());
        int clkPins = 0;
        for (Net clk : clkNets) {
            clkPins += clk.getSinkPins().size();
        }
        int indirectPins = getNumIndirectConnectionPins();
        int staticPins = getNumStaticNetPins();
        printFormattedString("  All site pins to be routed: ", (indirectPins + staticPins + clkPins));
        printFormattedString("    Connections to be routed: ", indirectPins);
        printFormattedString("      With SLR crossings: ", getNumConnectionsCrossingSLRs());
        printFormattedString("    Static net pins: ", getNumStaticNetPins());
        printFormattedString("    Clock pins: ", clkPins);
        printFormattedString("Nets not needing routing: ", numNotNeedingRoutingNets);
        if (numUnrecognizedNets != 0)
            printFormattedString("Nets unrecognized: ", numUnrecognizedNets);
        System.out.printf("------------------------------------------------------------------------------\n");
    }

    private static void printFormattedString(String s, int value) {
        System.out.print(MessageGenerator.formatString(s, value));
    }

    private static void printFormattedString(String s, long value) {
        System.out.print(MessageGenerator.formatString(s, value));
    }

    private void printRoutingStatistics() {
        MessageGenerator.printHeader("Statistics");
        computesNodeUsageAndTotalWirelength();
        printNodeTypeUsageAndWirelength(config.isVerbose(), nodeTypeUsage, nodeTypeLength);
        printFormattedString("Total wirelength:", totalWL);
        if (config.isVerbose()) {
            printFormattedString("Total INT tile nodes:", totalINTNodes);
            printFormattedString("Total rnodes created:", routingGraph.numNodes());
            printFormattedString("Average #children per node:", routingGraph.averageChildren());
            System.out.printf("------------------------------------------------------------------------------\n");
            printFormattedString("Num iterations:", routeIteration);
            printFormattedString("Connections routed:", connectionsRouted);
            printFormattedString("Nodes pushed:", nodesPushed);
            printFormattedString("Nodes popped:", nodesPopped);
            System.out.printf("------------------------------------------------------------------------------\n");
        }

        System.out.print(routerTimer);
        if (config.isTimingDriven()) {
            MessageGenerator.printHeader("Timing Report");
            printTimingInfo();
        }
        System.out.printf("==============================================================================\n");

        // For testing
        System.setProperty("rapidwright.rwroute.nodesPopped", String.valueOf(nodesPopped));
    }

    /**
     * Routes a design in the full timing-driven routing mode.
     * @param design The {@link Design} instance to be routed.
     */
    public static Design routeDesignFullTimingDriven(Design design) {
        return routeDesign(design, new RWRouteConfig(null));
    }

    /**
     * Routes a design in the full non-timing-driven routing mode.
     * @param design The {@link Design} instance to be routed.
     */
    public static Design routeDesignFullNonTimingDriven(Design design) {
        return routeDesign(design, new RWRouteConfig(new String[] {"--nonTimingDriven", "--verbose"}));
    }

    /**
     * Routes a {@link Design} instance.
     * @param design The {@link Design} instance to be routed.
     * @param args An array of string arguments, can be null.
     * If null, the design will be routed in the full timing-driven routing mode with default a {@link RWRouteConfig} instance.
     * For more options of the configuration, please refer to the {@link RWRouteConfig} class.
     * @return Routed design.
     */
    public static Design routeDesignWithUserDefinedArguments(Design design, String[] args) {
        // Instantiates a RWRouteConfig Object and parses the arguments.
        // Uses the default configuration if basic usage only.
        return routeDesign(design, new RWRouteConfig(args));
    }

    private static Design routeDesign(Design design, RWRouteConfig config) {
        if (!config.isMaskNodesCrossRCLK()) {
            System.out.println("WARNING: Not masking nodes across RCLK could result in delay optimism.");
        }

        return routeDesign(design, new RWRoute(design, config));
    }

    /**
     * Routes a design after pre-processing.
     * @param design The {@link Design} instance to be routed.
     * @param router A {@link RWRoute} object to be used to route the design.
     */
    protected static Design routeDesign(Design design, RWRoute router) {
        router.preprocess();

        // Initialize router object
        router.initialize();

        // Routes the design
        router.route();

        return router.getDesign();
    }

    /**
     * The main interface of {@link RWRoute} that reads in a {@link Design} checkpoint,
     * and parses the arguments for the {@link RWRouteConfig} Object of the router.
     * It also instantiates a {@link RWRoute} Object or a {@link PartialRouter}
     * based on the partialRouting parameter and calls the route method to route the design.
     * @param args An array of strings that are used to create a {@link RWRouteConfig} Object for the router.
     */
    public static void main(String[] args) {
        if (args.length < 2) {
            System.out.println("USAGE: <input.dcp> <output.dcp>");
            return;
        }
        // Reads the output directory and set the output design checkpoint file name
        String routedDCPfileName = args[1];

        CodePerfTracker t = new CodePerfTracker("RWRoute", true);

        // Reads in a design checkpoint and routes it
        Design routed = RWRoute.routeDesignWithUserDefinedArguments(Design.readCheckpoint(args[0]), args);

        // Writes out the routed design checkpoint
        routed.writeCheckpoint(routedDCPfileName,t);
        System.out.println("\nINFO: Write routed design\n " + routedDCPfileName + "\n");
    }

}<|MERGE_RESOLUTION|>--- conflicted
+++ resolved
@@ -1194,8 +1194,6 @@
                 rnodeWLWeight, estWlWeight, dlyWeight, estDlyWeight);
 
         int nodesPoppedThisConnection = 0;
-<<<<<<< HEAD
-        boolean successRoute = false;
         boolean forward = true;
         RouteNode rnode = null;
         while (!queue.isEmpty() && !queueBack.isEmpty()) {
@@ -1207,51 +1205,31 @@
             nodesPoppedThisConnection++;
 
             if (rnode.isIntersection()) {
-                successRoute = true;
                 break;
             }
 
             exploreAndExpand(forward, rnode, connection, shareWeight, rnodeCostWeight,
-=======
-        RouteNode rnode;
-        while ((rnode = queue.poll()) != null) {
-            nodesPoppedThisConnection++;
-            if (rnode.isTarget()) {
-                break;
-            }
-            exploreAndExpand(rnode, connection, shareWeight, rnodeCostWeight,
->>>>>>> 08ba3403
                     rnodeWLWeight, estWlWeight, dlyWeight, estDlyWeight);
             forward = !forward;
-        }
-<<<<<<< HEAD
+            rnode = null;
+        }
+        nodesPushed += nodesPoppedThisConnection + queue.size() + queueBack.size();
+        nodesPopped += nodesPoppedThisConnection;
         queue.clear();
         queueBack.clear();
-        nodesPopped += nodesPoppedThisConnection;
-
-        if (successRoute) {
-=======
-        nodesPushed += nodesPoppedThisConnection + queue.size();
-        nodesPopped += nodesPoppedThisConnection;
 
         if (rnode != null) {
-            queue.clear();
->>>>>>> 08ba3403
             finishRouteConnection(connection, rnode);
             connection.getSink().setRouted(true);
             if (config.isTimingDriven()) connection.updateRouteDelay();
         } else {
-<<<<<<< HEAD
-            connection.getSink().setRouted(false);
-            routingGraph.resetExpansion();
             System.out.printf("CRITICAL WARNING: Unroutable connection in iteration #%d\n", routeIteration);
             System.out.println("                 " + connection);
             System.out.println("                  Nodes popped: " + nodesPoppedThisConnection);
-=======
             assert(!connection.getSink().isRouted());
-            assert(queue.isEmpty());
->>>>>>> 08ba3403
-        }
+        }
+
+        routingGraph.resetExpansion();
     }
 
     /**
@@ -1320,21 +1298,14 @@
      * @param connection The routed target connection.
      * @param targetRnode Target RouteNode reached to start backtracking from.
      */
-<<<<<<< HEAD
     protected void finishRouteConnection(Connection connection, RouteNode targetRnode) {
         saveRouting(connection, targetRnode);
-        routingGraph.resetExpansion();
-=======
-    protected void finishRouteConnection(Connection connection, RouteNode rnode) {
-        saveRouting(connection, rnode);
->>>>>>> 08ba3403
         updateUsersAndPresentCongestionCost(connection);
     }
 
     /**
      * Traces back for a connection from its sink rnode to its source, in order to build and store the routing path.
      * @param connection: The connection that is being routed.
-<<<<<<< HEAD
      * @param intersectRnode RouteNode at which forward/backward router intersected.
      */
     private void saveRouting(Connection connection, RouteNode intersectRnode) {
@@ -1355,29 +1326,6 @@
 
         // Then add on the walk backwards from intersection
         rnode = intersectRnode;
-=======
-     * @param rnode RouteNode to start backtracking from.
-     */
-    private void saveRouting(Connection connection, RouteNode rnode) {
-        RouteNode sinkRnode = connection.getSinkRnode();
-        RouteNode altSinkRnode = connection.getAltSinkRnode();
-        if (rnode != sinkRnode && rnode != altSinkRnode) {
-            // Check that this is the sink path marked by prepareRouteConnection()
-            if (!rnode.isTarget()) {
-                throw new RuntimeException();
-            }
-            // Backtrack from the sink used on that sink path
-            if (sinkRnode.getPrev() != null && sinkRnode.getPrev().isTarget()) {
-                rnode = sinkRnode;
-            } else if (altSinkRnode.getPrev() != null && altSinkRnode.getPrev().isTarget()) {
-                rnode = altSinkRnode;
-            } else {
-                // Neither sink was marked!?
-                throw new RuntimeException();
-            }
-        }
-
->>>>>>> 08ba3403
         do {
             connection.addRnode(rnode);
         // Do not use RouteNode.getPrev() so that routing can be recovered for
@@ -1386,25 +1334,6 @@
 
         List<RouteNode> rnodes = connection.getRnodes();
         RouteNode sourceRnode = rnodes.get(rnodes.size()-1);
-<<<<<<< HEAD
-        // Update the connection source, in case we backtracked onto the alternate source
-        if (!sourceRnode.equals(connection.getSourceRnode())) {
-            Net net = connection.getNetWrapper().getNet();
-            SitePinInst altSource = net.getAlternateSource();
-            if (altSource == null) {
-                throw new RuntimeException(connection + " expected " + connection.getSourceRnode().getNode() +
-                        " got " + sourceRnode.getNode());
-            }
-
-            if (altSource == connection.getSource()) {
-                // This connection is already using the alternate source.
-                // Swap back to primary source
-                altSource = net.getSource();
-            }
-
-            Node altSourceINTNode = RouterHelper.projectOutputPinToINTNode(altSource);
-            if (!altSourceINTNode.equals(sourceRnode.getNode())) {
-=======
         if (sourceRnode.equals(connection.getSourceRnode()))
             return;
 
@@ -1425,23 +1354,13 @@
                 connection.setSource(altSource);
                 connection.setSourceRnode(altSourceRnode);
             } else {
->>>>>>> 08ba3403
                 throw new RuntimeException(connection + " expected " + altSourceINTNode +
                         " or " + connection.getSourceRnode().getNode() +
                         " got " + sourceRnode.getNode());
             }
-<<<<<<< HEAD
-
-            // Swap primary and alternate sources
-            connection.setAltSourceRnode(connection.getSourceRnode());
-            RouteNode altSourceRnode = sourceRnode;
-            connection.setSource(altSource);
-            connection.setSourceRnode(altSourceRnode);
-=======
         } else {
             throw new RuntimeException(connection + " expected " + connection.getSourceRnode().getNode() +
                     " got " + sourceRnode.getNode());
->>>>>>> 08ba3403
         }
     }
 
@@ -1461,26 +1380,18 @@
                                   RouteNode headRnode, Connection connection, float shareWeight, float rnodeCostWeight,
                                   float rnodeLengthWeight, float rnodeEstWlWeight,
                                   float rnodeDelayWeight, float rnodeEstDlyWeight) {
-<<<<<<< HEAD
-        boolean targetFound = false;
+        boolean intersectionFound = false;
         boolean longHead = config.isTimingDriven() && forward && DelayEstimatorBase.isLong(headRnode.getNode());
         for (RouteNode tailRnode : headRnode.getChildrenParents(forward)) {
             if (tailRnode.isVisited(forward)) {
-                // Note: it is possible that another (cheaper) path to a rnode is found here
-                // However, because the PriorityQueue class does not support reducing the cost
-                // of nodes already in the queue, this opportunity is discarded
-
-                // Do not skip this node if forward routing and tail is not a preserved node since
-                // (a) we're not the same arc it's already visited from (this can indicate a
-                //     preserved node which only accepts that arc)
-                // (b) this is the same arc, but not a preserved node, meaning that we're reusing
-                //     the prior routing iteration's result
-                // In both scenarios, the "visited" state is a byproduct of this preserved node indicating the
-                // path back to the source.
-                if (!forward || tailRnode.getPrev() != headRnode || !routingGraph.isPreserved(tailRnode.getNode())) {
-                    continue;
-                }
-            }
+                // Node must be in queue already.
+
+                // Note: it is possible that another (cheaper) path to a rnode is found here;
+                // however, because the PriorityQueue class does not support (efficiently) reducing
+                // the cost of nodes already in the queue, this opportunity is discarded
+                continue;
+            }
+
             // For backward routing only, we must restrict our expansion only to preserved nodes
             // that are preserved for our net only
             Net tailPreservedNet = forward ? null : routingGraph.getPreservedNet(tailRnode.getNode());
@@ -1488,47 +1399,25 @@
                 // Tail node is preserved by a net other than the one we're routing
                 continue;
             }
+
             if (tailRnode.isVisited(!forward)) {
+                // Node is an intersection!
+
                 // Despite the limitation above, on encountering an intersection only terminate
                 // immediately by clearing the queue if this target is not overused since
                 // there could be an alternate target that would be less congested
                 if (!tailRnode.willOverUse(connection.getNetWrapper())) {
                     if (forward) {
+                        nodesPushed += queue.size();
                         queue.clear();
                     } else {
+                        nodesPushed += queueBack.size();
                         queueBack.clear();
                     }
-                    targetFound = true;
+                    intersectionFound = true;
                 }
             } else {
                 if (!isAccessible(forward, tailRnode, connection)) {
-=======
-        boolean longParent = config.isTimingDriven() && DelayEstimatorBase.isLong(rnode.getNode());
-        for (RouteNode childRNode:rnode.getChildren()) {
-            // Targets thare are visited more than once must be overused
-            assert(!childRNode.isTarget() || !childRNode.isVisited() || childRNode.willOverUse(connection.getNetWrapper()));
-
-            if (childRNode.isVisited()) {
-                // Node must be in queue already.
-
-                // Note: it is possible that another (cheaper) path to a rnode is found here;
-                // however, because the PriorityQueue class does not support (efficiently) reducing
-                // the cost of nodes already in the queue, this opportunity is discarded
-                continue;
-            }
-
-            if (childRNode.isTarget()) {
-                // Despite the limitation above, on encountering a target only terminate
-                // immediately by clearing the queue if this target is not overused since
-                // there could be an alternate target that may be less congested
-                if (!childRNode.willOverUse(connection.getNetWrapper())) {
-                    assert(!childRNode.isVisited());
-                    nodesPushed += queue.size();
-                    queue.clear();
-                }
-            } else {
-                if (!isAccessible(childRNode, connection)) {
->>>>>>> 08ba3403
                     continue;
                 }
                 switch (tailRnode.getType()) {
@@ -1570,13 +1459,8 @@
             boolean longTail = config.isTimingDriven() && !forward && DelayEstimatorBase.isLong(tailRnode.getNode());
             evaluateCostAndPush(forward, headRnode, forward ? longHead : longTail, tailRnode, connection, shareWeight, rnodeCostWeight,
                     rnodeLengthWeight, rnodeEstWlWeight, rnodeDelayWeight, rnodeEstDlyWeight);
-<<<<<<< HEAD
-            if (targetFound) {
+            if (intersectionFound) {
                 assert(tailRnode.isIntersection());
-=======
-            if (childRNode.isTarget() && queue.size() == 1) {
-                // Target is uncongested and the only thing in the (previously cleared) queue, abandon immediately
->>>>>>> 08ba3403
                 break;
             }
         }
@@ -1714,26 +1598,17 @@
      * @param newPartialPathCost The upstream path cost from childRnode to the source.
      * @param newTotalPathCost Total path cost of childRnode.
      */
-<<<<<<< HEAD
     protected void push(boolean forward, RouteNode tailRnode, float newPartialPathCost, float newTotalPathCost) {
-        assert(tailRnode.isVisited(forward) || tailRnode.getType() == RouteNodeType.PINFEED_O);
+        assert(((!forward || tailRnode.getPrev() != null) && (forward || tailRnode.getNext() != null)) || tailRnode.getType() == RouteNodeType.PINFEED_O);
         tailRnode.setTotalCost(forward, newTotalPathCost);
         tailRnode.setKnownCost(forward, newPartialPathCost);
-        routingGraph.visit(forward, tailRnode);
+        tailRnode.setVisited(forward);
 
         if (forward) {
             queue.add(tailRnode);
         } else {
             queueBack.add(tailRnode);
         }
-=======
-    protected void push(RouteNode childRnode, float newPartialPathCost, float newTotalPathCost) {
-        assert(childRnode.getPrev() != null || childRnode.getType() == RouteNodeType.PINFEED_O);
-        childRnode.setLowerBoundTotalPathCost(newTotalPathCost);
-        childRnode.setUpstreamPathCost(newPartialPathCost);
-        childRnode.setVisited();
-        queue.add(childRnode);
->>>>>>> 08ba3403
     }
 
     /**
@@ -1806,7 +1681,6 @@
                    parentRnodeWillOveruse);
         }
 
-<<<<<<< HEAD
         // Add sink rnodes to the backward queue
         for (RouteNode sinkRnode : Arrays.asList(connectionToRoute.getSinkRnode(),
                 connectionToRoute.getAltSinkRnode())) {
@@ -1822,8 +1696,6 @@
             }
         }
 
-=======
->>>>>>> 08ba3403
         RouteNode childRnode = null;
 
         // Now go backwards from sink
@@ -1834,7 +1706,6 @@
                 break;
             }
 
-<<<<<<< HEAD
             assert(!parentRnode.isVisited(true));
 
             // Mark nodes upstream of the sink as intersection
@@ -1846,16 +1717,6 @@
                 evaluateCostAndPush(forward, childRnode, longParent, parentRnode, connectionToRoute, shareWeight, rnodeCostWeight,
                         rnodeLengthWeight, rnodeEstWlWeight, rnodeDelayWeight, rnodeEstDlyWeight);
                 assert(parentRnode.getNext() == childRnode);
-=======
-            assert(!parentRnode.isVisited());
-
-            // Mark nodes upstream of the sink as targets also
-            if (childRnode != null) {
-                assert(childRnode.isTarget());
-                assert(!parentRnode.isTarget());
-                parentRnode.setTarget(true);
-                childRnode.setPrev(parentRnode);
->>>>>>> 08ba3403
             }
 
             childRnode = parentRnode;
