--- conflicted
+++ resolved
@@ -57,396 +57,10 @@
  * A collection of methods for routing global signals, i.e. GLOBAL_CLOCK, VCC and GND.
  * Adapted from RapidWright APIs.
  */
-<<<<<<< HEAD
-public class GlobalSignalRouting {	
-	final private static HashSet<String> lutOutputPinNames;
-	static {
-		lutOutputPinNames = new HashSet<>();
-		for(String cle : new String[]{"L", "M"}){
-			for(String pin : new String[]{"A", "B", "C", "D", "E", "F", "G", "H"}){
-				lutOutputPinNames.add("CLE_CLE_" + cle + "_SITE_0_" + pin + "_O");
-			}
-		}
-	}
-	
-	/**
-	 * Routes a clk enable net with input data.
-	 * @param clk The net to be routed.
-	 * @param routesToSinkINTTiles A map storing routes from CLK_OUT to different INT tiles that 
-	 * connect to sink pins of a global clock net.
-	 * @param device The target device needed to get routing path representation with nodes from names.
-	 */
-	public static void routeClkWithPartialRoutes(Net clk, Map<String, List<String>> routesToSinkINTTiles, Device device) {
-		Map<String, List<Node>> dstINTtilePaths = getListOfNodesFromRoutes(device, routesToSinkINTTiles);
-		// Not import path after HDSTR
-		Set<PIP> clkPIPs = new HashSet<>();
-		Map<String, RouteNode> horDistributionLines = new HashMap<>();
-		
-		for(List<Node> nodes : dstINTtilePaths.values()) {
-			clkPIPs.addAll(RouterHelper.getPIPsFromNodes(nodes));
-
-			Node hDistr = nodes.get(nodes.size() - 1);
-			RouteNode hdistr = new RouteNode(hDistr.getTile(), hDistr.getWire());
-			horDistributionLines.put(getDominateClockRegionOfNode(hDistr), hdistr);
-		}
-		clk.setPIPs(clkPIPs);
-		
-		Map<RouteNode, ArrayList<SitePinInst>> lcbMappings = getLCBPinMappings(clk);
-		
-		UltraScaleClockRouting.routeToLCBs(clk, getStartingPoint(horDistributionLines, device), lcbMappings.keySet());
-		
-		// route LCBs to sink pins
-		UltraScaleClockRouting.routeLCBsToSinks(clk, lcbMappings);
-
-		Set<PIP> clkPIPsWithoutDuplication = new HashSet<>(clk.getPIPs());
-		clk.setPIPs(clkPIPsWithoutDuplication);
-	}
-	
-	private static Map<ClockRegion, Set<RouteNode>> getStartingPoint(Map<String, RouteNode> crDistLines, Device dev) {
-		Map<ClockRegion, Set<RouteNode>> startingPoints = new HashMap<>();
-		for(Entry<String, RouteNode> crRouteNode : crDistLines.entrySet()) {
-			String crName = crRouteNode.getKey();
-			ClockRegion cr = dev.getClockRegion(crName);
-			startingPoints.computeIfAbsent(cr, (k) -> new HashSet<>()).add(crRouteNode.getValue());
-		}
-		return startingPoints;
-	}
-	
-	private static String getDominateClockRegionOfNode(Node node){
-		// This is needed because a HDISTR for clock region X3Y2 can have a base tile in clock region X2Y2, 
-		// observed with clock routing of the optical-flow design.
-		Map<String, Integer> crCounts = new HashMap<>();
-		for(Wire wire : node.getAllWiresInNode()) {
-			ClockRegion cr = wire.getTile().getClockRegion();
-			if(cr == null) {
-				continue;
-			}
-			crCounts.merge(cr.getName(), 1, Integer::sum);
-		}
-		
-		String dominate = null;
-		int max = 0;
-		for(Entry<String, Integer> crCount : crCounts.entrySet()) {
-			String cr = crCount.getKey();
-			Integer count = crCount.getValue();
-			if(count > max) {
-				max = count;
-				dominate = cr;
-			}
-		}
-		
-		return dominate;
-	}
-	
-	/**
-	 * Gets a list of nodes for each destination, e.g. each clock region or sink INT tile, based on a list of the node names.
-	 * @param device The target device.
-	 * @param routes The given routes consisting of node names.
-	 * @return A map storing a list of nodes for each destination.
-	 */
-	private static Map<String, List<Node>> getListOfNodesFromRoutes(Device device, Map<String, List<String>> routes){
-		Map<String, List<Node>> dstPaths = new HashMap<>();
-		for(Entry<String, List<String>> dstRoute : routes.entrySet()) {
-			String dst = dstRoute.getKey();
-			List<Node> pathNodes = new ArrayList<>();
-			for(String nodeName : dstRoute.getValue()) {
-				Node node = Node.getNode(nodeName, device);
-				if(node != null) {
-					pathNodes.add(node);
-				}else {
-					System.err.println("ERROR: Null Node found under name: " + nodeName);
-				}
-			}
-			dstPaths.put(dst, pathNodes);
-		}
-		return dstPaths;
-	}
-	
-	/**
-	 * Routes a clock net by dividing the target clock regions into two groups and routes to the two groups with different centroid nodes.
-	 * @param clk The clock to be routed.
-	 * @param device The design device.
-	 */
-	public static void symmetricClkRouting(Net clk, Device device) {
-		List<ClockRegion> clockRegions = getClockRegionsOfNet(clk);
-		ClockRegion centroid = findCentroid(clk, device);
-		RouteNode clkRoutingLine = UltraScaleClockRouting.routeBUFGToNearestRoutingTrack(clk);// first HROUTE
-		
-		RouteNode centroidHRouteNode = UltraScaleClockRouting.routeToCentroid(clk, clkRoutingLine, centroid, true, true);
-		
-		RouteNode vrouteUp = null;
-		RouteNode vrouteDown;	
-		// Two VROUTEs going up and down
-		ClockRegion aboveCentroid = centroid.getNeighborClockRegion(1, 0);
-		if(aboveCentroid != null) {
-		    vrouteUp = UltraScaleClockRouting.routeToCentroid(clk, centroidHRouteNode, aboveCentroid, true, false);
-		}
-		vrouteDown = UltraScaleClockRouting.routeToCentroid(clk, centroidHRouteNode, centroid.getNeighborClockRegion(0, 0), true, false);
-		
-		List<ClockRegion> upClockRegions = new ArrayList<>();
-		List<ClockRegion> downClockRegions = new ArrayList<>();
-		// divides clock regions into two groups
-		divideClockRegions(clockRegions, centroid, upClockRegions, downClockRegions);
-		
-		List<RouteNode> upDownDistLines = new ArrayList<>();
-		if(aboveCentroid != null) {
-		    List<RouteNode> upLines = UltraScaleClockRouting.routeToHorizontalDistributionLines(clk, vrouteUp, upClockRegions, false);
-		    if(upLines != null) upDownDistLines.addAll(upLines);
-		}
-		
-		List<RouteNode> downLines = UltraScaleClockRouting.routeToHorizontalDistributionLines(clk, vrouteDown, downClockRegions, true);//TODO this is where the antenna node shows up
-		if(downLines != null) upDownDistLines.addAll(downLines);
-		
-		Map<RouteNode, ArrayList<SitePinInst>> lcbMappings = getLCBPinMappings(clk);
-		UltraScaleClockRouting.routeDistributionToLCBs(clk, upDownDistLines, lcbMappings.keySet());
-		
-		UltraScaleClockRouting.routeLCBsToSinks(clk, lcbMappings);
-
-		Set<PIP> clkPIPsWithoutDuplication = new HashSet<>(clk.getPIPs());
-		clk.setPIPs(clkPIPsWithoutDuplication);
-	}
-	
-	/**
-	 * Gets clock regions of a net's sink pins.
-	 * @param clk The net in question.
-	 * @return A list of clock regions of the net's sink pins.
-	 */
-	private static List<ClockRegion> getClockRegionsOfNet(Net clk) {
-		List<ClockRegion> clockRegions = new ArrayList<>();
-		for(SitePinInst pin : clk.getPins()) {
-			if(pin.isOutPin()) continue;
-			Tile t = pin.getTile();
-			ClockRegion cr = t.getClockRegion();
-			if(!clockRegions.contains(cr)) clockRegions.add(cr);
-		}
-		return clockRegions;
-	}
-	
-	private static void divideClockRegions(List<ClockRegion> clockRegions, ClockRegion centroid, List<ClockRegion> upClockRegions,
-			List<ClockRegion> downClockRegions){
-		for(ClockRegion cr : clockRegions) {
-			if(cr.getInstanceY() > centroid.getInstanceY()) {
-				upClockRegions.add(cr);
-			}else {
-				downClockRegions.add(cr);
-			}
-		}
-	}
-	
-	/**
-	 * Maps each sink SitePinInsts of a clock net to a leaf clock buffer node.
-	 * @param clk The clock net in question.
-	 * @return A map between leaf clock buffer nodes and sink SitePinInsts.
-	 */
-	private static Map<RouteNode, ArrayList<SitePinInst>> getLCBPinMappings(Net clk){
-		Map<RouteNode, ArrayList<SitePinInst>> lcbMappings = new HashMap<>();
-		for(SitePinInst p : clk.getPins()){
-			if(p.isOutPin()) continue;
-			Node n = null;// n should be a node whose name ends with "CLK_LEAF"
-			for(Node prev : p.getConnectedNode().getAllUphillNodes()) {
-				if(prev.getTile().equals(p.getSite().getIntTile())) {
-					for(Node prevPrev : prev.getAllUphillNodes()) {
-						if(prevPrev.getIntentCode() == IntentCode.NODE_GLOBAL_LEAF) {
-							n = prevPrev;
-							break;
-						}
-					}
-				}
-			}
-
-			if(n == null) throw new RuntimeException("ERROR: No mapped LCB to SitePinInst " + p);
-			RouteNode rn = new RouteNode(n.getTile(), n.getWire());
-			lcbMappings.computeIfAbsent(rn, (k) -> new ArrayList<>()).add(p);
-		}
-		
-		return lcbMappings;
-	}
-	
-	/**
-	 * Finds the centroid clock region of a clock net.
-	 * @param clk The clock net of a design.
-	 * @param device The device of the design.
-	 * @return The centroid clock region of a clock net.
-	 */
-	private static ClockRegion findCentroid(Net clk, Device device) {
-		HashSet<Point> sitePinInstTilePoints = new HashSet<>();	
-		for(SitePinInst spi : clk.getPins()) {
-			if(spi.isOutPin()) continue;
-			ClockRegion c = spi.getTile().getClockRegion();
-			sitePinInstTilePoints.add(new Point(c.getColumn(),c.getRow()));
-		}	
-		Point center = SmallestEnclosingCircle.getCenterPoint(sitePinInstTilePoints);
-		return device.getClockRegion(center.y, center.x);
-	}
-	
-	/**
-	 * Routes a static net (GND or VCC).
-	 * @param currNet The current static net to be routed.
-	 * @param unavailableNodes A set of unavailable nodes.
-	 * @param design The {@link Design} instance to use.
-	 * @param routeThruHelper The {@link RouteThruHelper} instance to use.
-	 */
-	public static Map<SitePinInst, List<Node>> routeStaticNet(Net currNet, Set<Node> unavailableNodes, Design design, RouteThruHelper routeThruHelper){
-		NetType netType = currNet.getType();
-		Set<PIP> netPIPs = new HashSet<>();
-		Map<SitePinInst, List<Node>> sinkPathNodes = new HashMap<>();
-		Queue<LightweightRouteNode> q = new LinkedList<>();
-		Set<LightweightRouteNode> visitedRoutingNodes = new HashSet<>();
-		Set<LightweightRouteNode> usedRoutingNodes = new HashSet<>();
-		Map<Node, LightweightRouteNode> createdRoutingNodes = new HashMap<>();
-		
-		boolean debug = false;
-		if(debug) {
-			System.out.println("Net: " + currNet.getName());
-		}
-		
-		for(SitePinInst sink : currNet.getPins()) {
-			if(sink.isRouted()) continue;
-			if(sink.isOutPin()) continue;
-			int watchdog = 10000;	
-			if(debug) {
-				System.out.println("SINK: TILE = " + sink.getTile().getName() + " NODE = " + sink.getConnectedNode().toString());
-			}
-			q.clear();
-			visitedRoutingNodes.clear();
-			List<Node> pathNodes = new ArrayList<>();			
-			Node node = sink.getConnectedNode();
-			if(debug) System.out.println(node);
-			LightweightRouteNode sinkRNode = RouterHelper.createRoutingNode(node, createdRoutingNodes);
-			sinkRNode.setPrev(null);	
-			q.add(sinkRNode);
-			boolean success = false;
-			while(!q.isEmpty()){
-				LightweightRouteNode routingNode = q.poll();
-				visitedRoutingNodes.add(routingNode);		
-				if(debug) System.out.println("DEQUEUE:" + routingNode);
-				if(debug) System.out.println(", PREV = " + routingNode.getPrev() == null ? " null" : routingNode.getPrev());		
-				if(success = isThisOurStaticSource(design, routingNode, netType, usedRoutingNodes)){		
-					//trace back for a complete path
-					if(debug){
-						System.out.println("SINK: TILE = " + sink.getTile().getName() + " NODE = " + sink.getConnectedNode().toString());
-						System.out.println("SOURCE " + routingNode.toString() + " found");
-					}	
-					while(routingNode != null){
-						usedRoutingNodes.add(routingNode);// use routed RNodes as the source
-						pathNodes.add(routingNode.getNode());
-						
-						if(debug) System.out.println("  " + routingNode.toString());
-						routingNode = routingNode.getPrev();
-					}
-					sinkPathNodes.put(sink, pathNodes);
-					if(debug){
-						for(Node pathNode:pathNodes){
-							System.out.println(pathNode.toString());
-						}
-					}
-					break;
-				}
-				if(debug){
-					System.out.println("KEEP LOOKING FOR A SOURCE...");
-				}
-				for(Node uphillNode : routingNode.getNode().getAllUphillNodes()){
-					if(routeThruHelper.isRouteThru(uphillNode, routingNode.getNode())) continue;
-					LightweightRouteNode nParent = RouterHelper.createRoutingNode(uphillNode, createdRoutingNodes);
-					if(!pruneNode(nParent, unavailableNodes, visitedRoutingNodes)) {
-						nParent.setPrev(routingNode);
-						q.add(nParent);
-					}
-				}
-				watchdog--;
-				if(watchdog < 0) {
-					break;
-				}
-			}
-			if(!success){
-				System.err.println("ERROR: Failed to route " + currNet.getName() + " pin " + sink);
-			}else{
-				sink.setRouted(true);
-			}
-		}
-		
-		for(List<Node> nodes:sinkPathNodes.values()){
-			netPIPs.addAll(RouterHelper.getPIPsFromNodes(nodes));
-		}
-		
-		currNet.setPIPs(netPIPs);
-		return sinkPathNodes;
-	}
-	
-	/**
-	 * Checks if a {@link LightweightRouteNode} instance that represents a {@link Node} object should be pruned.
-	 * @param routingNode The RoutingNode in question.
-	 * @param unavailableNodes A set of unavailable Node instances.
-	 * @param visitedRoutingNodes RoutingNode instances that have been visited.
-	 * @return true, if the RoutingNode instance should not be considered as an available resource.
-	 */
-	private static boolean pruneNode(LightweightRouteNode routingNode, Set<Node> unavailableNodes, Set<LightweightRouteNode> visitedRoutingNodes){
-		Node node = routingNode.getNode();
-		IntentCode ic = node.getTile().getWireIntentCode(node.getWire());
-		switch(ic){
-			case NODE_GLOBAL_VDISTR:
-			case NODE_GLOBAL_HROUTE:
-			case NODE_GLOBAL_HDISTR:
-			case NODE_HLONG:
-			case NODE_VLONG:
-			case NODE_GLOBAL_VROUTE:
-			case NODE_GLOBAL_LEAF:
-			case NODE_GLOBAL_BUFG:
-				return true;
-			default:
-		}
-		if(unavailableNodes.contains(node)) return true;
-		return visitedRoutingNodes.contains(routingNode);
-	}
-	
-	/**
-	 * Determines if the given {@link LightweightRouteNode} instance that represents a {@link Node} instance can serve as our sink.
-	 * @param routingNode The {@link LightweightRouteNode} instance in question.
-	 * @param type The net type to designate the static source type.
-	 * @param usedRoutingNodes The used RoutingNode instances by of the given net type representing the VCC or GND net.
-	 * @return true if this sources is usable, false otherwise. 
-	 */
-	private static boolean isThisOurStaticSource(Design design, LightweightRouteNode routingNode, NetType type, Set<LightweightRouteNode> usedRoutingNodes){
-		if(usedRoutingNodes != null && usedRoutingNodes.contains(routingNode))
-			return true;
-		Node node = routingNode.getNode();
-		return isNodeUsableStaticSource(node, type, design);
-	}
-	
-	/**
-	 * This method handles queries during the static source routing process. 
-	 * It determines if the node in question can be used as a source for the current NetType.
-	 * @param node The node in question.
-	 * @param type The {@link NetType} instance to indicate what kind of static source we need (GND/VCC).
-	 * @param design The design instance to use for getting corresponding {@link SiteInst} instance info. 
-	 * @return True if the pin is a hard source or an unused LUT output that can be repurposed as a source.
-	 */
-	private static boolean isNodeUsableStaticSource(Node node, NetType type, Design design){
-		// We should look for 3 different potential sources
-		// before we stop:
-		// (1) GND_WIRE 
-		// (2) VCC_WIRE 
-		// (3) Unused LUT Outputs (A_0, B_0,...,H_0)
-		String pinName = type == NetType.VCC ? Net.VCC_WIRE_NAME : Net.GND_WIRE_NAME;		
-		if(node.getWireName().startsWith(pinName)){
-			return true;
-		}else if(lutOutputPinNames.contains(node.getWireName())){
-			Site slice = node.getTile().getSites()[0];
-			SiteInst i = design.getSiteInstFromSite(slice);			
-			if(i == null) return true; // Site is not used
-			char uniqueId = node.getWireName().charAt(node.getWireName().length()-3);
-			Net currNet = i.getNetFromSiteWire(uniqueId + "_O");
-			if(currNet == null) return true;
-			return currNet.getType() == type;
-		}
-		return false;
-	}
-	
-=======
 public class GlobalSignalRouting {
-    private static HashSet<String> lutOutputPinNames;
+    final private static HashSet<String> lutOutputPinNames;
     static {
-        lutOutputPinNames = new HashSet<String>();
+        lutOutputPinNames = new HashSet<>();
         for (String cle : new String[]{"L", "M"}) {
             for (String pin : new String[]{"A", "B", "C", "D", "E", "F", "G", "H"}) {
                 lutOutputPinNames.add("CLE_CLE_" + cle + "_SITE_0_" + pin + "_O");
@@ -468,12 +82,10 @@
         Map<String, RouteNode> horDistributionLines = new HashMap<>();
 
         for (List<Node> nodes : dstINTtilePaths.values()) {
-            Collections.reverse(nodes); // HDISTR to CLK_OUT
-            Node hDistr = nodes.get(0);
+            clkPIPs.addAll(RouterHelper.getPIPsFromNodes(nodes));
+
+            Node hDistr = nodes.get(nodes.size() - 1);
             RouteNode hdistr = new RouteNode(hDistr.getTile(), hDistr.getWire());
-
-            clkPIPs.addAll(RouterHelper.getPIPsFromListOfReversedNodes(nodes));
-
             horDistributionLines.put(getDominateClockRegionOfNode(hDistr), hdistr);
         }
         clk.setPIPs(clkPIPs);
@@ -485,8 +97,7 @@
         // route LCBs to sink pins
         UltraScaleClockRouting.routeLCBsToSinks(clk, lcbMappings);
 
-        Set<PIP> clkPIPsWithoutDuplication = new HashSet<>();
-        clkPIPsWithoutDuplication.addAll(clk.getPIPs());
+        Set<PIP> clkPIPsWithoutDuplication = new HashSet<>(clk.getPIPs());
         clk.setPIPs(clkPIPsWithoutDuplication);
     }
 
@@ -495,12 +106,7 @@
         for (Entry<String, RouteNode> crRouteNode : crDistLines.entrySet()) {
             String crName = crRouteNode.getKey();
             ClockRegion cr = dev.getClockRegion(crName);
-            Set<RouteNode> routeNodes = startingPoints.get(cr);
-            if (routeNodes == null) {
-                routeNodes = new HashSet<>();
-                startingPoints.put(cr, routeNodes);
-            }
-            routeNodes.add(crRouteNode.getValue());
+            startingPoints.computeIfAbsent(cr, (k) -> new HashSet<>()).add(crRouteNode.getValue());
         }
         return startingPoints;
     }
@@ -514,13 +120,7 @@
             if (cr == null) {
                 continue;
             }
-            Integer count = crCounts.get(cr.getName());
-            if (count == null) {
-                count = 1;
-            } else {
-                count++;
-            }
-            crCounts.put(cr.getName(), count);
+            crCounts.merge(cr.getName(), 1, Integer::sum);
         }
 
         String dominate = null;
@@ -552,7 +152,7 @@
                 Node node = Node.getNode(nodeName, device);
                 if (node != null) {
                     pathNodes.add(node);
-                } else {
+                }else {
                     System.err.println("ERROR: Null Node found under name: " + nodeName);
                 }
             }
@@ -601,9 +201,7 @@
 
         UltraScaleClockRouting.routeLCBsToSinks(clk, lcbMappings);
 
-        Set<PIP> clkPIPsWithoutDuplication = new HashSet<>();
-        clkPIPsWithoutDuplication.addAll(clk.getPIPs());
-        clk.getPIPs().clear();
+        Set<PIP> clkPIPsWithoutDuplication = new HashSet<>(clk.getPIPs());
         clk.setPIPs(clkPIPsWithoutDuplication);
     }
 
@@ -628,7 +226,7 @@
         for (ClockRegion cr : clockRegions) {
             if (cr.getInstanceY() > centroid.getInstanceY()) {
                 upClockRegions.add(cr);
-            } else {
+            }else {
                 downClockRegions.add(cr);
             }
         }
@@ -655,14 +253,9 @@
                 }
             }
 
-            RouteNode rn = n != null? new RouteNode(n.getTile(), n.getWire()):null;
-            if (rn == null) throw new RuntimeException("ERROR: No mapped LCB to SitePinInst " + p);
-            ArrayList<SitePinInst> sinks = lcbMappings.get(rn);
-            if (sinks == null) {
-                sinks = new ArrayList<>();
-                lcbMappings.put(rn, sinks);
-            }
-            sinks.add(p);
+            if (n == null) throw new RuntimeException("ERROR: No mapped LCB to SitePinInst " + p);
+            RouteNode rn = new RouteNode(n.getTile(), n.getWire());
+            lcbMappings.computeIfAbsent(rn, (k) -> new ArrayList<>()).add(p);
         }
 
         return lcbMappings;
@@ -682,8 +275,7 @@
             sitePinInstTilePoints.add(new Point(c.getColumn(),c.getRow()));
         }
         Point center = SmallestEnclosingCircle.getCenterPoint(sitePinInstTilePoints);
-        ClockRegion c = device.getClockRegion(center.y, center.x);
-        return c;
+        return device.getClockRegion(center.y, center.x);
     }
 
     /**
@@ -697,10 +289,10 @@
         NetType netType = currNet.getType();
         Set<PIP> netPIPs = new HashSet<>();
         Map<SitePinInst, List<Node>> sinkPathNodes = new HashMap<>();
-        Queue<RoutingNode> q = new LinkedList<>();
-        Set<RoutingNode> visitedRoutingNodes = new HashSet<>();
-        Set<RoutingNode> usedRoutingNodes = new HashSet<>();
-        Map<Node, RoutingNode> createdRoutingNodes = new HashMap<>();
+        Queue<LightweightRouteNode> q = new LinkedList<>();
+        Set<LightweightRouteNode> visitedRoutingNodes = new HashSet<>();
+        Set<LightweightRouteNode> usedRoutingNodes = new HashSet<>();
+        Map<Node, LightweightRouteNode> createdRoutingNodes = new HashMap<>();
 
         boolean debug = false;
         if (debug) {
@@ -708,6 +300,7 @@
         }
 
         for (SitePinInst sink : currNet.getPins()) {
+            if (sink.isRouted()) continue;
             if (sink.isOutPin()) continue;
             int watchdog = 10000;
             if (debug) {
@@ -718,12 +311,12 @@
             List<Node> pathNodes = new ArrayList<>();
             Node node = sink.getConnectedNode();
             if (debug) System.out.println(node);
-            RoutingNode sinkRNode = RouterHelper.createRoutingNode(node, createdRoutingNodes);
+            LightweightRouteNode sinkRNode = RouterHelper.createRoutingNode(node, createdRoutingNodes);
             sinkRNode.setPrev(null);
             q.add(sinkRNode);
             boolean success = false;
             while (!q.isEmpty()) {
-                RoutingNode routingNode = q.poll();
+                LightweightRouteNode routingNode = q.poll();
                 visitedRoutingNodes.add(routingNode);
                 if (debug) System.out.println("DEQUEUE:" + routingNode);
                 if (debug) System.out.println(", PREV = " + routingNode.getPrev() == null ? " null" : routingNode.getPrev());
@@ -740,7 +333,6 @@
                         if (debug) System.out.println("  " + routingNode.toString());
                         routingNode = routingNode.getPrev();
                     }
-                    Collections.reverse(pathNodes);
                     sinkPathNodes.put(sink, pathNodes);
                     if (debug) {
                         for (Node pathNode:pathNodes) {
@@ -754,8 +346,7 @@
                 }
                 for (Node uphillNode : routingNode.getNode().getAllUphillNodes()) {
                     if (routeThruHelper.isRouteThru(uphillNode, routingNode.getNode())) continue;
-                    RoutingNode nParent = RouterHelper.createRoutingNode(uphillNode, createdRoutingNodes);
-                    if (nParent == null) continue;
+                    LightweightRouteNode nParent = RouterHelper.createRoutingNode(uphillNode, createdRoutingNodes);
                     if (!pruneNode(nParent, unavailableNodes, visitedRoutingNodes)) {
                         nParent.setPrev(routingNode);
                         q.add(nParent);
@@ -767,14 +358,14 @@
                 }
             }
             if (!success) {
-                System.err.println("ERROR: Failed to route " + currNet.getName() + " pin " + sink.toString());
-            } else {
+                System.err.println("ERROR: Failed to route " + currNet.getName() + " pin " + sink);
+            }else{
                 sink.setRouted(true);
             }
         }
 
         for (List<Node> nodes:sinkPathNodes.values()) {
-            netPIPs.addAll(RouterHelper.getPIPsFromListOfReversedNodes(nodes));
+            netPIPs.addAll(RouterHelper.getPIPsFromNodes(nodes));
         }
 
         currNet.setPIPs(netPIPs);
@@ -782,13 +373,13 @@
     }
 
     /**
-     * Checks if a {@link RoutingNode} instance that represents a {@link Node} object should be pruned.
+     * Checks if a {@link LightweightRouteNode} instance that represents a {@link Node} object should be pruned.
      * @param routingNode The RoutingNode in question.
      * @param unavailableNodes A set of unavailable Node instances.
      * @param visitedRoutingNodes RoutingNode instances that have been visited.
      * @return true, if the RoutingNode instance should not be considered as an available resource.
      */
-    private static boolean pruneNode(RoutingNode routingNode, Set<Node> unavailableNodes, Set<RoutingNode> visitedRoutingNodes) {
+    private static boolean pruneNode(LightweightRouteNode routingNode, Set<Node> unavailableNodes, Set<LightweightRouteNode> visitedRoutingNodes) {
         Node node = routingNode.getNode();
         IntentCode ic = node.getTile().getWireIntentCode(node.getWire());
         switch(ic) {
@@ -804,18 +395,17 @@
             default:
         }
         if (unavailableNodes.contains(node)) return true;
-        if (visitedRoutingNodes.contains(routingNode)) return true;
-        return false;
-    }
-
-    /**
-     * Determines if the given {@link RoutingNode} instance that represents a {@link Node} instance can serve as our sink.
-     * @param routingNode The {@link RoutingNode} instance in question.
+        return visitedRoutingNodes.contains(routingNode);
+    }
+
+    /**
+     * Determines if the given {@link LightweightRouteNode} instance that represents a {@link Node} instance can serve as our sink.
+     * @param routingNode The {@link LightweightRouteNode} instance in question.
      * @param type The net type to designate the static source type.
      * @param usedRoutingNodes The used RoutingNode instances by of the given net type representing the VCC or GND net.
      * @return true if this sources is usable, false otherwise.
      */
-    private static boolean isThisOurStaticSource(Design design, RoutingNode routingNode, NetType type, Set<RoutingNode> usedRoutingNodes) {
+    private static boolean isThisOurStaticSource(Design design, LightweightRouteNode routingNode, NetType type, Set<LightweightRouteNode> usedRoutingNodes) {
         if (usedRoutingNodes != null && usedRoutingNodes.contains(routingNode))
             return true;
         Node node = routingNode.getNode();
@@ -839,18 +429,16 @@
         String pinName = type == NetType.VCC ? Net.VCC_WIRE_NAME : Net.GND_WIRE_NAME;
         if (node.getWireName().startsWith(pinName)) {
             return true;
-        } else if (lutOutputPinNames.contains(node.getWireName())) {
+        }else if (lutOutputPinNames.contains(node.getWireName())) {
             Site slice = node.getTile().getSites()[0];
             SiteInst i = design.getSiteInstFromSite(slice);
             if (i == null) return true; // Site is not used
             char uniqueId = node.getWireName().charAt(node.getWireName().length()-3);
             Net currNet = i.getNetFromSiteWire(uniqueId + "_O");
             if (currNet == null) return true;
-            if (currNet.getType() == type) return true;
-            return false;
+            return currNet.getType() == type;
         }
         return false;
     }
 
->>>>>>> f5930b27
 }