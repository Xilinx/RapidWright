/*
 *
 * Copyright (c) 2021 Ghent University.
 * Copyright (c) 2022-2024, Advanced Micro Devices, Inc.
 * All rights reserved.
 *
 * Author: Yun Zhou, Ghent University.
 *
 * This file is part of RapidWright.
 *
 * Licensed under the Apache License, Version 2.0 (the "License");
 * you may not use this file except in compliance with the License.
 * You may obtain a copy of the License at
 *
 *     http://www.apache.org/licenses/LICENSE-2.0
 *
 * Unless required by applicable law or agreed to in writing, software
 * distributed under the License is distributed on an "AS IS" BASIS,
 * WITHOUT WARRANTIES OR CONDITIONS OF ANY KIND, either express or implied.
 * See the License for the specific language governing permissions and
 * limitations under the License.
 *
 */

package com.xilinx.rapidwright.rwroute;

import com.xilinx.rapidwright.design.Design;
import com.xilinx.rapidwright.design.Net;
import com.xilinx.rapidwright.design.NetType;
import com.xilinx.rapidwright.design.SiteInst;
import com.xilinx.rapidwright.design.SitePinInst;
import com.xilinx.rapidwright.design.tools.LUTTools;
import com.xilinx.rapidwright.device.ClockRegion;
import com.xilinx.rapidwright.device.Device;
import com.xilinx.rapidwright.device.IntentCode;
import com.xilinx.rapidwright.device.Node;
import com.xilinx.rapidwright.device.PIP;
import com.xilinx.rapidwright.device.Series;
import com.xilinx.rapidwright.device.Site;
import com.xilinx.rapidwright.device.SitePin;
import com.xilinx.rapidwright.device.Tile;
import com.xilinx.rapidwright.device.TileTypeEnum;
import com.xilinx.rapidwright.device.Wire;
import com.xilinx.rapidwright.placer.blockplacer.Point;
import com.xilinx.rapidwright.placer.blockplacer.SmallestEnclosingCircle;
import com.xilinx.rapidwright.router.RouteNode;
import com.xilinx.rapidwright.router.RouteThruHelper;
import com.xilinx.rapidwright.router.UltraScaleClockRouting;
import com.xilinx.rapidwright.util.Utils;

import java.util.ArrayDeque;
import java.util.ArrayList;
import java.util.Comparator;
import java.util.EnumSet;
import java.util.HashMap;
import java.util.HashSet;
import java.util.List;
import java.util.Map;
import java.util.Map.Entry;
import java.util.Queue;
import java.util.Set;
import java.util.function.Function;

/**
 * A collection of methods for routing global signals, i.e. GLOBAL_CLOCK, VCC and GND.
 * Adapted from RapidWright APIs.
 */
public class GlobalSignalRouting {
    private static final HashSet<String> lutOutputPinNames;
    static {
        lutOutputPinNames = new HashSet<>();
        for (String cle : new String[]{"L", "M"}) {
            for (char pin : LUTTools.lutLetters) {
                // UltraScale/UltraScale+
                lutOutputPinNames.add("CLE_CLE_" + cle + "_SITE_0_" + pin + "_O");
                lutOutputPinNames.add("CLE_CLE_" + cle + "_SITE_0_" + pin + "MUX");
                // Versal
                for (int siteIndex = 0; siteIndex < 2; siteIndex++) {
                    lutOutputPinNames.add("CLE_SLICE" + cle + "_TOP_" + siteIndex + "_" + pin + "_O_PIN");
                    lutOutputPinNames.add("CLE_SLICE" + cle + "_TOP_" + siteIndex + "_" + pin + "Q_PIN");
                    // Q2 pin cannot be used otherwise leads to "Invalid Programming for Site"
                }
            }
        }
    }

    /**
     * Routes a clk enable net with input data.
     * @param clk The net to be routed.
     * @param routesToSinkINTTiles A map storing routes from CLK_OUT to different INT tiles that
     * connect to sink pins of a global clock net.
     * @param device The target device needed to get routing path representation with nodes from names.
     * @param getNodeStatus Lambda for indicating the status of a Node: available, in-use (preserved
     *                      for same net as we're routing), or unavailable (preserved for other net).
     */
    public static void routeClkWithPartialRoutes(Net clk,
                                                 Map<String, List<String>> routesToSinkINTTiles,
                                                 Device device,
                                                 Function<Node, NodeStatus> getNodeStatus) {
        Map<String, List<Node>> dstINTtilePaths = getListOfNodesFromRoutes(device, routesToSinkINTTiles);
        // Not import path after HDSTR
        Set<PIP> clkPIPs = new HashSet<>();
        Map<String, RouteNode> horDistributionLines = new HashMap<>();

        for (List<Node> nodes : dstINTtilePaths.values()) {
            clkPIPs.addAll(RouterHelper.getPIPsFromNodes(nodes));

            Node hDistr = nodes.get(nodes.size() - 1);
            RouteNode hdistr = new RouteNode(hDistr);
            horDistributionLines.put(getDominateClockRegionOfNode(hDistr), hdistr);
        }
        clk.setPIPs(clkPIPs);

        Map<RouteNode, List<SitePinInst>> lcbMappings = getLCBPinMappings(clk.getPins(), getNodeStatus);

        UltraScaleClockRouting.routeToLCBs(clk, getStartingPoint(horDistributionLines, device), lcbMappings.keySet());

        // route LCBs to sink pins
        UltraScaleClockRouting.routeLCBsToSinks(clk, lcbMappings, getNodeStatus);

        Set<PIP> clkPIPsWithoutDuplication = new HashSet<>(clk.getPIPs());
        clk.setPIPs(clkPIPsWithoutDuplication);
    }

    private static Map<ClockRegion, Set<RouteNode>> getStartingPoint(Map<String, RouteNode> crDistLines, Device dev) {
        Map<ClockRegion, Set<RouteNode>> startingPoints = new HashMap<>();
        for (Entry<String, RouteNode> crRouteNode : crDistLines.entrySet()) {
            String crName = crRouteNode.getKey();
            ClockRegion cr = dev.getClockRegion(crName);
            startingPoints.computeIfAbsent(cr, (k) -> new HashSet<>()).add(crRouteNode.getValue());
        }
        return startingPoints;
    }

    private static String getDominateClockRegionOfNode(Node node) {
        // This is needed because a HDISTR for clock region X3Y2 can have a base tile in clock region X2Y2,
        // observed with clock routing of the optical-flow design.
        Map<String, Integer> crCounts = new HashMap<>();
        for (Wire wire : node.getAllWiresInNode()) {
            ClockRegion cr = wire.getTile().getClockRegion();
            if (cr == null) {
                continue;
            }
            crCounts.merge(cr.getName(), 1, Integer::sum);
        }

        String dominate = null;
        int max = 0;
        for (Entry<String, Integer> crCount : crCounts.entrySet()) {
            String cr = crCount.getKey();
            Integer count = crCount.getValue();
            if (count > max) {
                max = count;
                dominate = cr;
            }
        }

        return dominate;
    }

    /**
     * Gets a list of nodes for each destination, e.g. each clock region or sink INT tile, based on a list of the node names.
     * @param device The target device.
     * @param routes The given routes consisting of node names.
     * @return A map storing a list of nodes for each destination.
     */
    private static Map<String, List<Node>> getListOfNodesFromRoutes(Device device, Map<String, List<String>> routes) {
        Map<String, List<Node>> dstPaths = new HashMap<>();
        for (Entry<String, List<String>> dstRoute : routes.entrySet()) {
            String dst = dstRoute.getKey();
            List<Node> pathNodes = new ArrayList<>();
            for (String nodeName : dstRoute.getValue()) {
                Node node = Node.getNode(nodeName, device);
                if (node != null) {
                    pathNodes.add(node);
                } else {
                    System.err.println("ERROR: Null Node found under name: " + nodeName);
                }
            }
            dstPaths.put(dst, pathNodes);
        }
        return dstPaths;
    }

    /**
     * Routes a clock net by dividing the target clock regions into two groups and routes to the two groups with different centroid nodes.
     * @param clk The clock to be routed.
     * @param device The design device.
     * @param getNodeStatus Lambda for indicating the status of a Node: available, in-use (preserved
     *                      for same net as we're routing), or unavailable (preserved for other net).
     */
    public static void symmetricClkRouting(Net clk, Device device, Function<Node,NodeStatus> getNodeStatus) {
        List<ClockRegion> clockRegions = getClockRegionsOfNet(clk);
        ClockRegion centroid = findCentroid(clk, device);

        List<ClockRegion> upClockRegions = new ArrayList<>();
        List<ClockRegion> downClockRegions = new ArrayList<>();
        // divides clock regions into two groups
        divideClockRegions(clockRegions, centroid, upClockRegions, downClockRegions);

        RouteNode clkRoutingLine = UltraScaleClockRouting.routeBUFGToNearestRoutingTrack(clk);// first HROUTE
        RouteNode centroidHRouteNode = UltraScaleClockRouting.routeToCentroid(clk, clkRoutingLine, centroid, true, true);

        RouteNode vrouteUp = null;
        RouteNode vrouteDown;
        // Two VROUTEs going up and down
        ClockRegion aboveCentroid = upClockRegions.isEmpty() ? null : centroid.getNeighborClockRegion(1, 0);
        if (aboveCentroid != null) {
            vrouteUp = UltraScaleClockRouting.routeToCentroid(clk, centroidHRouteNode, aboveCentroid, true, false);
        }
        vrouteDown = UltraScaleClockRouting.routeToCentroid(clk, centroidHRouteNode, centroid.getNeighborClockRegion(0, 0), true, false);

        List<RouteNode> upDownDistLines = new ArrayList<>();
        if (aboveCentroid != null) {
            List<RouteNode> upLines = UltraScaleClockRouting.routeToHorizontalDistributionLines(clk, vrouteUp, upClockRegions, false, getNodeStatus);
            if (upLines != null) upDownDistLines.addAll(upLines);
        }

        List<RouteNode> downLines = UltraScaleClockRouting.routeToHorizontalDistributionLines(clk, vrouteDown, downClockRegions, true, getNodeStatus);//TODO this is where the antenna node shows up
        if (downLines != null) upDownDistLines.addAll(downLines);

        Map<RouteNode, List<SitePinInst>> lcbMappings = getLCBPinMappings(clk.getPins(), getNodeStatus);
        UltraScaleClockRouting.routeDistributionToLCBs(clk, upDownDistLines, lcbMappings.keySet());

        UltraScaleClockRouting.routeLCBsToSinks(clk, lcbMappings, getNodeStatus);

        Set<PIP> clkPIPsWithoutDuplication = new HashSet<>(clk.getPIPs());
        clk.setPIPs(clkPIPsWithoutDuplication);
    }

    /**
     * Gets clock regions of a net's sink pins.
     * @param clk The net in question.
     * @return A list of clock regions of the net's sink pins.
     */
    private static List<ClockRegion> getClockRegionsOfNet(Net clk) {
        List<ClockRegion> clockRegions = new ArrayList<>();
        for (SitePinInst pin : clk.getPins()) {
            if (pin.isOutPin()) continue;
            Tile t = pin.getTile();
            ClockRegion cr = t.getClockRegion();
            if (!clockRegions.contains(cr)) clockRegions.add(cr);
        }
        return clockRegions;
    }

    private static void divideClockRegions(List<ClockRegion> clockRegions, ClockRegion centroid, List<ClockRegion> upClockRegions,
            List<ClockRegion> downClockRegions) {
        for (ClockRegion cr : clockRegions) {
            if (cr.getInstanceY() > centroid.getInstanceY()) {
                upClockRegions.add(cr);
            } else {
                downClockRegions.add(cr);
            }
        }
    }

    /**
     * Maps each sink SitePinInsts of a clock net to a leaf clock buffer node.
     * @param clkPins List of clock pins in question.
     * @return A map between leaf clock buffer nodes and sink SitePinInsts.
     */
    public static Map<RouteNode, List<SitePinInst>> getLCBPinMappings(List<SitePinInst> clkPins,
                                                                      Function<Node,NodeStatus> getNodeStatus) {
        Map<RouteNode, List<SitePinInst>> lcbMappings = new HashMap<>();
        List<Node> lcbCandidates = new ArrayList<>();
        Set<Node> usedLcbs = new HashSet<>();
        for (SitePinInst p : clkPins) {
            if (p.isOutPin()) continue;
            assert(lcbCandidates.isEmpty());
            Node intNode = RouterHelper.projectInputPinToINTNode(p);
            if (intNode == null) {
                throw new RuntimeException("Unable to get INT tile for pin " + p);
            }

            outer: for (Node prev : intNode.getAllUphillNodes()) {
                NodeStatus prevNodeStatus = getNodeStatus.apply(prev);
                if (prevNodeStatus == NodeStatus.UNAVAILABLE) {
                    continue;
                }

                for (Node prevPrev : prev.getAllUphillNodes()) {
                    if (prevPrev.getIntentCode() != IntentCode.NODE_GLOBAL_LEAF) {
                        continue;
                    }

                    NodeStatus prevPrevNodeStatus = getNodeStatus.apply(prevPrev);
                    if (prevPrevNodeStatus == NodeStatus.UNAVAILABLE) {
                        continue;
                    }

                    if (usedLcbs.contains(prevPrev) || prevPrevNodeStatus == NodeStatus.INUSE) {
                        lcbCandidates.clear();
                        lcbCandidates.add(prevPrev);
                        break outer;
                    }

                    assert(prevPrevNodeStatus == NodeStatus.AVAILABLE);
                    lcbCandidates.add(prevPrev);
                }
            }

            if (lcbCandidates.isEmpty()) {
                throw new RuntimeException("ERROR: No mapped LCB to SitePinInst " + p);
            }
            Node n = lcbCandidates.get(0);
            RouteNode rn = new RouteNode(n.getTile(), n.getWireIndex());
            lcbMappings.computeIfAbsent(rn, (k) -> new ArrayList<>()).add(p);
            usedLcbs.add(n);
            lcbCandidates.clear();
        }

        return lcbMappings;
    }

    /**
     * Finds the centroid clock region of a clock net.
     * @param clk The clock net of a design.
     * @param device The device of the design.
     * @return The centroid clock region of a clock net.
     */
    private static ClockRegion findCentroid(Net clk, Device device) {
        HashSet<Point> sitePinInstTilePoints = new HashSet<>();
        for (SitePinInst spi : clk.getPins()) {
            if (spi.isOutPin()) continue;
            ClockRegion c = spi.getTile().getClockRegion();
            sitePinInstTilePoints.add(new Point(c.getColumn(),c.getRow()));
        }
        Point center = SmallestEnclosingCircle.getCenterPoint(sitePinInstTilePoints);
        return device.getClockRegion(center.y, center.x);
    }

    /**
     * Routes pins from a static net (GND or VCC).
     * @param pins A list of static pins to be routed (must all be on the same net).
     * @param getNodeState Lambda to get a node's status (available, unavailable, already in-use).
     * @param design The {@link Design} instance to use.
     * @param routeThruHelper The {@link RouteThruHelper} instance to use.
     */
    public static void routeStaticNet(List<SitePinInst> pins,
                                      Function<Node,NodeStatus> getNodeState,
                                      Design design, RouteThruHelper routeThruHelper) {
<<<<<<< HEAD
        NetType netType = currNet.getType();
=======
>>>>>>> 9cd25a64
        Queue<Node> q = new ArrayDeque<>();
        Set<Node> usedRoutingNodes = new HashSet<>();
        Map<Node, Node> prevNode = new HashMap<>();
        List<Node> pathNodes = new ArrayList<>();
        List<SitePin> sitePinsToCreate = new ArrayList<>();
        final Node INVALID_NODE = new Node(null, Integer.MAX_VALUE);
        assert(INVALID_NODE.isInvalidNode());

        // VCC wires are not expected to leave its tile
        EnumSet<IntentCode> assertIntentCodeOfPoppedNodesOnVcc;
        Series series = design.getDevice().getSeries();
        assertIntentCodeOfPoppedNodesOnVcc = EnumSet.of(
                IntentCode.NODE_PINFEED,
                IntentCode.NODE_PINBOUNCE,
                IntentCode.INTENT_DEFAULT);
        boolean isVersal = false;
        if (series == Series.UltraScale) {
            // On UltraScale, certain site pins (e.g. SLICE/CKEN_B1[1-4], SLICE/SRST_B[12])
            // do not have an uphill PIP to VCC_WIRE (instead they have one to GND_WIRE, which
            // Vivado itself chooses not to use)

            // INT_NODE_GLOBAL_\d+_OUT[01], uphill of CTRL_[EW]_B[0-9]
            // corresponding to CKEN_B[1-4] and SRST_B[12] site pins
            assertIntentCodeOfPoppedNodesOnVcc.add(IntentCode.NODE_LOCAL);
            // INT_INT_SINGLE_\d+_INT_OUT uphill of INT_NODE_GLOBAL_\d+_OUT[01]
            assertIntentCodeOfPoppedNodesOnVcc.add(IntentCode.NODE_SINGLE);
        } else if (series == Series.UltraScalePlus) {
            // No new intent codes
        } else if (series == Series.Versal) {
            isVersal = true;
            assertIntentCodeOfPoppedNodesOnVcc.add(IntentCode.NODE_IMUX);
            assertIntentCodeOfPoppedNodesOnVcc.add(IntentCode.NODE_CLE_CTRL);
            assertIntentCodeOfPoppedNodesOnVcc.add(IntentCode.NODE_INTF_CTRL);
            assertIntentCodeOfPoppedNodesOnVcc.add(IntentCode.NODE_IRI);
        } else {
            throw new RuntimeException("ERROR: Unsupported series " + series);
        }

        // Collect all node-sink pairs to be routed
        Net currNet = null;
        Map<Node,SitePinInst> nodeToRouteToSink = new HashMap<>();
        for (SitePinInst sink : pins) {
            if (currNet == null) {
                currNet = sink.getNet();
                assert(currNet != null);
            } else {
                assert(currNet == sink.getNet());
            }
            assert(!sink.isOutPin());
            if (sink.isRouted()) {
                continue;
            }

            Node node = sink.getConnectedNode();
            if (getNodeState.apply(node) != NodeStatus.INUSE) {
                throw new RuntimeException("ERROR: Site pin " + sink + " is not available for net " + currNet);
            }
            nodeToRouteToSink.put(node, sink);
        }

        // Sort them by their tile, ensuring that sinks in the same tile are routed in sequence
        // to maximize sharing
        List<Node> nodesToRoute = new ArrayList<>(nodeToRouteToSink.keySet());
        nodesToRoute.sort(Comparator.comparing((n) -> n.getTile().getUniqueAddress()));

        NetType netType = currNet.getType();
        for (Node node : nodesToRoute) {
            int watchdog = 10000;
            SitePinInst sink = nodeToRouteToSink.get(node);
            if (usedRoutingNodes.contains(node)) {
                sink.setRouted(true);
            } else {
                assert(prevNode.isEmpty());
                // Use an invalid node as the sink's prev node, as that's what we'll be looking for
                // during trace-back. This is necessary because `null` cannot be used since `null`
                // is what Map uses internally to indicate key is not present.
                prevNode.put(node, INVALID_NODE);
                assert(q.isEmpty());
                q.add(node);
                search: while ((node = q.poll()) != null) {
                    assert(!usedRoutingNodes.contains(node));
                    assert(!node.isTied());
                    IntentCode intentCode = node.getIntentCode();
                    assert(netType != NetType.VCC || assertIntentCodeOfPoppedNodesOnVcc.contains(intentCode));

                    SitePin sitePin = getStaticSourceSitePin(design, node, netType);
                    if (sitePin != null) {
                        // Unused LUT source found, terminate search
                        sitePinsToCreate.add(sitePin);
                        break;
                    }

                    TileTypeEnum tileTypeEnum = node.getTile().getTileTypeEnum();
                    // On Versal, only allow IRI routethrus on BLI_CLE_BOT_CORE* tile types
                    boolean notIriRoutethru = !isVersal ||
                            (intentCode != IntentCode.NODE_IRI &&
                            tileTypeEnum != TileTypeEnum.BLI_CLE_BOT_CORE &&
                            tileTypeEnum != TileTypeEnum.BLI_CLE_BOT_CORE_MY);
                    for (Node uphillNode : node.getAllUphillNodes()) {
                        if (routeThruHelper.isRouteThru(uphillNode, node) && notIriRoutethru) {
                            continue;
                        }

                        IntentCode uphillIntentCode = uphillNode.getIntentCode();
                        if (uphillIntentCode == IntentCode.NODE_CLE_CNODE && intentCode != IntentCode.NODE_CLE_CTRL) {
                            assert(isVersal);
                            // Only allow PIPs from NODE_CLE_CNODE to NODE_CLE_CTRL intent codes
                            // (NODE_CLE_NODEs can also be used to re-enter the INT tile --- do not allow this
                            // so that these precious resources are not consumed by the static router thereby
                            // blocking the signal router from using them)
                            continue;
                        }

                        switch(uphillIntentCode) {
                            case NODE_GLOBAL_VDISTR:
                            case NODE_GLOBAL_HROUTE:
                            case NODE_GLOBAL_HDISTR:
                            case NODE_HLONG:
                            case NODE_VLONG:
                            case NODE_GLOBAL_VROUTE:
                            case NODE_GLOBAL_LEAF:
                            case NODE_GLOBAL_BUFG:
                                continue;
                            // Versal
                            case NODE_HLONG6:
                            case NODE_HLONG10:
                            case NODE_VLONG7:
                            case NODE_VLONG12:
                                continue;

                            // VCC net should never need to use S/D/Q nodes ...
                            case NODE_SINGLE:
                            case NODE_DOUBLE:
                            case NODE_HQUAD:
                            case NODE_VQUAD:
                            // Versal
                            case NODE_HSINGLE:
                            case NODE_VSINGLE:
                            case NODE_HDOUBLE:
                            case NODE_VDOUBLE:
                                if (netType == NetType.VCC) {
                                    assert(series == Series.UltraScale);
                                    if (uphillIntentCode == IntentCode.NODE_SINGLE) {
                                        // ... except for UltraScale where certain site pins have no direct connection to VCC_WIRE
                                        // and even then, only consider INT_INT_SINGLE_\d+_INT_OUT "singles" that stay within the
                                        // same tile
                                        if (uphillNode.getAllWiresInNode().length > 1) {
                                            continue;
                                        }
                                        assert(uphillNode.getWireName().matches("INT_INT_SINGLE_\\d+_INT_OUT"));
                                        break;
                                    }
                                    continue;
                                }
                                break;
                        }

                        if (prevNode.putIfAbsent(uphillNode, node) != null) {
                            continue;
                        }

                        if (usedRoutingNodes.contains(uphillNode)) {
                            // uphillNode is known to be already part of this net's routing
                            node = uphillNode;
                            break search;
                        }

                        boolean tiedToVcc = uphillNode.isTiedToVcc();
                        boolean tiedToGnd = uphillNode.isTiedToGnd();
                        if (tiedToVcc || tiedToGnd) {
                            if ((netType == NetType.VCC && tiedToVcc) ||
                                (netType == NetType.GND && tiedToGnd)) {
                                // We've found the correct new VCC/GND source so terminate the search here
                                node = uphillNode;
                                break search;
                            }
                            // Wrong VCC/GND source, do not put in queue
                            continue;
                        }

                        NodeStatus status = getNodeState.apply(uphillNode);
                        if (status == NodeStatus.UNAVAILABLE) {
                            continue;
                        }
                        if (status == NodeStatus.INUSE) {
                            // uphillNode is just discovered to be already part of this net's routing
                            SitePinInst uphillSink = nodeToRouteToSink.get(uphillNode);
                            if (uphillSink == null || uphillSink.isRouted()) {
                                // uphillNode is not a sink to be routed, or is one that's already been routed, terminate
                                node = uphillNode;
                                break search;
                            }
                        }

                        q.add(uphillNode);
                    }
                    watchdog--;
                    if (watchdog < 0) {
                        break;
                    }
                }
                if (node == null) {
                    System.err.println("ERROR: Failed to route " + currNet.getName() + " pin " + sink);
                } else {
                    // trace back for a complete path
                    do {
                        usedRoutingNodes.add(node);
                        pathNodes.add(node);
                        node = prevNode.get(node);
                    } while (node != INVALID_NODE);

                    // Note that the static net router goes backward from sinks to sources,
                    // requiring the srcToSinkOrder parameter to be set to true below
                    for (PIP pip : RouterHelper.getPIPsFromNodes(pathNodes, true)) {
                        currNet.addPIP(pip);
                    }

                    pathNodes.clear();
                    sink.setRouted(true);
                }
                assert(pathNodes.isEmpty());
                q.clear();
                prevNode.clear();
            }
        }

        assert(sitePinsToCreate.stream().distinct().count() == sitePinsToCreate.size());
        for (SitePin sitePin : sitePinsToCreate) {
            Site site = sitePin.getSite();
            SiteInst si = design.getSiteInstFromSite(site);
            String pinName = sitePin.getPinName();
            if (si == null) {
                // Create a dummy TIEOFF SiteInst
                String name = SiteInst.STATIC_SOURCE + "_" + site.getName();
                si = new SiteInst(name, site.getSiteTypeEnum());
                si.place(site);
                // Ensure it is not attached to the design
                assert (si.getDesign() == null);
            } else {
                SitePinInst spi = si.getSitePinInst(pinName);
                if (spi != null) {
                    if (spi.getNet() == currNet) {
                        continue;
                    }
                    throw new RuntimeException("ERROR: Site pin " + spi.getSitePinName() + " cannot be attached to " +
                            "net '" + currNet.getName() + "' as it's already connected to " +
                            "net '" + spi.getNet().getName() + "'");
                }
            }
            SitePinInst spi = new SitePinInst(pinName, si);
            boolean updateSiteRouting = false;
            currNet.addPin(spi, updateSiteRouting);
            spi.setRouted(true);
        }
    }

    /**
     * Determines if the given {@link Node} instance can serve as our sink.
     * @param node The {@link Node} instance in question.
     * @param type The net type to designate the static source type.
     * @return {@link SitePin} if a valid source is found, null otherwise.
     */
    private static SitePin getStaticSourceSitePin(Design design,
                                                  Node node,
                                                  NetType type) {
        if (node.getIntentCode() != IntentCode.NODE_CLE_OUTPUT) {
            return null;
        }

        // Look for unused LUT Outputs ([A-H]_O, [A-H]MUX)
        String wireName = node.getWireName();
        if (!lutOutputPinNames.contains(wireName)) {
            return null;
        }

        Tile tile = node.getTile();
        assert(Utils.isCLB(tile.getTileTypeEnum()));
        Site[] sites = tile.getSites();
        boolean isVersal = design.getDevice().getSeries() == Series.Versal;
        int siteIndex;
        if (isVersal) {
            assert(sites.length == 2);
            // Site index is in wire name: e.g. CLE_SLICEL_TOP_0_A_O_PIN
            siteIndex = wireName.charAt(15) - '0';
        } else {
            assert(sites.length == 1);
            siteIndex = 0;
        }
        Site slice = sites[siteIndex];
        SiteInst si = design.getSiteInstFromSite(slice);

        String sitePinName;
        if (isVersal) {
            sitePinName = wireName.substring(17, wireName.length() - 4);

            // For [A-H]Q only
            if (si != null && sitePinName.endsWith("Q")) {
                char lutLetter = sitePinName.charAt(0);
                Net o6Net = si.getNetFromSiteWire(lutLetter + "_O");
                if (o6Net != null && o6Net.getType() != type) {
                    // 6LUT is occupied
                    return null;
                }
            }
        } else {
            if (wireName.endsWith("_O")) {
                sitePinName = wireName.substring(wireName.length() - 3);
            } else if (wireName.endsWith("MUX")) {
                sitePinName = wireName.substring(wireName.length() - 4);

                if (si != null) {
                    char lutLetter = sitePinName.charAt(0);
                    Net o6Net = si.getNetFromSiteWire(lutLetter + "_O");
                    if (o6Net != null && o6Net.getType() != type) {
                        // 6LUT is occupied; play it safe and do not consider fracturing as that can require modifying the intra-site routing
                        return null;
                    }

                    Net o5Net = si.getNetFromSiteWire(lutLetter + "5LUT_O5");
                    if (o5Net != null && o5Net.getType() != type) {
                        // 5LUT is occupied
                        return null;
                    }
                }
            } else {
                throw new RuntimeException(wireName);
            }
        }

        if (si != null) {
            Net sitePinNet = si.getNetFromSiteWire(sitePinName);
            if (sitePinNet != null && sitePinNet.getType() != type) {
                return null;
            }
        }

        return new SitePin(slice, sitePinName);
    }
}<|MERGE_RESOLUTION|>--- conflicted
+++ resolved
@@ -340,10 +340,6 @@
     public static void routeStaticNet(List<SitePinInst> pins,
                                       Function<Node,NodeStatus> getNodeState,
                                       Design design, RouteThruHelper routeThruHelper) {
-<<<<<<< HEAD
-        NetType netType = currNet.getType();
-=======
->>>>>>> 9cd25a64
         Queue<Node> q = new ArrayDeque<>();
         Set<Node> usedRoutingNodes = new HashSet<>();
         Map<Node, Node> prevNode = new HashMap<>();
