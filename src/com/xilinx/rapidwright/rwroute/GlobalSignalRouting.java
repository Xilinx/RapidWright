--- conflicted
+++ resolved
@@ -81,13 +81,8 @@
 		Map<String, RouteNode> horDistributionLines = new HashMap<>();
 		
 		for(List<Node> nodes : dstINTtilePaths.values()) {
-<<<<<<< HEAD
-			clkPIPs.addAll(RouterHelper.getPIPsFromListOfNodes(nodes));
-			
-=======
 			clkPIPs.addAll(RouterHelper.getPIPsFromNodes(nodes));
 
->>>>>>> 8f27fb82
 			Node hDistr = nodes.get(nodes.size() - 1);
 			RouteNode hdistr = new RouteNode(hDistr.getTile(), hDistr.getWire());
 			horDistributionLines.put(getDominateClockRegionOfNode(hDistr), hdistr);
@@ -363,11 +358,7 @@
 		}
 		
 		for(List<Node> nodes:sinkPathNodes.values()){
-<<<<<<< HEAD
-			netPIPs.addAll(RouterHelper.getPIPsFromListOfNodes(nodes));
-=======
 			netPIPs.addAll(RouterHelper.getPIPsFromNodes(nodes));
->>>>>>> 8f27fb82
 		}
 		
 		currNet.setPIPs(netPIPs);
