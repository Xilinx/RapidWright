/*
 *
 * Copyright (c) 2021 Ghent University.
 * Copyright (c) 2022-2024, Advanced Micro Devices, Inc.
 * All rights reserved.
 *
 * Author: Yun Zhou, Ghent University.
 *
 * This file is part of RapidWright.
 *
 * Licensed under the Apache License, Version 2.0 (the "License");
 * you may not use this file except in compliance with the License.
 * You may obtain a copy of the License at
 *
 *     http://www.apache.org/licenses/LICENSE-2.0
 *
 * Unless required by applicable law or agreed to in writing, software
 * distributed under the License is distributed on an "AS IS" BASIS,
 * WITHOUT WARRANTIES OR CONDITIONS OF ANY KIND, either express or implied.
 * See the License for the specific language governing permissions and
 * limitations under the License.
 *
 */

package com.xilinx.rapidwright.rwroute;

import com.xilinx.rapidwright.design.Design;
import com.xilinx.rapidwright.design.Net;
import com.xilinx.rapidwright.design.NetType;
import com.xilinx.rapidwright.design.SiteInst;
import com.xilinx.rapidwright.design.SitePinInst;
import com.xilinx.rapidwright.device.ClockRegion;
import com.xilinx.rapidwright.device.Device;
import com.xilinx.rapidwright.device.IntentCode;
import com.xilinx.rapidwright.device.Node;
import com.xilinx.rapidwright.device.PIP;
import com.xilinx.rapidwright.device.Series;
import com.xilinx.rapidwright.device.Site;
import com.xilinx.rapidwright.device.SitePin;
import com.xilinx.rapidwright.device.Tile;
import com.xilinx.rapidwright.device.Wire;
import com.xilinx.rapidwright.placer.blockplacer.Point;
import com.xilinx.rapidwright.placer.blockplacer.SmallestEnclosingCircle;
import com.xilinx.rapidwright.router.RouteNode;
import com.xilinx.rapidwright.router.RouteThruHelper;
import com.xilinx.rapidwright.router.UltraScaleClockRouting;
import com.xilinx.rapidwright.util.Utils;

import java.util.ArrayDeque;
import java.util.ArrayList;
import java.util.Comparator;
import java.util.EnumSet;
import java.util.HashMap;
import java.util.HashSet;
import java.util.List;
import java.util.Map;
import java.util.Map.Entry;
import java.util.Queue;
import java.util.Set;
import java.util.function.Function;

/**
 * A collection of methods for routing global signals, i.e. GLOBAL_CLOCK, VCC and GND.
 * Adapted from RapidWright APIs.
 */
public class GlobalSignalRouting {
    private static final HashSet<String> lutOutputPinNames;
    static {
        lutOutputPinNames = new HashSet<>();
        for (String cle : new String[]{"L", "M"}) {
            for (String pin : new String[]{"A", "B", "C", "D", "E", "F", "G", "H"}) {
                lutOutputPinNames.add("CLE_CLE_" + cle + "_SITE_0_" + pin + "_O");
                lutOutputPinNames.add("CLE_CLE_" + cle + "_SITE_0_" + pin + "MUX");
            }
        }
    }

    /**
     * Routes a clk enable net with input data.
     * @param clk The net to be routed.
     * @param routesToSinkINTTiles A map storing routes from CLK_OUT to different INT tiles that
     * connect to sink pins of a global clock net.
     * @param device The target device needed to get routing path representation with nodes from names.
     * @param getNodeStatus Lambda for indicating the status of a Node: available, in-use (preserved
     *                      for same net as we're routing), or unavailable (preserved for other net).
     */
    public static void routeClkWithPartialRoutes(Net clk,
                                                 Map<String, List<String>> routesToSinkINTTiles,
                                                 Device device,
                                                 Function<Node, NodeStatus> getNodeStatus) {
        Map<String, List<Node>> dstINTtilePaths = getListOfNodesFromRoutes(device, routesToSinkINTTiles);
        // Not import path after HDSTR
        Set<PIP> clkPIPs = new HashSet<>();
        Map<String, RouteNode> horDistributionLines = new HashMap<>();

        for (List<Node> nodes : dstINTtilePaths.values()) {
            clkPIPs.addAll(RouterHelper.getPIPsFromNodes(nodes));

            Node hDistr = nodes.get(nodes.size() - 1);
            RouteNode hdistr = new RouteNode(hDistr);
            horDistributionLines.put(getDominateClockRegionOfNode(hDistr), hdistr);
        }
        clk.setPIPs(clkPIPs);

        Map<RouteNode, List<SitePinInst>> lcbMappings = getLCBPinMappings(clk.getPins(), getNodeStatus);

        UltraScaleClockRouting.routeToLCBs(clk, getStartingPoint(horDistributionLines, device), lcbMappings.keySet());

        // route LCBs to sink pins
        UltraScaleClockRouting.routeLCBsToSinks(clk, lcbMappings, getNodeStatus);

        Set<PIP> clkPIPsWithoutDuplication = new HashSet<>(clk.getPIPs());
        clk.setPIPs(clkPIPsWithoutDuplication);
    }

    private static Map<ClockRegion, Set<RouteNode>> getStartingPoint(Map<String, RouteNode> crDistLines, Device dev) {
        Map<ClockRegion, Set<RouteNode>> startingPoints = new HashMap<>();
        for (Entry<String, RouteNode> crRouteNode : crDistLines.entrySet()) {
            String crName = crRouteNode.getKey();
            ClockRegion cr = dev.getClockRegion(crName);
            startingPoints.computeIfAbsent(cr, (k) -> new HashSet<>()).add(crRouteNode.getValue());
        }
        return startingPoints;
    }

    private static String getDominateClockRegionOfNode(Node node) {
        // This is needed because a HDISTR for clock region X3Y2 can have a base tile in clock region X2Y2,
        // observed with clock routing of the optical-flow design.
        Map<String, Integer> crCounts = new HashMap<>();
        for (Wire wire : node.getAllWiresInNode()) {
            ClockRegion cr = wire.getTile().getClockRegion();
            if (cr == null) {
                continue;
            }
            crCounts.merge(cr.getName(), 1, Integer::sum);
        }

        String dominate = null;
        int max = 0;
        for (Entry<String, Integer> crCount : crCounts.entrySet()) {
            String cr = crCount.getKey();
            Integer count = crCount.getValue();
            if (count > max) {
                max = count;
                dominate = cr;
            }
        }

        return dominate;
    }

    /**
     * Gets a list of nodes for each destination, e.g. each clock region or sink INT tile, based on a list of the node names.
     * @param device The target device.
     * @param routes The given routes consisting of node names.
     * @return A map storing a list of nodes for each destination.
     */
    private static Map<String, List<Node>> getListOfNodesFromRoutes(Device device, Map<String, List<String>> routes) {
        Map<String, List<Node>> dstPaths = new HashMap<>();
        for (Entry<String, List<String>> dstRoute : routes.entrySet()) {
            String dst = dstRoute.getKey();
            List<Node> pathNodes = new ArrayList<>();
            for (String nodeName : dstRoute.getValue()) {
                Node node = Node.getNode(nodeName, device);
                if (node != null) {
                    pathNodes.add(node);
                } else {
                    System.err.println("ERROR: Null Node found under name: " + nodeName);
                }
            }
            dstPaths.put(dst, pathNodes);
        }
        return dstPaths;
    }

    /**
     * Routes a clock net by dividing the target clock regions into two groups and routes to the two groups with different centroid nodes.
     * @param clk The clock to be routed.
     * @param device The design device.
     * @param getNodeStatus Lambda for indicating the status of a Node: available, in-use (preserved
     *                      for same net as we're routing), or unavailable (preserved for other net).
     */
    public static void symmetricClkRouting(Net clk, Device device, Function<Node,NodeStatus> getNodeStatus) {
        List<ClockRegion> clockRegions = getClockRegionsOfNet(clk);
        ClockRegion centroid = findCentroid(clk, device);

        List<ClockRegion> upClockRegions = new ArrayList<>();
        List<ClockRegion> downClockRegions = new ArrayList<>();
        // divides clock regions into two groups
        divideClockRegions(clockRegions, centroid, upClockRegions, downClockRegions);

        RouteNode clkRoutingLine = UltraScaleClockRouting.routeBUFGToNearestRoutingTrack(clk);// first HROUTE
        RouteNode centroidHRouteNode = UltraScaleClockRouting.routeToCentroid(clk, clkRoutingLine, centroid, true, true);

        RouteNode vrouteUp = null;
        RouteNode vrouteDown;
        // Two VROUTEs going up and down
        ClockRegion aboveCentroid = upClockRegions.isEmpty() ? null : centroid.getNeighborClockRegion(1, 0);
        if (aboveCentroid != null) {
            vrouteUp = UltraScaleClockRouting.routeToCentroid(clk, centroidHRouteNode, aboveCentroid, true, false);
        }
        vrouteDown = UltraScaleClockRouting.routeToCentroid(clk, centroidHRouteNode, centroid.getNeighborClockRegion(0, 0), true, false);

        List<RouteNode> upDownDistLines = new ArrayList<>();
        if (aboveCentroid != null) {
            List<RouteNode> upLines = UltraScaleClockRouting.routeToHorizontalDistributionLines(clk, vrouteUp, upClockRegions, false, getNodeStatus);
            if (upLines != null) upDownDistLines.addAll(upLines);
        }

        List<RouteNode> downLines = UltraScaleClockRouting.routeToHorizontalDistributionLines(clk, vrouteDown, downClockRegions, true, getNodeStatus);//TODO this is where the antenna node shows up
        if (downLines != null) upDownDistLines.addAll(downLines);

        Map<RouteNode, List<SitePinInst>> lcbMappings = getLCBPinMappings(clk.getPins(), getNodeStatus);
        UltraScaleClockRouting.routeDistributionToLCBs(clk, upDownDistLines, lcbMappings.keySet());

        UltraScaleClockRouting.routeLCBsToSinks(clk, lcbMappings, getNodeStatus);

        Set<PIP> clkPIPsWithoutDuplication = new HashSet<>(clk.getPIPs());
        clk.setPIPs(clkPIPsWithoutDuplication);
    }

    /**
     * Gets clock regions of a net's sink pins.
     * @param clk The net in question.
     * @return A list of clock regions of the net's sink pins.
     */
    private static List<ClockRegion> getClockRegionsOfNet(Net clk) {
        List<ClockRegion> clockRegions = new ArrayList<>();
        for (SitePinInst pin : clk.getPins()) {
            if (pin.isOutPin()) continue;
            Tile t = pin.getTile();
            ClockRegion cr = t.getClockRegion();
            if (!clockRegions.contains(cr)) clockRegions.add(cr);
        }
        return clockRegions;
    }

    private static void divideClockRegions(List<ClockRegion> clockRegions, ClockRegion centroid, List<ClockRegion> upClockRegions,
            List<ClockRegion> downClockRegions) {
        for (ClockRegion cr : clockRegions) {
            if (cr.getInstanceY() > centroid.getInstanceY()) {
                upClockRegions.add(cr);
            } else {
                downClockRegions.add(cr);
            }
        }
    }

    /**
     * Maps each sink SitePinInsts of a clock net to a leaf clock buffer node.
     * @param clkPins List of clock pins in question.
     * @return A map between leaf clock buffer nodes and sink SitePinInsts.
     */
    public static Map<RouteNode, List<SitePinInst>> getLCBPinMappings(List<SitePinInst> clkPins,
                                                                      Function<Node,NodeStatus> getNodeStatus) {
        Map<RouteNode, List<SitePinInst>> lcbMappings = new HashMap<>();
        List<Node> lcbCandidates = new ArrayList<>();
        Set<Node> usedLcbs = new HashSet<>();
        for (SitePinInst p : clkPins) {
            if (p.isOutPin()) continue;
            assert(lcbCandidates.isEmpty());
            List<Node> intNodes = RouterHelper.projectInputPinToINTNode(p);
            if (intNodes == null || intNodes.isEmpty()) {
                throw new RuntimeException("Unable to get INT tile for pin " + p);
            }
            Node intNode = intNodes.get(0);

            outer: for (Node prev : intNode.getAllUphillNodes()) {
                NodeStatus prevNodeStatus = getNodeStatus.apply(prev);
                if (prevNodeStatus == NodeStatus.UNAVAILABLE) {
                    continue;
                }

                for (Node prevPrev : prev.getAllUphillNodes()) {
                    if (prevPrev.getIntentCode() != IntentCode.NODE_GLOBAL_LEAF) {
                        continue;
                    }

                    NodeStatus prevPrevNodeStatus = getNodeStatus.apply(prevPrev);
                    if (prevPrevNodeStatus == NodeStatus.UNAVAILABLE) {
                        continue;
                    }

                    if (usedLcbs.contains(prevPrev) || prevPrevNodeStatus == NodeStatus.INUSE) {
                        lcbCandidates.clear();
                        lcbCandidates.add(prevPrev);
                        break outer;
                    }

                    assert(prevPrevNodeStatus == NodeStatus.AVAILABLE);
                    lcbCandidates.add(prevPrev);
                }
            }

            if (lcbCandidates.isEmpty()) {
                throw new RuntimeException("ERROR: No mapped LCB to SitePinInst " + p);
            }
            Node n = lcbCandidates.get(0);
            RouteNode rn = new RouteNode(n.getTile(), n.getWireIndex());
            lcbMappings.computeIfAbsent(rn, (k) -> new ArrayList<>()).add(p);
            usedLcbs.add(n);
            lcbCandidates.clear();
        }

        return lcbMappings;
    }

    /**
     * Finds the centroid clock region of a clock net.
     * @param clk The clock net of a design.
     * @param device The device of the design.
     * @return The centroid clock region of a clock net.
     */
    private static ClockRegion findCentroid(Net clk, Device device) {
        HashSet<Point> sitePinInstTilePoints = new HashSet<>();
        for (SitePinInst spi : clk.getPins()) {
            if (spi.isOutPin()) continue;
            ClockRegion c = spi.getTile().getClockRegion();
            sitePinInstTilePoints.add(new Point(c.getColumn(),c.getRow()));
        }
        Point center = SmallestEnclosingCircle.getCenterPoint(sitePinInstTilePoints);
        return device.getClockRegion(center.y, center.x);
    }

    /**
     * Routes a static net (GND or VCC).
     * @param currNet The current static net to be routed.
     * @param getNodeState Lambda to get a node's status (available, unavailable, already in-use).
     * @param design The {@link Design} instance to use.
     * @param routeThruHelper The {@link RouteThruHelper} instance to use.
     */
    public static void routeStaticNet(Net currNet,
                                      Function<Node,NodeStatus> getNodeState,
                                      Design design, RouteThruHelper routeThruHelper) {
        NetType netType = currNet.getType();
        Set<PIP> netPIPs = new HashSet<>(currNet.getPIPs());
        Queue<Node> q = new ArrayDeque<>();
        Set<Node> usedRoutingNodes = new HashSet<>();
        Map<Node, Node> prevNode = new HashMap<>();
        List<Node> pathNodes = new ArrayList<>();
        Set<SitePin> sitePinsToCreate = new HashSet<>();
        final Node INVALID_NODE = new Node(null, Integer.MAX_VALUE);
        assert(INVALID_NODE.isInvalidNode());

<<<<<<< HEAD
=======
        // VCC wires are not expected to leave its tile
        EnumSet<IntentCode> assertIntentCodeOfPoppedNodesOnVcc;
        boolean isUltraScale = design.getDevice().getSeries() == Series.UltraScale;
        if (isUltraScale) {
            // On UltraScale, certain site pins (e.g. SLICE/CKEN_B1[1-4], SLICE/SRST_B[12])
            // do not have an uphill PIP to VCC_WIRE (instead they have one to GND_WIRE, which
            // Vivado itself chooses not to use)
            assertIntentCodeOfPoppedNodesOnVcc = EnumSet.of(
                    // Necessary for the following nodes used to reach VCC_WIRE
                    IntentCode.NODE_LOCAL,  // INT_NODE_GLOBAL_\d+_OUT[01], uphill of CTRL_[EW]_B[0-9]
                                            // corresponding to CKEN_B[1-4] and SRST_B[12] site pins
                    IntentCode.NODE_SINGLE, // INT_INT_SINGLE_\d+_INT_OUT uphill of INT_NODE_GLOBAL_\d+_OUT[01]

                    IntentCode.NODE_PINFEED,
                    IntentCode.NODE_PINBOUNCE,
                    IntentCode.INTENT_DEFAULT);
        } else {
            assertIntentCodeOfPoppedNodesOnVcc = EnumSet.of(
                    IntentCode.NODE_PINFEED,
                    IntentCode.NODE_PINBOUNCE,
                    IntentCode.INTENT_DEFAULT);
        }

>>>>>>> 0c09d4a5
        // Collect all node-sink pairs to be routed
        Map<Node,SitePinInst> nodeToRouteToSink = new HashMap<>();
        for (SitePinInst sink : currNet.getPins()) {
            if (sink.isRouted() || sink.isOutPin()) {
                continue;
            }
            nodeToRouteToSink.put(sink.getConnectedNode(), sink);
        }
<<<<<<< HEAD

        // Sort them by their tile, ensuring that sinks in the same tile are routed in sequence
        // to maximize sharing
        List<Node> nodesToRoute = new ArrayList<>(nodeToRouteToSink.keySet());
        nodesToRoute.sort(Comparator.comparing((n) -> n.getTile().getUniqueAddress()));

=======

        // Sort them by their tile, ensuring that sinks in the same tile are routed in sequence
        // to maximize sharing
        List<Node> nodesToRoute = new ArrayList<>(nodeToRouteToSink.keySet());
        nodesToRoute.sort(Comparator.comparing((n) -> n.getTile().getUniqueAddress()));

>>>>>>> 0c09d4a5
        for (Node node : nodesToRoute) {
            int watchdog = 10000;
            SitePinInst sink = nodeToRouteToSink.get(node);
            if (usedRoutingNodes.contains(node)) {
                sink.setRouted(true);
            } else {
                assert(prevNode.isEmpty());
                // Use an invalid node as the sink's prev node, as that's what we'll be looking for
                // during trace-back. This is necessary because `null` cannot be used since `null`
                // is what Map uses internally to indicate key is not present.
                prevNode.put(node, INVALID_NODE);
                assert(q.isEmpty());
                q.add(node);
                search: while ((node = q.poll()) != null) {
                    assert(!usedRoutingNodes.contains(node));
                    assert(!node.isTied());
<<<<<<< HEAD
                    assert(netType != NetType.VCC || EnumSet.of(
                            IntentCode.NODE_PINFEED,
                            IntentCode.NODE_PINBOUNCE,
                            IntentCode.INTENT_DEFAULT
                    ).contains(node.getIntentCode()));
=======
                    assert(netType != NetType.VCC || assertIntentCodeOfPoppedNodesOnVcc.contains(node.getIntentCode()));
>>>>>>> 0c09d4a5

                    SitePin sitePin = getStaticSourceSitePin(design, node, netType);
                    if (sitePin != null) {
                        // Unused LUT source found, terminate search
                        sitePinsToCreate.add(sitePin);
                        break;
                    }

                    for (Node uphillNode : node.getAllUphillNodes()) {
                        if (routeThruHelper.isRouteThru(uphillNode, node)) {
                            continue;
                        }

                        switch(uphillNode.getIntentCode()) {
                            case NODE_GLOBAL_VDISTR:
                            case NODE_GLOBAL_HROUTE:
                            case NODE_GLOBAL_HDISTR:
                            case NODE_HLONG:
                            case NODE_VLONG:
                            case NODE_GLOBAL_VROUTE:
                            case NODE_GLOBAL_LEAF:
                            case NODE_GLOBAL_BUFG:
                                continue;
<<<<<<< HEAD
=======

                            // VCC net should never need to use S/D/Q nodes ...
                            case NODE_SINGLE:
                            case NODE_DOUBLE:
                            case NODE_HQUAD:
                            case NODE_VQUAD:
                                if (netType == NetType.VCC) {
                                    assert(isUltraScale);
                                    if (uphillNode.getIntentCode() == IntentCode.NODE_SINGLE) {
                                        // ... except for UltraScale where certain site pins have no direct connection to VCC_WIRE
                                        // and even then, only consider INT_INT_SINGLE_\d+_INT_OUT "singles" that stay within the
                                        // same tile
                                        if (uphillNode.getAllWiresInNode().length > 1) {
                                            continue;
                                        }
                                        assert(uphillNode.getWireName().matches("INT_INT_SINGLE_\\d+_INT_OUT"));
                                        break;
                                    }
                                    continue;
                                }
                                break;
>>>>>>> 0c09d4a5
                        }

                        if (prevNode.putIfAbsent(uphillNode, node) != null) {
                            continue;
                        }

                        if (usedRoutingNodes.contains(uphillNode)) {
                            // uphillNode is known to be already part of this net's routing
                            node = uphillNode;
                            break search;
                        }

                        boolean tiedToVcc = uphillNode.isTiedToVcc();
                        boolean tiedToGnd = uphillNode.isTiedToGnd();
                        if (tiedToVcc || tiedToGnd) {
                            if ((netType == NetType.VCC && tiedToVcc) ||
                                (netType == NetType.GND && tiedToGnd)) {
                                // We've found the correct new VCC/GND source so terminate the search here
                                node = uphillNode;
                                break search;
                            }
                            // Wrong VCC/GND source, do not put in queue
                            continue;
                        }

                        NodeStatus status = getNodeState.apply(uphillNode);
                        if (status == NodeStatus.UNAVAILABLE) {
                            continue;
                        }
                        if (status == NodeStatus.INUSE) {
                            // uphillNode is just discovered to be already part of this net's routing
                            SitePinInst uphillSink = nodeToRouteToSink.get(uphillNode);
                            if (uphillSink == null || uphillSink.isRouted()) {
                                // uphillNode is not a sink to be routed, or is one that's already been routed, terminate
                                node = uphillNode;
                                break search;
                            }

                            // uphillNode must be a sink to be routed; preserve only the current routing, clear the queue,
                            // and restart routing from this new sink to encourage reuse
                            assert(!uphillSink.isRouted());
                            do {
                                usedRoutingNodes.add(node);
                                node = prevNode.get(node);
                            } while (node != INVALID_NODE);
                            prevNode.keySet().removeIf((n) -> !usedRoutingNodes.contains(n) && !n.equals(uphillNode));
                            q.clear();
                            q.add(uphillNode);
                            continue search;
                        }

                        q.add(uphillNode);
                    }
                    watchdog--;
                    if (watchdog < 0) {
                        break;
                    }
                }
                if (node == null) {
                    System.err.println("ERROR: Failed to route " + currNet.getName() + " pin " + sink);
                } else {
                    // trace back for a complete path
                    do {
                        usedRoutingNodes.add(node);
                        pathNodes.add(node);
                        node = prevNode.get(node);
                    } while (node != INVALID_NODE);

                    // Note that the static net router goes backward from sinks to sources,
                    // requiring the srcToSinkOrder parameter to be set to true below
                    netPIPs.addAll(RouterHelper.getPIPsFromNodes(pathNodes, true));

                    pathNodes.clear();
                    sink.setRouted(true);
                }
                assert(pathNodes.isEmpty());
                q.clear();
                prevNode.clear();
            }
        }

        for (SitePin sitePin : sitePinsToCreate) {
            Site site = sitePin.getSite();
            SiteInst si = design.getSiteInstFromSite(site);
            String pinName = sitePin.getPinName();
            if (si == null) {
                // Create a dummy TIEOFF SiteInst
                String name = SiteInst.STATIC_SOURCE + "_" + site.getName();
                si = new SiteInst(name, site.getSiteTypeEnum());
                si.place(site);
                // Ensure it is not attached to the design
                assert (si.getDesign() == null);
            } else {
                SitePinInst spi = si.getSitePinInst(pinName);
                if (spi != null) {
                    if (spi.getNet() == currNet) {
                        continue;
                    }
                    throw new RuntimeException("ERROR: Site pin " + spi.getSitePinName() + " cannot be attached to " +
                            "net '" + currNet.getName() + "' as it's already connected to " +
                            "net '" + spi.getNet().getName() + "'");
                }
            }
            SitePinInst spi = new SitePinInst(pinName, si);
            boolean updateSiteRouting = false;
            currNet.addPin(spi, updateSiteRouting);
            spi.setRouted(true);
        }

        currNet.setPIPs(netPIPs);
    }

    /**
     * Determines if the given {@link Node} instance can serve as our sink.
     * @param node The {@link Node} instance in question.
     * @param type The net type to designate the static source type.
     * @return {@link SitePin} if a valid source is found, null otherwise.
     */
    private static SitePin getStaticSourceSitePin(Design design,
                                                  Node node,
                                                  NetType type) {
        Tile tile = node.getTile();
        if (!Utils.isCLB(tile.getTileTypeEnum())) {
            return null;
        }

        // Look for unused LUT Outputs ([A-H]_O, [A-H]MUX)
        String wireName = node.getWireName();
        if (!lutOutputPinNames.contains(wireName)) {
            return null;
        }

        Site[] sites = tile.getSites();
        assert(sites.length == 1);
        Site slice = sites[0];
        SiteInst si = design.getSiteInstFromSite(slice);

        String sitePinName;
        if (wireName.endsWith("_O")) {
            sitePinName = wireName.substring(wireName.length() - 3);
        } else if (wireName.endsWith("MUX")) {
            char lutLetter = wireName.charAt(wireName.length() - 4);

            if (si != null) {
                Net o6Net = si.getNetFromSiteWire(lutLetter + "_O");
                if (o6Net != null && o6Net.getType() != type) {
                    // 6LUT is occupied; play it safe and do not consider fracturing as that can require modifying the intra-site routing
                    return null;
                }

                Net o5Net = si.getNetFromSiteWire(lutLetter + "5LUT_O5");
                if (o5Net != null && o5Net.getType() != type) {
                    // 5LUT is occupied
                    return null;
                }
            }

            sitePinName = wireName.substring(wireName.length() - 4);
        } else {
            throw new RuntimeException(wireName);
        }

        if (si != null) {
            Net sitePinNet = si.getNetFromSiteWire(sitePinName);
            if (sitePinNet != null && sitePinNet.getType() != type) {
                return null;
            }
        }

        return new SitePin(slice, sitePinName);
    }
}<|MERGE_RESOLUTION|>--- conflicted
+++ resolved
@@ -342,8 +342,6 @@
         final Node INVALID_NODE = new Node(null, Integer.MAX_VALUE);
         assert(INVALID_NODE.isInvalidNode());
 
-<<<<<<< HEAD
-=======
         // VCC wires are not expected to leave its tile
         EnumSet<IntentCode> assertIntentCodeOfPoppedNodesOnVcc;
         boolean isUltraScale = design.getDevice().getSeries() == Series.UltraScale;
@@ -367,7 +365,6 @@
                     IntentCode.INTENT_DEFAULT);
         }
 
->>>>>>> 0c09d4a5
         // Collect all node-sink pairs to be routed
         Map<Node,SitePinInst> nodeToRouteToSink = new HashMap<>();
         for (SitePinInst sink : currNet.getPins()) {
@@ -376,21 +373,12 @@
             }
             nodeToRouteToSink.put(sink.getConnectedNode(), sink);
         }
-<<<<<<< HEAD
 
         // Sort them by their tile, ensuring that sinks in the same tile are routed in sequence
         // to maximize sharing
         List<Node> nodesToRoute = new ArrayList<>(nodeToRouteToSink.keySet());
         nodesToRoute.sort(Comparator.comparing((n) -> n.getTile().getUniqueAddress()));
 
-=======
-
-        // Sort them by their tile, ensuring that sinks in the same tile are routed in sequence
-        // to maximize sharing
-        List<Node> nodesToRoute = new ArrayList<>(nodeToRouteToSink.keySet());
-        nodesToRoute.sort(Comparator.comparing((n) -> n.getTile().getUniqueAddress()));
-
->>>>>>> 0c09d4a5
         for (Node node : nodesToRoute) {
             int watchdog = 10000;
             SitePinInst sink = nodeToRouteToSink.get(node);
@@ -407,15 +395,7 @@
                 search: while ((node = q.poll()) != null) {
                     assert(!usedRoutingNodes.contains(node));
                     assert(!node.isTied());
-<<<<<<< HEAD
-                    assert(netType != NetType.VCC || EnumSet.of(
-                            IntentCode.NODE_PINFEED,
-                            IntentCode.NODE_PINBOUNCE,
-                            IntentCode.INTENT_DEFAULT
-                    ).contains(node.getIntentCode()));
-=======
                     assert(netType != NetType.VCC || assertIntentCodeOfPoppedNodesOnVcc.contains(node.getIntentCode()));
->>>>>>> 0c09d4a5
 
                     SitePin sitePin = getStaticSourceSitePin(design, node, netType);
                     if (sitePin != null) {
@@ -439,8 +419,6 @@
                             case NODE_GLOBAL_LEAF:
                             case NODE_GLOBAL_BUFG:
                                 continue;
-<<<<<<< HEAD
-=======
 
                             // VCC net should never need to use S/D/Q nodes ...
                             case NODE_SINGLE:
@@ -462,7 +440,6 @@
                                     continue;
                                 }
                                 break;
->>>>>>> 0c09d4a5
                         }
 
                         if (prevNode.putIfAbsent(uphillNode, node) != null) {
