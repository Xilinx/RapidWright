/*
 *
 * Copyright (c) 2021 Ghent University.
 * Copyright (c) 2022, Advanced Micro Devices, Inc.
 * All rights reserved.
 *
 * Author: Yun Zhou, Ghent University.
 *
 * This file is part of RapidWright.
 *
 * Licensed under the Apache License, Version 2.0 (the "License");
 * you may not use this file except in compliance with the License.
 * You may obtain a copy of the License at
 *
 *     http://www.apache.org/licenses/LICENSE-2.0
 *
 * Unless required by applicable law or agreed to in writing, software
 * distributed under the License is distributed on an "AS IS" BASIS,
 * WITHOUT WARRANTIES OR CONDITIONS OF ANY KIND, either express or implied.
 * See the License for the specific language governing permissions and
 * limitations under the License.
 *
 */

package com.xilinx.rapidwright.rwroute;

import java.util.ArrayList;
import java.util.List;

import com.xilinx.rapidwright.design.Net;
import com.xilinx.rapidwright.design.SitePinInst;
import com.xilinx.rapidwright.device.Node;
import com.xilinx.rapidwright.timing.TimingEdge;
import com.xilinx.rapidwright.timing.delayestimator.DelayEstimatorBase;

/**
 * A Connection instance represents a pair of source-sink {@link SitePinInst} instances of a {@link Net} instance.
 */
public class Connection implements Comparable<Connection>{
<<<<<<< HEAD
	/** A unique index of a connection */
	private final int id;
	/** The source and sink {@link SitePinInst} instances of a connection */
	private SitePinInst source;
	private final SitePinInst sink;
	/** 
	 * The source and sink {@link RouteNode} instances (rnodes) of a connection.
	 * They are created based on the INT tile nodes the source and sink SitePinInsts connect to, respectively.
	 */
	private RouteNode sourceRnode;
	private RouteNode sinkRnode;
	private RouteNode altSinkRnode;
	/** 
	 * true to indicate the source and the sink are connected through dedicated resources, 
	 * such as the carry chain connections and connections between cascaded BRAMs.
	 * These connections only need to be routed once after the iterative routing of other connections.
	 */
	private boolean direct;
	/** The {@link NetWrapper} instance indicating the net a connection belongs to */
	private NetWrapper netWrapper;
	/** 
	 * The half-perimeter wirelength of a connection based on the source and sink rnodes, 
	 * used for sorting connection and statistics of connection span.
	 */
	private short hpwl;
	/** Boundary coordinates of a connection's bounding box (BB), based on INT tile X and Y coordinates */
	private short xMinBB;
	private short xMaxBB;
	private short yMinBB;
	private short yMaxBB;
	/** 
	 * {@link TimingEdge} instances associated to a connection.
	 * For LUT_6_2_* pins, there will be two timing edges mapped to the same connection.
	 */
	private List<TimingEdge> timingEdges;
	/** The criticality factor to indicate how timing-critical a connection is */
	private float criticality;
	/** List of RouteNodes that make up of the route of a connection */
	private List<RouteNode> rnodes;
	
	/** To indicate if the route delay of a connection has been patched up, when there are consecutive long nodes */
	private boolean dlyPatched;
	/** true to indicate that a connection cross SLRs */
	private boolean crossSLR;
	/** List of nodes assigned to a connection to form the path for generating PIPs */
	private List<Node> nodes;
	
	public Connection(int id, SitePinInst source, SitePinInst sink, NetWrapper netWrapper){
		this.id = id;
		this.source = source;
		this.sink = sink;
		criticality = 0f;
		rnodes = new ArrayList<>();
		this.netWrapper = netWrapper;
		netWrapper.addConnection(this);
		crossSLR = !source.getTile().getSLR().equals(sink.getTile().getSLR());
	}
	
	/**
	 * Computes the half-perimeter wirelength of connection based on the source and sink rnodes.
	 */
	public void computeHpwl() {
		hpwl = (short) (Math.abs(sourceRnode.getEndTileXCoordinate() - sinkRnode.getEndTileXCoordinate()) + 1 
				+ Math.abs(sourceRnode.getEndTileYCoordinate() - sinkRnode.getEndTileYCoordinate()) + 1);
	}
	
	/**
	 * Computes the connection bounding box based on the geometric center of the net, source and sink rnodes.
	 * @param boundingBoxExtensionX To indicate the extension on top of the minimum bounding box in the horizontal direction.
	 * @param boundingBoxExtensionY To indicate the extension on top of the minimum bounding box in the vertical direction.
	 * @param maxXBetweenLaguna Maximum X distance between any two Laguna tiles.
	 */
	public void computeConnectionBoundingBox(short boundingBoxExtensionX, short boundingBoxExtensionY, int maxXBetweenLaguna) {
		short xMin, xMax, yMin, yMax;
		short xNetCenter = (short) Math.ceil(netWrapper.getXCenter());
		short yNetCenter = (short) Math.ceil(netWrapper.getYCenter());
		xMax = maxOfThree(sourceRnode.getEndTileXCoordinate(), sinkRnode.getEndTileXCoordinate(), xNetCenter);
		xMin = minOfThree(sourceRnode.getEndTileXCoordinate(), sinkRnode.getEndTileXCoordinate(), xNetCenter);
		yMax = maxOfThree(sourceRnode.getEndTileYCoordinate(), sinkRnode.getEndTileYCoordinate(), yNetCenter);
		yMin = minOfThree(sourceRnode.getEndTileYCoordinate(), sinkRnode.getEndTileYCoordinate(), yNetCenter);
		xMaxBB = (short) (xMax + boundingBoxExtensionX);
		xMinBB = (short) (xMin - boundingBoxExtensionX);
		yMaxBB = (short) (yMax + boundingBoxExtensionY);
		yMinBB = (short) (yMin - boundingBoxExtensionY);

		if (isCrossSLR()) {
			// For SLR-crossing connections, ensure the bounding box width is no less than the
			// maximum distance between Laguna columns to guarantee routability.
			// Note: by blanket growing the bounding box to the worst-case maximum distance,
			// this is likely to be more than is necessary to just reach the closest Laguna
			// column, thus potentially imposing a runtime overhead.
			short widthMinusMaxLagunaDist = (short) ((xMaxBB - xMinBB - 1) - maxXBetweenLaguna);
			if (widthMinusMaxLagunaDist < 0) {
				xMinBB -= -widthMinusMaxLagunaDist / 2;
				xMaxBB += (-widthMinusMaxLagunaDist + 1) / 2;
			}

			// Equivalently, ensure that the bounding box height is no less than a SLL's length
			// to guarantee that at least one SLL is accessible.
			short heightMinusSLL = (short) ((yMaxBB - yMinBB - 1) - RouteNodeGraph.SUPER_LONG_LINE_LENGTH_IN_TILES);
			if (heightMinusSLL < 0) {
				yMinBB -= -heightMinusSLL / 2 + boundingBoxExtensionY;
				yMaxBB += (-heightMinusSLL + 1) / 2 + boundingBoxExtensionY;
			}
		}

		xMinBB = xMinBB < 0? -1:xMinBB;
		yMinBB = yMinBB < 0? -1:yMinBB;
	}
	
	private short maxOfThree(short var1, short var2, short var3) {
		return (short) Math.max(Math.max(var1, var2), var3);
	}
	
	private short minOfThree(short var1, short var2, short var3) {
		return (short) Math.min(Math.min(var1, var2), var3);
	}
	
	/**
	 * Computes criticality of a connection.
	 * @param maxDelay The maximum delay to normalize the slack of a connection.
	 * @param maxCriticality The maximum criticality.
	 * @param criticalityExponent The exponent to separate critical connections and non-critical connections.
	 */
	public void calculateCriticality(float maxDelay, float maxCriticality, float criticalityExponent){
		float minSlack = Float.MAX_VALUE;
		for(TimingEdge e : getTimingEdges()) {
			float slack = e.getDst().getRequiredTime() - e.getSrc().getArrivalTime() - e.getDelay();
			minSlack = Float.min(minSlack, slack);
		}

		// Negative slacks are not supported, and should not occur if maxDelay was
		// normalized correctly.
		assert(minSlack >= 0);
		
		float tempCriticality  = (1 - minSlack / maxDelay);
		
		tempCriticality = (float) Math.pow(tempCriticality, criticalityExponent) * maxCriticality;
    	
		if(tempCriticality > criticality)
			setCriticality(tempCriticality);
	}
	
	/**
	 * Checks if a connection has any overused rnodes to indicate the congestion status.
	 * @return
	 */
	public boolean isCongested() {
		for(RouteNode rn : getRnodes()){
			if(rn.isOverUsed()) {
				return true;
			}
		}
		return false;
	}
	
	/**
	 * Checks if a connection is routed through any rnodes that have multiple drivers.
	 * @return
	 */
	public boolean useRnodesWithMultiDrivers() {
		for(RouteNode rn : getRnodes()){
			if(rn.hasMultiDrivers()) {
				return true;
			}
		}
		return false;
	}
	
	public void addRnode(RouteNode rn) {
		rnodes.add(rn);	
	}
	
	public void updateRouteDelay(){	
		setTimingEdgesDelay(getRouteDelay());
	}
	
	public void setTimingEdgesDelay(float routeDelay){
		for(TimingEdge e : getTimingEdges()){
			e.setRouteDelay(routeDelay);
		}
	}
	
	private float getRouteDelay() {
		float routeDelay = getRnodes().get(getRnodes().size() - 1).getDelay();
		for(int i = getRnodes().size() - 2; i >= 0; i--) {
			RouteNode rnode = getRnodes().get(i);
			RouteNode parent = getRnodes().get(i+1);
			routeDelay += rnode.getDelay() +
					DelayEstimatorBase.getExtraDelay(rnode.getNode(), DelayEstimatorBase.isLong(parent.getNode()));
		}
		return routeDelay;
	}
	
	public void setCriticality(float criticality){
		this.criticality = criticality;
	}
	
	public void resetCriticality(){
		criticality = 0;
	}
	
	public float getCriticality(){
		return criticality;
	}
	
	public void resetRoute(){
		getRnodes().clear();
		sink.setRouted(false);
	}
	
	public RouteNode getSourceRnode() {
		return sourceRnode;
	}

	public void setSourceRnode(RouteNode sourceNode) {
		sourceRnode = sourceNode;
	}

	public RouteNode getSinkRnode() {
		return sinkRnode;
	}

	public void setSinkRnode(RouteNode childRnode) {
		sinkRnode = childRnode;
	}

	public RouteNode getAltSinkRnode() { return altSinkRnode; }

	public void setAltSinkRnode(RouteNode childRnode) { altSinkRnode = childRnode; }

	public short getXMinBB() {
		return xMinBB;
	}

	public void setXMinBB(short xMinBB) {
		this.xMinBB = xMinBB;
	}

	public short getXMaxBB() {
		return xMaxBB;
	}

	public void setXMaxBB(short xMaxBB) {
		this.xMaxBB = xMaxBB;
	}

	public short getYMinBB() {
		return yMinBB;
	}

	public void setYMinBB(short yMinBB) {
		this.yMinBB = yMinBB;
	}

	public short getYMaxBB() {
		return yMaxBB;
	}

	public void setYMaxBB(short yMaxBB) {
		this.yMaxBB = yMaxBB;
	}

	public void setNetWrapper(NetWrapper netWrapper){
		this.netWrapper = netWrapper;
	}
	
	public NetWrapper getNetWrapper(){
		return this.netWrapper;
	}
	
	public SitePinInst getSource() {
		return source;
	}

	public void setSource(SitePinInst source) {
		this.source = source;
	}

	public boolean isDirect() {
		return direct;
	}

	public void setDirect(boolean direct) {
		this.direct = direct;
	}

	public SitePinInst getSink() {
		return sink;
	}

	public List<TimingEdge> getTimingEdges() {
		return timingEdges;
	}

	public void setTimingEdges(List<TimingEdge> timingEdges) {
		this.timingEdges = timingEdges;
	}

	public short getHpwl() {
		return hpwl;
	}

	public void setHpwl(short conHpwl) {
		hpwl = conHpwl;
	}

	public List<RouteNode> getRnodes() {
		return rnodes;
	}

	public void setRnodes(List<RouteNode> rnodes) {
		this.rnodes = rnodes;
	}

	public boolean isDlyPatched() {
		return dlyPatched;
	}

	public void setDlyPatched(boolean dlyPatched) {
		this.dlyPatched = dlyPatched;
	}

	public boolean isCrossSLR() {
		return crossSLR;
	}

	public List<Node> getNodes() {
		return nodes;
	}

	public void setNodes(List<Node> nodes) {
		this.nodes = nodes;
	}
	
	public void enlargeBoundingBox(int horizontalIncrement, int verticalIncrement) {
		xMinBB -= horizontalIncrement;
		xMaxBB += horizontalIncrement;
		yMinBB -= verticalIncrement;
		yMaxBB += verticalIncrement;
		xMinBB = xMinBB < 0? -1:xMinBB;
		yMinBB = yMinBB < 0? -1:yMinBB;
	}
	
	@Override
	public int hashCode(){
		return id;
	}
	
	@Override
	public int compareTo(Connection arg0) {
		if(netWrapper.getConnections().size() > arg0.getNetWrapper().getConnections().size()) {
			return 1;
		}else if(netWrapper.getConnections().size() == arg0.getNetWrapper().getConnections().size()) {
			if(this.getHpwl() > arg0.getHpwl()) {
				return 1;
			}else if(getHpwl() == arg0.getHpwl()) {
				if(hashCode() > arg0.hashCode()) {
					return -1;
				}
			}
		}else {
			return -1;
		}
		return -1;
	}
	
	public String bbRectangleString() {
		return "[( " + xMinBB + ", " + yMinBB + " ), -> ( " + xMaxBB + ", " + yMaxBB + " )]";
	}
	
	@Override
	public String toString() {
		StringBuilder s = new StringBuilder();
		s.append("Con ");
		s.append(String.format("%6s", id));
		s.append(", ");
		s.append("boundbox = " + bbRectangleString());
		s.append(", ");
		s.append("net = " + netWrapper.getNet().getName());
		s.append(", ");
		s.append(String.format("net fanout = %3s", netWrapper.getConnections().size()));
		s.append(", ");
		s.append(String.format("source = %s", getSource().getSitePinName()));
		s.append(", ");
		s.append("sink = " + getSink().getSitePinName());
		s.append(", ");
		RouteNode alt = getAltSinkRnode();
		s.append("alt = " + (alt != null ? alt.getNode() : null));
		s.append(", ");
		s.append(String.format("delay = %4d ", (short)(getTimingEdges() == null? 0:getTimingEdges().get(0).getNetDelay())));
		s.append(", ");
		s.append(String.format("criticality = %4.3f ", getCriticality()));
		
		return s.toString();
	}

	public void setTarget(boolean target) {
		sinkRnode.setTarget(target);
		if (altSinkRnode != null) {
			altSinkRnode.setTarget(target);
		}
	}
	
=======
    /** A unique index of a connection */
    private final int id;
    /** The source and sink {@link SitePinInst} instances of a connection */
    private SitePinInst source;
    private final SitePinInst sink;
    /**
     * The source and sink {@link RouteNode} instances (rnodes) of a connection.
     * They are created based on the INT tile nodes the source and sink SitePinInsts connect to, respectively.
     */
    private RouteNode sourceRnode;
    private RouteNode sinkRnode;
    private RouteNode altSinkRnode;
    /**
     * true to indicate the source and the sink are connected through dedicated resources,
     * such as the carry chain connections and connections between cascaded BRAMs.
     * These connections only need to be routed once after the iterative routing of other connections.
     */
    private boolean direct;
    /** The {@link NetWrapper} instance indicating the net a connection belongs to */
    private NetWrapper netWrapper;
    /**
     * The half-perimeter wirelength of a connection based on the source and sink rnodes,
     * used for sorting connection and statistics of connection span.
     */
    private short hpwl;
    /** Boundary coordinates of a connection's bounding box (BB), based on INT tile X and Y coordinates */
    private short xMinBB;
    private short xMaxBB;
    private short yMinBB;
    private short yMaxBB;
    /**
     * {@link TimingEdge} instances associated to a connection.
     * For LUT_6_2_* pins, there will be two timing edges mapped to the same connection.
     */
    private List<TimingEdge> timingEdges;
    /** The criticality factor to indicate how timing-critical a connection is */
    private float criticality;
    /** List of RouteNodes that make up of the route of a connection */
    private List<RouteNode> rnodes;

    /** To indicate if the route delay of a connection has been patched up, when there are consecutive long nodes */
    private boolean dlyPatched;
    /** true to indicate that a connection cross SLRs */
    private boolean crossSLR;
    /** List of nodes assigned to a connection to form the path for generating PIPs */
    private List<Node> nodes;

    public Connection(int id, SitePinInst source, SitePinInst sink, NetWrapper netWrapper) {
        this.id = id;
        this.source = source;
        this.sink = sink;
        criticality = 0f;
        rnodes = new ArrayList<>();
        this.netWrapper = netWrapper;
        netWrapper.addConnection(this);
        crossSLR = !source.getTile().getSLR().equals(sink.getTile().getSLR());
    }

    /**
     * Computes the half-perimeter wirelength of connection based on the source and sink rnodes.
     */
    public void computeHpwl() {
        hpwl = (short) (Math.abs(sourceRnode.getEndTileXCoordinate() - sinkRnode.getEndTileXCoordinate()) + 1
                + Math.abs(sourceRnode.getEndTileYCoordinate() - sinkRnode.getEndTileYCoordinate()) + 1);
    }

    /**
     * Computes the connection bounding box based on the geometric center of the net, source and sink rnodes.
     * @param boundingBoxExtensionX To indicate the extension on top of the minimum bounding box in the horizontal direction.
     * @param boundingBoxExtensionY To indicate the extension on top of the minimum bounding box in the vertical direction.
     * @param maxXBetweenLaguna Maximum X distance between any two Laguna tiles.
     */
    public void computeConnectionBoundingBox(short boundingBoxExtensionX, short boundingBoxExtensionY, int maxXBetweenLaguna) {
        short xMin, xMax, yMin, yMax;
        short xNetCenter = (short) Math.ceil(netWrapper.getXCenter());
        short yNetCenter = (short) Math.ceil(netWrapper.getYCenter());
        xMax = maxOfThree(sourceRnode.getEndTileXCoordinate(), sinkRnode.getEndTileXCoordinate(), xNetCenter);
        xMin = minOfThree(sourceRnode.getEndTileXCoordinate(), sinkRnode.getEndTileXCoordinate(), xNetCenter);
        yMax = maxOfThree(sourceRnode.getEndTileYCoordinate(), sinkRnode.getEndTileYCoordinate(), yNetCenter);
        yMin = minOfThree(sourceRnode.getEndTileYCoordinate(), sinkRnode.getEndTileYCoordinate(), yNetCenter);
        xMaxBB = (short) (xMax + boundingBoxExtensionX);
        xMinBB = (short) (xMin - boundingBoxExtensionX);
        yMaxBB = (short) (yMax + boundingBoxExtensionY);
        yMinBB = (short) (yMin - boundingBoxExtensionY);

        if (isCrossSLR()) {
            // For SLR-crossing connections, ensure the bounding box width is no less than the
            // maximum distance between Laguna columns to guarantee routability.
            // Note: by blanket growing the bounding box to the worst-case maximum distance,
            // this is likely to be more than is necessary to just reach the closest Laguna
            // column, thus potentially imposing a runtime overhead.
            short widthMinusMaxLagunaDist = (short) ((xMaxBB - xMinBB - 1) - maxXBetweenLaguna);
            if (widthMinusMaxLagunaDist < 0) {
                xMinBB -= -widthMinusMaxLagunaDist / 2;
                xMaxBB += (-widthMinusMaxLagunaDist + 1) / 2;
            }

            // Equivalently, ensure that the bounding box height is no less than a SLL's length
            // to guarantee that at least one SLL is accessible.
            short heightMinusSLL = (short) ((yMaxBB - yMinBB - 1) - RouteNodeGraph.SUPER_LONG_LINE_LENGTH_IN_TILES);
            if (heightMinusSLL < 0) {
                yMinBB -= -heightMinusSLL / 2 + boundingBoxExtensionY;
                yMaxBB += (-heightMinusSLL + 1) / 2 + boundingBoxExtensionY;
            }
        }

        xMinBB = xMinBB < 0? -1:xMinBB;
        yMinBB = yMinBB < 0? -1:yMinBB;
    }

    private short maxOfThree(short var1, short var2, short var3) {
        return (short) Math.max(Math.max(var1, var2), var3);
    }

    private short minOfThree(short var1, short var2, short var3) {
        return (short) Math.min(Math.min(var1, var2), var3);
    }

    /**
     * Computes criticality of a connection.
     * @param maxDelay The maximum delay to normalize the slack of a connection.
     * @param maxCriticality The maximum criticality.
     * @param criticalityExponent The exponent to separate critical connections and non-critical connections.
     */
    public void calculateCriticality(float maxDelay, float maxCriticality, float criticalityExponent) {
        float minSlack = Float.MAX_VALUE;
        for (TimingEdge e : getTimingEdges()) {
            float slack = e.getDst().getRequiredTime() - e.getSrc().getArrivalTime() - e.getDelay();
            minSlack = Float.min(minSlack, slack);
        }

        // Negative slacks are not supported, and should not occur if maxDelay was
        // normalized correctly.
        assert(minSlack >= 0);

        float tempCriticality  = (1 - minSlack / maxDelay);

        tempCriticality = (float) Math.pow(tempCriticality, criticalityExponent) * maxCriticality;

        if (tempCriticality > criticality)
            setCriticality(tempCriticality);
    }

    /**
     * Checks if a connection has any overused rnodes to indicate the congestion status.
     * @return
     */
    public boolean isCongested() {
        for (RouteNode rn : getRnodes()) {
            if (rn.isOverUsed()) {
                return true;
            }
        }
        return false;
    }

    /**
     * Checks if a connection is routed through any rnodes that have multiple drivers.
     * @return
     */
    public boolean useRnodesWithMultiDrivers() {
        for (RouteNode rn : getRnodes()) {
            if (rn.hasMultiDrivers()) {
                return true;
            }
        }
        return false;
    }

    public void addRnode(RouteNode rn) {
        rnodes.add(rn);
    }

    public void updateRouteDelay() {
        setTimingEdgesDelay(getRouteDelay());
    }

    public void setTimingEdgesDelay(float routeDelay) {
        for (TimingEdge e : getTimingEdges()) {
            e.setRouteDelay(routeDelay);
        }
    }

    private float getRouteDelay() {
        float routeDelay = getRnodes().get(getRnodes().size() - 1).getDelay();
        for (int i = getRnodes().size() - 2; i >= 0; i--) {
            RouteNode rnode = getRnodes().get(i);
            RouteNode parent = getRnodes().get(i+1);
            routeDelay += rnode.getDelay() +
                    DelayEstimatorBase.getExtraDelay(rnode.getNode(), DelayEstimatorBase.isLong(parent.getNode()));
        }
        return routeDelay;
    }

    public void setCriticality(float criticality) {
        this.criticality = criticality;
    }

    public void resetCriticality() {
        criticality = 0;
    }

    public float getCriticality() {
        return criticality;
    }

    public void resetRoute() {
        getRnodes().clear();
        sink.setRouted(false);
    }

    public RouteNode getSourceRnode() {
        return sourceRnode;
    }

    public void setSourceRnode(RouteNode sourceNode) {
        sourceRnode = sourceNode;
    }

    public RouteNode getSinkRnode() {
        return sinkRnode;
    }

    public void setSinkRnode(RouteNode childRnode) {
        sinkRnode = childRnode;
    }

    public RouteNode getAltSinkRnode() { return altSinkRnode; }

    public void setAltSinkRnode(RouteNode childRnode) { altSinkRnode = childRnode; }

    public short getXMinBB() {
        return xMinBB;
    }

    public void setXMinBB(short xMinBB) {
        this.xMinBB = xMinBB;
    }

    public short getXMaxBB() {
        return xMaxBB;
    }

    public void setXMaxBB(short xMaxBB) {
        this.xMaxBB = xMaxBB;
    }

    public short getYMinBB() {
        return yMinBB;
    }

    public void setYMinBB(short yMinBB) {
        this.yMinBB = yMinBB;
    }

    public short getYMaxBB() {
        return yMaxBB;
    }

    public void setYMaxBB(short yMaxBB) {
        this.yMaxBB = yMaxBB;
    }

    public void setNetWrapper(NetWrapper netWrapper) {
        this.netWrapper = netWrapper;
    }

    public NetWrapper getNetWrapper() {
        return this.netWrapper;
    }

    public SitePinInst getSource() {
        return source;
    }

    public void setSource(SitePinInst source) {
        this.source = source;
    }

    public boolean isDirect() {
        return direct;
    }

    public void setDirect(boolean direct) {
        this.direct = direct;
    }

    public SitePinInst getSink() {
        return sink;
    }

    public List<TimingEdge> getTimingEdges() {
        return timingEdges;
    }

    public void setTimingEdges(List<TimingEdge> timingEdges) {
        this.timingEdges = timingEdges;
    }

    public short getHpwl() {
        return hpwl;
    }

    public void setHpwl(short conHpwl) {
        hpwl = conHpwl;
    }

    public List<RouteNode> getRnodes() {
        return rnodes;
    }

    public void setRnodes(List<RouteNode> rnodes) {
        this.rnodes = rnodes;
    }

    public boolean isDlyPatched() {
        return dlyPatched;
    }

    public void setDlyPatched(boolean dlyPatched) {
        this.dlyPatched = dlyPatched;
    }

    public boolean isCrossSLR() {
        return crossSLR;
    }

    public List<Node> getNodes() {
        return nodes;
    }

    public void setNodes(List<Node> nodes) {
        this.nodes = nodes;
    }

    public void enlargeBoundingBox(int horizontalIncrement, int verticalIncrement) {
        xMinBB -= horizontalIncrement;
        xMaxBB += horizontalIncrement;
        yMinBB -= verticalIncrement;
        yMaxBB += verticalIncrement;
        xMinBB = xMinBB < 0? -1:xMinBB;
        yMinBB = yMinBB < 0? -1:yMinBB;
    }

    @Override
    public int hashCode() {
        return id;
    }

    @Override
    public int compareTo(Connection arg0) {
        if (netWrapper.getConnections().size() > arg0.getNetWrapper().getConnections().size()) {
            return 1;
        } else if (netWrapper.getConnections().size() == arg0.getNetWrapper().getConnections().size()) {
            if (this.getHpwl() > arg0.getHpwl()) {
                return 1;
            } else if (getHpwl() == arg0.getHpwl()) {
                if (hashCode() > arg0.hashCode()) {
                    return -1;
                }
            }
        } else {
            return -1;
        }
        return -1;
    }

    public String bbRectangleString() {
        return "[( " + xMinBB + ", " + yMinBB + " ), -> ( " + xMaxBB + ", " + yMaxBB + " )]";
    }

    @Override
    public String toString() {
        StringBuilder s = new StringBuilder();
        s.append("Con ");
        s.append(String.format("%6s", id));
        s.append(", ");
        s.append("boundbox = " + bbRectangleString());
        s.append(", ");
        s.append("net = " + netWrapper.getNet().getName());
        s.append(", ");
        s.append(String.format("net fanout = %3s", netWrapper.getConnections().size()));
        s.append(", ");
        s.append(String.format("source = %s", getSource().getName()));
        s.append(", ");
        s.append("sink = " + getSink().getName());
        s.append(", ");
        s.append(String.format("delay = %4d ", (short)(getTimingEdges() == null? 0:getTimingEdges().get(0).getNetDelay())));
        s.append(", ");
        s.append(String.format("criticality = %4.3f ", getCriticality()));

        return s.toString();
    }

    public void setTarget(boolean target) {
        sinkRnode.setTarget(target);
        if (altSinkRnode != null) {
            altSinkRnode.setTarget(target);
        }
    }

>>>>>>> d7c8ff53
}<|MERGE_RESOLUTION|>--- conflicted
+++ resolved
@@ -37,412 +37,6 @@
  * A Connection instance represents a pair of source-sink {@link SitePinInst} instances of a {@link Net} instance.
  */
 public class Connection implements Comparable<Connection>{
-<<<<<<< HEAD
-	/** A unique index of a connection */
-	private final int id;
-	/** The source and sink {@link SitePinInst} instances of a connection */
-	private SitePinInst source;
-	private final SitePinInst sink;
-	/** 
-	 * The source and sink {@link RouteNode} instances (rnodes) of a connection.
-	 * They are created based on the INT tile nodes the source and sink SitePinInsts connect to, respectively.
-	 */
-	private RouteNode sourceRnode;
-	private RouteNode sinkRnode;
-	private RouteNode altSinkRnode;
-	/** 
-	 * true to indicate the source and the sink are connected through dedicated resources, 
-	 * such as the carry chain connections and connections between cascaded BRAMs.
-	 * These connections only need to be routed once after the iterative routing of other connections.
-	 */
-	private boolean direct;
-	/** The {@link NetWrapper} instance indicating the net a connection belongs to */
-	private NetWrapper netWrapper;
-	/** 
-	 * The half-perimeter wirelength of a connection based on the source and sink rnodes, 
-	 * used for sorting connection and statistics of connection span.
-	 */
-	private short hpwl;
-	/** Boundary coordinates of a connection's bounding box (BB), based on INT tile X and Y coordinates */
-	private short xMinBB;
-	private short xMaxBB;
-	private short yMinBB;
-	private short yMaxBB;
-	/** 
-	 * {@link TimingEdge} instances associated to a connection.
-	 * For LUT_6_2_* pins, there will be two timing edges mapped to the same connection.
-	 */
-	private List<TimingEdge> timingEdges;
-	/** The criticality factor to indicate how timing-critical a connection is */
-	private float criticality;
-	/** List of RouteNodes that make up of the route of a connection */
-	private List<RouteNode> rnodes;
-	
-	/** To indicate if the route delay of a connection has been patched up, when there are consecutive long nodes */
-	private boolean dlyPatched;
-	/** true to indicate that a connection cross SLRs */
-	private boolean crossSLR;
-	/** List of nodes assigned to a connection to form the path for generating PIPs */
-	private List<Node> nodes;
-	
-	public Connection(int id, SitePinInst source, SitePinInst sink, NetWrapper netWrapper){
-		this.id = id;
-		this.source = source;
-		this.sink = sink;
-		criticality = 0f;
-		rnodes = new ArrayList<>();
-		this.netWrapper = netWrapper;
-		netWrapper.addConnection(this);
-		crossSLR = !source.getTile().getSLR().equals(sink.getTile().getSLR());
-	}
-	
-	/**
-	 * Computes the half-perimeter wirelength of connection based on the source and sink rnodes.
-	 */
-	public void computeHpwl() {
-		hpwl = (short) (Math.abs(sourceRnode.getEndTileXCoordinate() - sinkRnode.getEndTileXCoordinate()) + 1 
-				+ Math.abs(sourceRnode.getEndTileYCoordinate() - sinkRnode.getEndTileYCoordinate()) + 1);
-	}
-	
-	/**
-	 * Computes the connection bounding box based on the geometric center of the net, source and sink rnodes.
-	 * @param boundingBoxExtensionX To indicate the extension on top of the minimum bounding box in the horizontal direction.
-	 * @param boundingBoxExtensionY To indicate the extension on top of the minimum bounding box in the vertical direction.
-	 * @param maxXBetweenLaguna Maximum X distance between any two Laguna tiles.
-	 */
-	public void computeConnectionBoundingBox(short boundingBoxExtensionX, short boundingBoxExtensionY, int maxXBetweenLaguna) {
-		short xMin, xMax, yMin, yMax;
-		short xNetCenter = (short) Math.ceil(netWrapper.getXCenter());
-		short yNetCenter = (short) Math.ceil(netWrapper.getYCenter());
-		xMax = maxOfThree(sourceRnode.getEndTileXCoordinate(), sinkRnode.getEndTileXCoordinate(), xNetCenter);
-		xMin = minOfThree(sourceRnode.getEndTileXCoordinate(), sinkRnode.getEndTileXCoordinate(), xNetCenter);
-		yMax = maxOfThree(sourceRnode.getEndTileYCoordinate(), sinkRnode.getEndTileYCoordinate(), yNetCenter);
-		yMin = minOfThree(sourceRnode.getEndTileYCoordinate(), sinkRnode.getEndTileYCoordinate(), yNetCenter);
-		xMaxBB = (short) (xMax + boundingBoxExtensionX);
-		xMinBB = (short) (xMin - boundingBoxExtensionX);
-		yMaxBB = (short) (yMax + boundingBoxExtensionY);
-		yMinBB = (short) (yMin - boundingBoxExtensionY);
-
-		if (isCrossSLR()) {
-			// For SLR-crossing connections, ensure the bounding box width is no less than the
-			// maximum distance between Laguna columns to guarantee routability.
-			// Note: by blanket growing the bounding box to the worst-case maximum distance,
-			// this is likely to be more than is necessary to just reach the closest Laguna
-			// column, thus potentially imposing a runtime overhead.
-			short widthMinusMaxLagunaDist = (short) ((xMaxBB - xMinBB - 1) - maxXBetweenLaguna);
-			if (widthMinusMaxLagunaDist < 0) {
-				xMinBB -= -widthMinusMaxLagunaDist / 2;
-				xMaxBB += (-widthMinusMaxLagunaDist + 1) / 2;
-			}
-
-			// Equivalently, ensure that the bounding box height is no less than a SLL's length
-			// to guarantee that at least one SLL is accessible.
-			short heightMinusSLL = (short) ((yMaxBB - yMinBB - 1) - RouteNodeGraph.SUPER_LONG_LINE_LENGTH_IN_TILES);
-			if (heightMinusSLL < 0) {
-				yMinBB -= -heightMinusSLL / 2 + boundingBoxExtensionY;
-				yMaxBB += (-heightMinusSLL + 1) / 2 + boundingBoxExtensionY;
-			}
-		}
-
-		xMinBB = xMinBB < 0? -1:xMinBB;
-		yMinBB = yMinBB < 0? -1:yMinBB;
-	}
-	
-	private short maxOfThree(short var1, short var2, short var3) {
-		return (short) Math.max(Math.max(var1, var2), var3);
-	}
-	
-	private short minOfThree(short var1, short var2, short var3) {
-		return (short) Math.min(Math.min(var1, var2), var3);
-	}
-	
-	/**
-	 * Computes criticality of a connection.
-	 * @param maxDelay The maximum delay to normalize the slack of a connection.
-	 * @param maxCriticality The maximum criticality.
-	 * @param criticalityExponent The exponent to separate critical connections and non-critical connections.
-	 */
-	public void calculateCriticality(float maxDelay, float maxCriticality, float criticalityExponent){
-		float minSlack = Float.MAX_VALUE;
-		for(TimingEdge e : getTimingEdges()) {
-			float slack = e.getDst().getRequiredTime() - e.getSrc().getArrivalTime() - e.getDelay();
-			minSlack = Float.min(minSlack, slack);
-		}
-
-		// Negative slacks are not supported, and should not occur if maxDelay was
-		// normalized correctly.
-		assert(minSlack >= 0);
-		
-		float tempCriticality  = (1 - minSlack / maxDelay);
-		
-		tempCriticality = (float) Math.pow(tempCriticality, criticalityExponent) * maxCriticality;
-    	
-		if(tempCriticality > criticality)
-			setCriticality(tempCriticality);
-	}
-	
-	/**
-	 * Checks if a connection has any overused rnodes to indicate the congestion status.
-	 * @return
-	 */
-	public boolean isCongested() {
-		for(RouteNode rn : getRnodes()){
-			if(rn.isOverUsed()) {
-				return true;
-			}
-		}
-		return false;
-	}
-	
-	/**
-	 * Checks if a connection is routed through any rnodes that have multiple drivers.
-	 * @return
-	 */
-	public boolean useRnodesWithMultiDrivers() {
-		for(RouteNode rn : getRnodes()){
-			if(rn.hasMultiDrivers()) {
-				return true;
-			}
-		}
-		return false;
-	}
-	
-	public void addRnode(RouteNode rn) {
-		rnodes.add(rn);	
-	}
-	
-	public void updateRouteDelay(){	
-		setTimingEdgesDelay(getRouteDelay());
-	}
-	
-	public void setTimingEdgesDelay(float routeDelay){
-		for(TimingEdge e : getTimingEdges()){
-			e.setRouteDelay(routeDelay);
-		}
-	}
-	
-	private float getRouteDelay() {
-		float routeDelay = getRnodes().get(getRnodes().size() - 1).getDelay();
-		for(int i = getRnodes().size() - 2; i >= 0; i--) {
-			RouteNode rnode = getRnodes().get(i);
-			RouteNode parent = getRnodes().get(i+1);
-			routeDelay += rnode.getDelay() +
-					DelayEstimatorBase.getExtraDelay(rnode.getNode(), DelayEstimatorBase.isLong(parent.getNode()));
-		}
-		return routeDelay;
-	}
-	
-	public void setCriticality(float criticality){
-		this.criticality = criticality;
-	}
-	
-	public void resetCriticality(){
-		criticality = 0;
-	}
-	
-	public float getCriticality(){
-		return criticality;
-	}
-	
-	public void resetRoute(){
-		getRnodes().clear();
-		sink.setRouted(false);
-	}
-	
-	public RouteNode getSourceRnode() {
-		return sourceRnode;
-	}
-
-	public void setSourceRnode(RouteNode sourceNode) {
-		sourceRnode = sourceNode;
-	}
-
-	public RouteNode getSinkRnode() {
-		return sinkRnode;
-	}
-
-	public void setSinkRnode(RouteNode childRnode) {
-		sinkRnode = childRnode;
-	}
-
-	public RouteNode getAltSinkRnode() { return altSinkRnode; }
-
-	public void setAltSinkRnode(RouteNode childRnode) { altSinkRnode = childRnode; }
-
-	public short getXMinBB() {
-		return xMinBB;
-	}
-
-	public void setXMinBB(short xMinBB) {
-		this.xMinBB = xMinBB;
-	}
-
-	public short getXMaxBB() {
-		return xMaxBB;
-	}
-
-	public void setXMaxBB(short xMaxBB) {
-		this.xMaxBB = xMaxBB;
-	}
-
-	public short getYMinBB() {
-		return yMinBB;
-	}
-
-	public void setYMinBB(short yMinBB) {
-		this.yMinBB = yMinBB;
-	}
-
-	public short getYMaxBB() {
-		return yMaxBB;
-	}
-
-	public void setYMaxBB(short yMaxBB) {
-		this.yMaxBB = yMaxBB;
-	}
-
-	public void setNetWrapper(NetWrapper netWrapper){
-		this.netWrapper = netWrapper;
-	}
-	
-	public NetWrapper getNetWrapper(){
-		return this.netWrapper;
-	}
-	
-	public SitePinInst getSource() {
-		return source;
-	}
-
-	public void setSource(SitePinInst source) {
-		this.source = source;
-	}
-
-	public boolean isDirect() {
-		return direct;
-	}
-
-	public void setDirect(boolean direct) {
-		this.direct = direct;
-	}
-
-	public SitePinInst getSink() {
-		return sink;
-	}
-
-	public List<TimingEdge> getTimingEdges() {
-		return timingEdges;
-	}
-
-	public void setTimingEdges(List<TimingEdge> timingEdges) {
-		this.timingEdges = timingEdges;
-	}
-
-	public short getHpwl() {
-		return hpwl;
-	}
-
-	public void setHpwl(short conHpwl) {
-		hpwl = conHpwl;
-	}
-
-	public List<RouteNode> getRnodes() {
-		return rnodes;
-	}
-
-	public void setRnodes(List<RouteNode> rnodes) {
-		this.rnodes = rnodes;
-	}
-
-	public boolean isDlyPatched() {
-		return dlyPatched;
-	}
-
-	public void setDlyPatched(boolean dlyPatched) {
-		this.dlyPatched = dlyPatched;
-	}
-
-	public boolean isCrossSLR() {
-		return crossSLR;
-	}
-
-	public List<Node> getNodes() {
-		return nodes;
-	}
-
-	public void setNodes(List<Node> nodes) {
-		this.nodes = nodes;
-	}
-	
-	public void enlargeBoundingBox(int horizontalIncrement, int verticalIncrement) {
-		xMinBB -= horizontalIncrement;
-		xMaxBB += horizontalIncrement;
-		yMinBB -= verticalIncrement;
-		yMaxBB += verticalIncrement;
-		xMinBB = xMinBB < 0? -1:xMinBB;
-		yMinBB = yMinBB < 0? -1:yMinBB;
-	}
-	
-	@Override
-	public int hashCode(){
-		return id;
-	}
-	
-	@Override
-	public int compareTo(Connection arg0) {
-		if(netWrapper.getConnections().size() > arg0.getNetWrapper().getConnections().size()) {
-			return 1;
-		}else if(netWrapper.getConnections().size() == arg0.getNetWrapper().getConnections().size()) {
-			if(this.getHpwl() > arg0.getHpwl()) {
-				return 1;
-			}else if(getHpwl() == arg0.getHpwl()) {
-				if(hashCode() > arg0.hashCode()) {
-					return -1;
-				}
-			}
-		}else {
-			return -1;
-		}
-		return -1;
-	}
-	
-	public String bbRectangleString() {
-		return "[( " + xMinBB + ", " + yMinBB + " ), -> ( " + xMaxBB + ", " + yMaxBB + " )]";
-	}
-	
-	@Override
-	public String toString() {
-		StringBuilder s = new StringBuilder();
-		s.append("Con ");
-		s.append(String.format("%6s", id));
-		s.append(", ");
-		s.append("boundbox = " + bbRectangleString());
-		s.append(", ");
-		s.append("net = " + netWrapper.getNet().getName());
-		s.append(", ");
-		s.append(String.format("net fanout = %3s", netWrapper.getConnections().size()));
-		s.append(", ");
-		s.append(String.format("source = %s", getSource().getSitePinName()));
-		s.append(", ");
-		s.append("sink = " + getSink().getSitePinName());
-		s.append(", ");
-		RouteNode alt = getAltSinkRnode();
-		s.append("alt = " + (alt != null ? alt.getNode() : null));
-		s.append(", ");
-		s.append(String.format("delay = %4d ", (short)(getTimingEdges() == null? 0:getTimingEdges().get(0).getNetDelay())));
-		s.append(", ");
-		s.append(String.format("criticality = %4.3f ", getCriticality()));
-		
-		return s.toString();
-	}
-
-	public void setTarget(boolean target) {
-		sinkRnode.setTarget(target);
-		if (altSinkRnode != null) {
-			altSinkRnode.setTarget(target);
-		}
-	}
-	
-=======
     /** A unique index of a connection */
     private final int id;
     /** The source and sink {@link SitePinInst} instances of a connection */
@@ -826,9 +420,12 @@
         s.append(", ");
         s.append(String.format("net fanout = %3s", netWrapper.getConnections().size()));
         s.append(", ");
-        s.append(String.format("source = %s", getSource().getName()));
-        s.append(", ");
-        s.append("sink = " + getSink().getName());
+        s.append(String.format("source = %s", getSource().getSitePinName()));
+        s.append(", ");
+        s.append("sink = " + getSink().getSitePinName());
+        s.append(", ");
+        RouteNode alt = getAltSinkRnode();
+        s.append("alt = " + (alt != null ? alt.getNode() : null));
         s.append(", ");
         s.append(String.format("delay = %4d ", (short)(getTimingEdges() == null? 0:getTimingEdges().get(0).getNetDelay())));
         s.append(", ");
@@ -844,5 +441,4 @@
         }
     }
 
->>>>>>> d7c8ff53
 }