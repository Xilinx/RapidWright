/*
 *
 * Copyright (c) 2021 Ghent University.
 * Copyright (c) 2022-2024, Advanced Micro Devices, Inc.
 * All rights reserved.
 *
 * Author: Yun Zhou, Ghent University.
 *
 * This file is part of RapidWright.
 *
 * Licensed under the Apache License, Version 2.0 (the "License");
 * you may not use this file except in compliance with the License.
 * You may obtain a copy of the License at
 *
 *     http://www.apache.org/licenses/LICENSE-2.0
 *
 * Unless required by applicable law or agreed to in writing, software
 * distributed under the License is distributed on an "AS IS" BASIS,
 * WITHOUT WARRANTIES OR CONDITIONS OF ANY KIND, either express or implied.
 * See the License for the specific language governing permissions and
 * limitations under the License.
 *
 */

package com.xilinx.rapidwright.rwroute;

import java.util.ArrayList;
import java.util.Collections;
import java.util.List;

import com.xilinx.rapidwright.device.IntentCode;
import com.xilinx.rapidwright.design.Net;
import com.xilinx.rapidwright.design.SitePinInst;
import com.xilinx.rapidwright.device.Node;
import com.xilinx.rapidwright.device.Series;
import com.xilinx.rapidwright.timing.TimingEdge;
import com.xilinx.rapidwright.timing.delayestimator.DelayEstimatorBase;
import com.xilinx.rapidwright.util.Pair;

/**
 * A Connection instance represents a pair of source-sink {@link SitePinInst} instances of a {@link Net} instance.
 */
public class Connection implements Comparable<Connection>{
    /** A unique index of a connection */
    private final int id;
    /** The source and sink {@link SitePinInst} instances of a connection */
    private SitePinInst source;
    private final SitePinInst sink;
    /**
     * The source and sink {@link RouteNode} instances (rnodes) of a connection.
     * They are created based on the INT tile nodes the source and sink SitePinInsts connect to, respectively.
     */
    private RouteNode sourceRnode;
    private RouteNode sinkRnode;
    private List<RouteNode> altSinkRnodes;
    /**
     * true to indicate the source and the sink are connected through dedicated resources,
     * such as the carry chain connections and connections between cascaded BRAMs.
     * These connections only need to be routed once after the iterative routing of other connections.
     */
    private boolean direct;
    /** The {@link NetWrapper} instance indicating the net a connection belongs to */
    private NetWrapper netWrapper;
    /**
     * The half-perimeter wirelength of a connection based on the source and sink rnodes,
     * used for sorting connection and statistics of connection span.
     */
    private short hpwl;
    /** Boundary coordinates of a connection's bounding box (BB), based on INT tile X and Y coordinates */
    private short xMinBB;
    private short xMaxBB;
    private short yMinBB;
    private short yMaxBB;
    /**
     * {@link TimingEdge} instances associated to a connection.
     * For LUT_6_2_* pins, there will be two timing edges mapped to the same connection.
     */
    private List<TimingEdge> timingEdges;
    /** The criticality factor to indicate how timing-critical a connection is */
    private float criticality;
    /** List of RouteNodes that make up of the route of a connection */
    private List<RouteNode> rnodes;

    /** To indicate if the route delay of a connection has been patched up, when there are consecutive long nodes */
    private boolean dlyPatched;
    /** true to indicate that a connection cross SLRs */
    private final boolean crossSLR;
    /** List of nodes assigned to a connection to form the path for generating PIPs */
    private List<Node> nodes;

    public Connection(int id, SitePinInst source, SitePinInst sink, NetWrapper netWrapper) {
        this.id = id;
        this.source = source;
        this.sink = sink;
        criticality = 0f;
        rnodes = new ArrayList<>();
        this.netWrapper = netWrapper;
        netWrapper.addConnection(this);
        crossSLR = !source.getTile().getSLR().equals(sink.getTile().getSLR());
        if (crossSLR && source.getSiteInst().getDesign().getSeries() == Series.Versal) {
            throw new RuntimeException("ERROR: Cross-SLR connections not yet supported on Versal.");
        }
    }

    /**
     * Computes the half-perimeter wirelength of connection based on the source and sink rnodes.
     */
    public void computeHpwl() {
        hpwl = (short) (Math.abs(sourceRnode.getEndTileXCoordinate() - sinkRnode.getEndTileXCoordinate()) + 1
                + Math.abs(sourceRnode.getEndTileYCoordinate() - sinkRnode.getEndTileYCoordinate()) + 1);
    }

    /**
     * Computes the connection bounding box based on the geometric center of the net, source and sink rnodes,
     * and for cross SLR connections the location of Laguna columns.
     * @param boundingBoxExtensionX To indicate the extension on top of the minimum bounding box in the horizontal direction.
     * @param boundingBoxExtensionY To indicate the extension on top of the minimum bounding box in the vertical direction.
     * @param nextLagunaColumn Array mapping arbitrary tile columns to the next Laguna column
     * @param prevLagunaColumn Array mapping arbitrary tile columns to the previous Laguna column
     */
    public void computeConnectionBoundingBox(short boundingBoxExtensionX, short boundingBoxExtensionY,
                                             int[] nextLagunaColumn, int[] prevLagunaColumn) {
        short xMin, xMax, yMin, yMax;
        short xNetCenter = (short) Math.ceil(netWrapper.getXCenter());
        short yNetCenter = (short) Math.ceil(netWrapper.getYCenter());
        xMax = maxOfThree(sourceRnode.getEndTileXCoordinate(), sinkRnode.getEndTileXCoordinate(), xNetCenter);
        xMin = minOfThree(sourceRnode.getEndTileXCoordinate(), sinkRnode.getEndTileXCoordinate(), xNetCenter);
        yMax = maxOfThree(sourceRnode.getEndTileYCoordinate(), sinkRnode.getEndTileYCoordinate(), yNetCenter);
        yMin = minOfThree(sourceRnode.getEndTileYCoordinate(), sinkRnode.getEndTileYCoordinate(), yNetCenter);

        if (isCrossSLR()) {
            // For SLR-crossing connections, ensure the bounding box width contains at least one Laguna column
            // before bounding box extension
            int nextLaguna = nextLagunaColumn[xMin];
            int prevLaguna = prevLagunaColumn[xMax];
            if (nextLaguna != Integer.MAX_VALUE) {
                xMax = (short) Math.max(xMax, nextLaguna);
            }
            if (prevLaguna != Integer.MIN_VALUE) {
                xMin = (short) Math.min(xMin, prevLaguna);
            }
        }

        xMaxBB = (short) (xMax + boundingBoxExtensionX);
        xMinBB = (short) (xMin - boundingBoxExtensionX);
        yMaxBB = (short) (yMax + boundingBoxExtensionY);
        yMinBB = (short) (yMin - boundingBoxExtensionY);

        if (isCrossSLR()) {
            // Equivalently, ensure that cross-SLR connections are at least as high as a SLL;
            // if necessary, expand the sink side of the bounding box
            short heightMinusSLL = (short) ((yMaxBB - yMinBB - 1) - RouteNodeGraph.SUPER_LONG_LINE_LENGTH_IN_TILES);
            if (heightMinusSLL < 0) {
                if (sourceRnode.getEndTileYCoordinate() <= sinkRnode.getEndTileYCoordinate()) {
                    // Upwards
                    short newYMaxBB = (short) (yMin + RouteNodeGraph.SUPER_LONG_LINE_LENGTH_IN_TILES + 1);
                    assert(newYMaxBB > yMaxBB);
                    yMaxBB = newYMaxBB;
                } else {
                    // Downwards
                    short newYMinBB = (short) (yMax - RouteNodeGraph.SUPER_LONG_LINE_LENGTH_IN_TILES - 1);
                    assert(newYMinBB < yMinBB);
                    yMinBB = newYMinBB;
                }
            }
        }

        xMinBB = xMinBB < 0? -1:xMinBB;
        yMinBB = yMinBB < 0? -1:yMinBB;
    }

    private short maxOfThree(short var1, short var2, short var3) {
        return (short) Math.max(Math.max(var1, var2), var3);
    }

    private short minOfThree(short var1, short var2, short var3) {
        return (short) Math.min(Math.min(var1, var2), var3);
    }

    /**
     * Computes criticality of a connection.
     * @param maxDelay The maximum delay to normalize the slack of a connection.
     * @param maxCriticality The maximum criticality.
     * @param criticalityExponent The exponent to separate critical connections and non-critical connections.
     */
    public void calculateCriticality(float maxDelay, float maxCriticality, float criticalityExponent) {
        float minSlack = Float.MAX_VALUE;
        for (TimingEdge e : getTimingEdges()) {
            float slack = e.getDst().getRequiredTime() - e.getSrc().getArrivalTime() - e.getDelay();
            minSlack = Float.min(minSlack, slack);
        }

        // Negative slacks are not supported, and should not occur if maxDelay was
        // normalized correctly.
        assert(minSlack >= 0);

        float tempCriticality  = (1 - minSlack / maxDelay);

        tempCriticality = (float) Math.pow(tempCriticality, criticalityExponent) * maxCriticality;

        if (tempCriticality > criticality)
            setCriticality(tempCriticality);
    }

    /**
     * Checks if a connection has any overused rnodes to indicate the congestion status.
     * @return
     */
    public boolean isCongested() {
        for (RouteNode rn : getRnodes()) {
            if (rn.isOverUsed()) {
                return true;
            }
        }
        return false;
    }

    /**
     * Add the give RouteNode to the list of those used by this Connection.
     * Expand the bounding box accordingly, since this node could describe an
     * existing routing path computed using a different bounding box.
     * @param rn RouteNode to add
     */
    public void addRnode(RouteNode rn) {
        xMinBB = (short) Math.min(xMinBB, rn.getBeginTileXCoordinate() - 1);
        xMaxBB = (short) Math.max(xMaxBB, rn.getEndTileXCoordinate() + 1);
        yMinBB = (short) Math.min(yMinBB, rn.getBeginTileYCoordinate() - 1);
        yMaxBB = (short) Math.max(yMaxBB, rn.getEndTileYCoordinate() + 1);
        rnodes.add(rn);
    }

    public void updateRouteDelay() {
        setTimingEdgesDelay(getRouteDelay());
    }

    public void setTimingEdgesDelay(float routeDelay) {
        for (TimingEdge e : getTimingEdges()) {
            e.setRouteDelay(routeDelay);
        }
    }

    private float getRouteDelay() {
        float routeDelay = getRnodes().get(getRnodes().size() - 1).getDelay();
        for (int i = getRnodes().size() - 2; i >= 0; i--) {
            RouteNode rnode = getRnodes().get(i);
            RouteNode parent = getRnodes().get(i+1);
            routeDelay += rnode.getDelay() +
                    DelayEstimatorBase.getExtraDelay(rnode, DelayEstimatorBase.isLong(parent));
        }
        return routeDelay;
    }

    public void setCriticality(float criticality) {
        this.criticality = criticality;
    }

    public void resetCriticality() {
        criticality = 0;
    }

    public float getCriticality() {
        return criticality;
    }

    public void resetRoute() {
        getRnodes().clear();
    }

    public RouteNode getSourceRnode() {
        return sourceRnode;
    }

    public void setSourceRnode(RouteNode sourceNode) {
        sourceRnode = sourceNode;
    }

    public RouteNode getSinkRnode() {
        return sinkRnode;
    }

    public void setSinkRnode(RouteNode sinkRnode) {
        this.sinkRnode = sinkRnode;
    }

    public List<RouteNode> getAltSinkRnodes() {
        return altSinkRnodes == null ? Collections.emptyList() : altSinkRnodes;
    }

    public boolean hasAltSinks() {
        return altSinkRnodes != null && !altSinkRnodes.isEmpty();
    }

    public void addAltSinkRnode(RouteNode sinkRnode) {
        if (altSinkRnodes == null) {
            altSinkRnodes = new ArrayList<>(1);
        } else {
            assert(!altSinkRnodes.contains(sinkRnode));
        }
        assert(sinkRnode.getType().isAnyExclusiveSink() ||
               // Can be a WIRE if node is not exclusive a sink
               sinkRnode.getType() == RouteNodeType.NON_LOCAL);
        altSinkRnodes.add(sinkRnode);
    }

    public short getXMinBB() {
        return xMinBB;
    }

    public void setXMinBB(short xMinBB) {
        this.xMinBB = xMinBB;
    }

    public short getXMaxBB() {
        return xMaxBB;
    }

    public void setXMaxBB(short xMaxBB) {
        this.xMaxBB = xMaxBB;
    }

    public short getYMinBB() {
        return yMinBB;
    }

    public void setYMinBB(short yMinBB) {
        this.yMinBB = yMinBB;
    }

    public short getYMaxBB() {
        return yMaxBB;
    }

    public void setYMaxBB(short yMaxBB) {
        this.yMaxBB = yMaxBB;
    }

    public void setNetWrapper(NetWrapper netWrapper) {
        this.netWrapper = netWrapper;
    }

    public NetWrapper getNetWrapper() {
        return this.netWrapper;
    }

    public Net getNet() {
        return netWrapper.getNet();
    }

    public SitePinInst getSource() {
        return source;
    }

    public void setSource(SitePinInst source) {
        assert(source != null);
        this.source = source;
    }

    public boolean isDirect() {
        return direct;
    }

    public void setDirect(boolean direct) {
        this.direct = direct;
    }

    public SitePinInst getSink() {
        return sink;
    }

    public List<TimingEdge> getTimingEdges() {
        return timingEdges;
    }

    public void setTimingEdges(List<TimingEdge> timingEdges) {
        this.timingEdges = timingEdges;
    }

    public short getHpwl() {
        return hpwl;
    }

    public void setHpwl(short conHpwl) {
        hpwl = conHpwl;
    }

    public List<RouteNode> getRnodes() {
        return rnodes;
    }

    public void setRnodes(List<RouteNode> rnodes) {
        this.rnodes = rnodes;
    }

    public boolean isDlyPatched() {
        return dlyPatched;
    }

    public void setDlyPatched(boolean dlyPatched) {
        this.dlyPatched = dlyPatched;
    }

    public boolean isCrossSLR() {
        return crossSLR;
    }

    public List<Node> getNodes() {
        return nodes == null ? Collections.emptyList() : nodes;
    }

    public void setNodes(List<Node> nodes) {
        this.nodes = nodes;
    }

    public void enlargeBoundingBox(int horizontalIncrement, int verticalIncrement) {
        xMinBB -= horizontalIncrement;
        xMaxBB += horizontalIncrement;
        yMinBB -= verticalIncrement;
        yMaxBB += verticalIncrement;
        xMinBB = xMinBB < 0? -1:xMinBB;
        yMinBB = yMinBB < 0? -1:yMinBB;
    }

    @Override
    public int hashCode() {
        return id;
    }

    @Override
    public int compareTo(Connection that) {
        // 1st priority: descending net fanout
        int comp = Integer.compare(that.getNetWrapper().getConnections().size(), this.getNetWrapper().getConnections().size());
        if (comp != 0) {
            return comp;
        }
        // 2nd priority: ascending HPWL
        return Short.compare(this.getHpwl(), that.getHpwl());
    }

    public String bbRectangleString() {
        return "[( " + xMinBB + ", " + yMinBB + " ), -> ( " + xMaxBB + ", " + yMaxBB + " )]";
    }

    @Override
    public String toString() {
        StringBuilder s = new StringBuilder();
        s.append("Con ");
        s.append(String.format("%6s", id));
        s.append(", ");
        s.append("boundbox = " + bbRectangleString());
        s.append(", ");
        s.append("net = " + netWrapper.getNet().getName());
        s.append(", ");
        s.append(String.format("net fanout = %3s", netWrapper.getConnections().size()));
        s.append(", ");
        s.append(String.format("source = %s", getSource().getName()));
        s.append(", ");
        s.append("sink = " + getSink().getName());
        s.append(", ");
        s.append(String.format("delay = %4d ", (short)(getTimingEdges() == null? 0:getTimingEdges().get(0).getNetDelay())));
        s.append(", ");
        s.append(String.format("criticality = %4.3f ", getCriticality()));

        return s.toString();
    }

    public void setAllTargets(RWRoute.ConnectionState state) {
        if (sinkRnode.countConnectionsOfUser(netWrapper) == 1 ||
            sinkRnode.getIntentCode() == IntentCode.NODE_PINBOUNCE) {
            // Since this connection will have been ripped up, only mark a node
            // as a target if it's not already used by this net.
            // This prevents -- for the case where the same net needs to be routed
            // to the same LUT more than once -- the illegal case of the same
            // physical pin servicing more than one logical pin
            sinkRnode.markTarget(state);
        } else {
            assert(altSinkRnodes != null && !altSinkRnodes.isEmpty());
        }
        if (altSinkRnodes != null) {
            for (RouteNode rnode : altSinkRnodes) {
                // Same condition as above: only allow this as an alternate sink
                // if it's not already in use by the current net to prevent the case
                // where the same physical pin services more than one logical pin
                if (rnode.countConnectionsOfUser(netWrapper) == 0 ||
                    // Except if it is not an EXCLUSIVE_SINK
<<<<<<< HEAD
                    rnode.getType().isAnyExclusiveSink()) {
=======
                    !rnode.getType().isAnyExclusiveSink()) {
>>>>>>> 9cd25a64
                    assert(rnode.getIntentCode() != IntentCode.NODE_PINBOUNCE);
                    rnode.markTarget(state);
                }
            }
        }
    }

    protected Pair<SitePinInst,RouteNode> getOrCreateAlternateSource(RouteNodeGraph routingGraph) {
        SitePinInst altSource = netWrapper.getOrCreateAlternateSource(routingGraph);
        if (altSource == null) {
            return null;
        }

        Net net = netWrapper.getNet();
        RouteNode altSourceRnode;
        if (source.equals(net.getSource())) {
            altSourceRnode = netWrapper.getAltSourceRnode();
        } else {
            assert(source.equals(net.getAlternateSource()));
            altSource = net.getSource();
            assert(altSource != null);
            altSourceRnode = netWrapper.getSourceRnode();
        }

        assert(altSourceRnode != null);
        return new Pair<>(altSource, altSourceRnode);
    }

    public boolean isRouted() {
        return sink.isRouted();
    }

    public void setRouted(boolean isRouted) {
        sink.setRouted(isRouted);
    }
}<|MERGE_RESOLUTION|>--- conflicted
+++ resolved
@@ -482,11 +482,7 @@
                 // where the same physical pin services more than one logical pin
                 if (rnode.countConnectionsOfUser(netWrapper) == 0 ||
                     // Except if it is not an EXCLUSIVE_SINK
-<<<<<<< HEAD
-                    rnode.getType().isAnyExclusiveSink()) {
-=======
                     !rnode.getType().isAnyExclusiveSink()) {
->>>>>>> 9cd25a64
                     assert(rnode.getIntentCode() != IntentCode.NODE_PINBOUNCE);
                     rnode.markTarget(state);
                 }
