/*
 *
 * Copyright (c) 2021 Ghent University.
 * Copyright (c) 2022, Advanced Micro Devices, Inc.
 * All rights reserved.
 *
 * Author: Yun Zhou, Ghent University.
 *
 * This file is part of RapidWright.
 *
 * Licensed under the Apache License, Version 2.0 (the "License");
 * you may not use this file except in compliance with the License.
 * You may obtain a copy of the License at
 *
 *     http://www.apache.org/licenses/LICENSE-2.0
 *
 * Unless required by applicable law or agreed to in writing, software
 * distributed under the License is distributed on an "AS IS" BASIS,
 * WITHOUT WARRANTIES OR CONDITIONS OF ANY KIND, either express or implied.
 * See the License for the specific language governing permissions and
 * limitations under the License.
 *
 */

package com.xilinx.rapidwright.rwroute;

import java.util.ArrayList;
import java.util.List;

import com.xilinx.rapidwright.design.Net;
import com.xilinx.rapidwright.design.SitePinInst;
import com.xilinx.rapidwright.device.Node;
import com.xilinx.rapidwright.timing.TimingEdge;
import com.xilinx.rapidwright.timing.delayestimator.DelayEstimatorBase;

/**
 * A Connection instance represents a pair of source-sink {@link SitePinInst} instances of a {@link Net} instance.
 */
public class Connection implements Comparable<Connection>{
<<<<<<< HEAD
    /** A unique index of a connection */
    private final int id;
    /** The source and sink {@link SitePinInst} instances of a connection */
    private SitePinInst source;
    private final SitePinInst sink;
    /**
     * The source and sink {@link RoutableNode} instances (rnodes) of a connection.
     * They are created based on the INT tile nodes the source and sink SitePinInsts connect to, respectively.
     */
    private Routable sourceRnode;
    private Routable sinkRnode;
    /**
     * true to indicate the source and the sink are connected through dedicated resources,
     * such as the carry chain connections and connections between cascaded BRAMs.
     * These connections only need to be routed once after the iterative routing of other connections.
     */
    private boolean direct;
    /** The {@link NetWrapper} instance indicating the net a connection belongs to */
    private NetWrapper netWrapper;
    /**
     * The half-perimeter wirelength of a connection based on the source and sink rnodes,
     * used for sorting connection and statistics of connection span.
     */
    private short hpwl;
    /** Boundary coordinates of a connection's bounding box (BB), based on INT tile X and Y coordinates */
    private short xMinBB;
    private short xMaxBB;
    private short yMinBB;
    private short yMaxBB;
    /**
     * {@link TimingEdge} instances associated to a connection.
     * For LUT_6_2_* pins, there will be two timing edges mapped to the same connection.
     */
    private List<TimingEdge> timingEdges;
    /** The criticality factor to indicate how timing-critical a connection is */
    private float criticality;
    /** List of Routable instances that make up of the route of a connection */
    private List<Routable> rnodes;

    /** To indicate if the route delay of a connection has been patched up, when there are consecutive long nodes */
    private boolean dlyPatched;
    /** true to indicate that a connection cross SLRs */
    private boolean crossSLR;
    /** List of nodes assigned to a connection to form the path for generating PIPs */
    private List<Node> nodes;

    public Connection(int id, SitePinInst source, SitePinInst sink, NetWrapper netWrapper) {
        this.id = id;
        this.source = source;
        this.sink = sink;
        criticality = 0f;
        rnodes = new ArrayList<>();
        this.netWrapper = netWrapper;
        this.netWrapper.addConnection(this);
    }

    /**
     * Computes the half-perimeter wirelength of connection based on the source and sink rnodes.
     */
    public void computeHpwl() {
        hpwl = (short) (Math.abs(sourceRnode.getEndTileXCoordinate() - sinkRnode.getEndTileXCoordinate()) + 1
                + Math.abs(sourceRnode.getEndTileYCoordinate() - sinkRnode.getEndTileYCoordinate()) + 1);
    }

    /**
     * Computes the connection bounding box based on the geometric center of the net, source and sink rnodes.
     * @param boundingBoxExtensionX To indicate the extension on top of the minimum bounding box in the horizontal direction.
     * @param boundingBoxExtensionY To indicate the extension on top of the minimum bounding box in the vertical direction.
     * that contains the source rnode, sink rnode and the center of its {@link NetWrapper} Object.
     * @param checkSLRCrossing A flag to indicate if SLR-crossing check is needed.
     */
    public void computeConnectionBoundingBox(short boundingBoxExtensionX, short boundingBoxExtensionY, boolean checkSLRCrossing) {
        short xMin, xMax, yMin, yMax;
        short xNetCenter = (short) Math.ceil(netWrapper.getXCenter());
        short yNetCenter = (short) Math.ceil(netWrapper.getYCenter());
        xMax = maxOfThree(sourceRnode.getEndTileXCoordinate(), sinkRnode.getEndTileXCoordinate(), xNetCenter);
        xMin = minOfThree(sourceRnode.getEndTileXCoordinate(), sinkRnode.getEndTileXCoordinate(), xNetCenter);
        yMax = maxOfThree(sourceRnode.getEndTileYCoordinate(), sinkRnode.getEndTileYCoordinate(), yNetCenter);
        yMin = minOfThree(sourceRnode.getEndTileYCoordinate(), sinkRnode.getEndTileYCoordinate(), yNetCenter);
        xMaxBB = (short) (xMax + boundingBoxExtensionX);
        xMinBB = (short) (xMin - boundingBoxExtensionX);
        yMaxBB = (short) (yMax + boundingBoxExtensionY);
        yMinBB = (short) (yMin - boundingBoxExtensionY);

        // allow more space for resource expansion of SLR-crossing connections
        if (checkSLRCrossing) {
            if (crossSLR()) {
                yMaxBB += 2 * boundingBoxExtensionY;
                yMinBB -= 2 * boundingBoxExtensionY;
            }
        }
        xMinBB = xMinBB < 0? -1:xMinBB;
        yMinBB = yMinBB < 0? -1:yMinBB;
    }

    private boolean crossSLR() {
        if (sourceRnode.getNode().getTile().getSLR().equals(sinkRnode.getNode().getTile().getSLR())) {
            return false;
        }
        crossSLR = true;
        return true;
    }

    private short maxOfThree(short var1, short var2, short var3) {
        if (var1 >= var2 && var1 >= var3) {
            return var1;
        } else if (var2 >= var1 && var2 >= var3) {
            return var2;
        } else {
            return var3;
        }
    }

    private short minOfThree(short var1, short var2, short var3) {
        if (var1 <= var2 && var1 <= var3) {
            return var1;
        } else if (var2 <= var1 && var2 <= var3) {
            return var2;
        } else {
            return var3;
        }
    }

    /**
     * Computes criticality of a connection.
     * @param maxDelay The maximum delay to normalize the slack of a connection.
     * @param maxCriticality The maximum criticality.
     * @param criticalityExponent The exponent to separate critical connections and non-critical connections.
     */
    public void calculateCriticality(float maxDelay, float maxCriticality, float criticalityExponent) {
        float slackCon = Float.MAX_VALUE;
        for (TimingEdge e : getTimingEdges()) {
            float tmpslackCon = e.getDst().getRequiredTime() - e.getSrc().getArrivalTime() - e.getDelay();
            if (tmpslackCon < slackCon)
                slackCon = tmpslackCon;
        }

        float tempCriticality  = (1 - slackCon / maxDelay);

        tempCriticality = (float) Math.pow(tempCriticality, criticalityExponent) * maxCriticality;

        if (tempCriticality > criticality)
            setCriticality(tempCriticality);
    }

    /**
     * Checks if a connection has any overused rnodes to indicate the congestion status.
     * @return
     */
    public boolean isCongested() {
        for (Routable rn : getRnodes()) {
            if (rn.isOverUsed()) {
                return true;
            }
        }
        return false;
    }

    /**
     * Checks if a connection is routed through any rnodes that have multiple drivers.
     * @return
     */
    public boolean useRnodesWithMultiDrivers() {
        for (Routable rn : getRnodes()) {
            if (rn.hasMultiDrivers()) {
                return true;
            }
        }
        return false;
    }

    public void addRnode(Routable rn) {
        rnodes.add(rn);
    }

    public void updateRouteDelay() {
        setTimingEdgesDelay(getRouteDelay());
    }

    public void setTimingEdgesDelay(float routeDelay) {
        for (TimingEdge e : getTimingEdges()) {
            e.setRouteDelay(routeDelay);
        }
    }

    private float getRouteDelay() {
        float routeDelay = getRnodes().get(getRnodes().size() - 1).getDelay();
        for (int i = getRnodes().size() - 2; i >= 0; i--) {
            Routable rnode = getRnodes().get(i);
            Routable parent = getRnodes().get(i+1);
            routeDelay += rnode.getDelay() +
                    DelayEstimatorBase.getExtraDelay(rnode.getNode(), DelayEstimatorBase.isLong(parent.getNode()));
        }
        return routeDelay;
    }

    public void setCriticality(float criticality) {
        this.criticality = criticality;
    }

    public void resetCriticality() {
        criticality = 0;
    }

    public float getCriticality() {
        return criticality;
    }

    public void resetRoute() {
        getRnodes().clear();
        sink.setRouted(false);
    }

    public Routable getSourceRnode() {
        return sourceRnode;
    }

    public void setSourceRnode(Routable sourceNode) {
        sourceRnode = sourceNode;
    }

    public Routable getSinkRnode() {
        return sinkRnode;
    }

    public void setSinkRnode(Routable childRnode) {
        sinkRnode = childRnode;
    }

    public short getXMinBB() {
        return xMinBB;
    }

    public void setXMinBB(short xMinBB) {
        this.xMinBB = xMinBB;
    }

    public short getXMaxBB() {
        return xMaxBB;
    }

    public void setXMaxBB(short xMaxBB) {
        this.xMaxBB = xMaxBB;
    }

    public short getYMinBB() {
        return yMinBB;
    }

    public void setYMinBB(short yMinBB) {
        this.yMinBB = yMinBB;
    }

    public short getYMaxBB() {
        return yMaxBB;
    }

    public void setYMaxBB(short yMaxBB) {
        this.yMaxBB = yMaxBB;
    }

    public void setNetWrapper(NetWrapper netWrapper) {
        this.netWrapper = netWrapper;
    }

    public NetWrapper getNetWrapper() {
        return this.netWrapper;
    }

    public SitePinInst getSource() {
        return source;
    }

    public void setSource(SitePinInst source) {
        this.source = source;
    }

    public boolean isDirect() {
        return direct;
    }

    public void setDirect(boolean direct) {
        this.direct = direct;
    }

    public SitePinInst getSink() {
        return sink;
    }

    public List<TimingEdge> getTimingEdges() {
        return timingEdges;
    }

    public void setTimingEdges(List<TimingEdge> timingEdges) {
        this.timingEdges = timingEdges;
    }

    public short getHpwl() {
        return hpwl;
    }

    public void setHpwl(short conHpwl) {
        hpwl = conHpwl;
    }

    public List<Routable> getRnodes() {
        return rnodes;
    }

    public void setRnodes(List<Routable> rnodes) {
        this.rnodes = rnodes;
    }

    public boolean isDlyPatched() {
        return dlyPatched;
    }

    public void setDlyPatched(boolean dlyPatched) {
        this.dlyPatched = dlyPatched;
    }

    public boolean isCrossSLR() {
        return crossSLR;
    }

    public void setCrossSLR(boolean crossSLR) {
        this.crossSLR = crossSLR;
    }

    public void newNodes() {
        setNodes(new ArrayList<>());
    }

    public void addNode(Node node) {
        getNodes().add(node);
    }

    public List<Node> getNodes() {
        return nodes;
    }

    public void setNodes(List<Node> nodes) {
        this.nodes = nodes;
    }

    public void enlargeBoundingBox(int horizontalIncrement, int verticalIncrement) {
        xMinBB -= horizontalIncrement;
        xMaxBB += horizontalIncrement;
        yMinBB -= verticalIncrement;
        yMaxBB += verticalIncrement;
        xMinBB = xMinBB < 0? -1:xMinBB;
        yMinBB = yMinBB < 0? -1:yMinBB;
    }

    @Override
    public int hashCode() {
        return id;
    }

    @Override
    public int compareTo(Connection arg0) {
        if (netWrapper.getConnections().size() > arg0.getNetWrapper().getConnections().size()) {
            return 1;
        } else if (netWrapper.getConnections().size() == arg0.getNetWrapper().getConnections().size()) {
            if (this.getHpwl() > arg0.getHpwl()) {
                return 1;
            } else if (getHpwl() == arg0.getHpwl()) {
                if (hashCode() > arg0.hashCode()) {
                    return -1;
                }
            }
        } else {
            return -1;
        }
        return -1;
    }

    public String bbRectangleString() {
        return "[( " + xMinBB + ", " + yMinBB + " ), -> ( " + xMaxBB + ", " + yMaxBB + " )]";
    }

    @Override
    public String toString() {
        StringBuilder s = new StringBuilder();
        s.append("Con ");
        s.append(String.format("%6s", id));
        s.append(", ");
        s.append("boundbox = " + bbRectangleString());
        s.append(", ");
        s.append("net = " + netWrapper.getNet().getName());
        s.append(", ");
        s.append(String.format("net fanout = %3s", netWrapper.getConnections().size()));
        s.append(", ");
        s.append(String.format("source = %s", getSource().getName()));
        s.append(", ");
        if (sink != null) {
            s.append("sink = " + getSink().getName());
        } else {
            s.append("sink = " + getSinkRnode().getNode());
        }
        s.append(", ");
        s.append(String.format("delay = %4d ", (short)(getTimingEdges() == null? 0:getTimingEdges().get(0).getNetDelay())));
        s.append(", ");
        s.append(String.format("criticality = %4.3f ", getCriticality()));

        return s.toString();
    }

=======
	/** A unique index of a connection */
	private final int id;
	/** The source and sink {@link SitePinInst} instances of a connection */
	private RouteTerm source;
	private final RouteTerm sink;
	/** 
	 * The source and sink {@link RoutableNode} instances (rnodes) of a connection.
	 * They are created based on the INT tile nodes the source and sink SitePinInsts connect to, respectively.
	 */
	private Routable sourceRnode;
	private Routable sinkRnode;
	/** 
	 * true to indicate the source and the sink are connected through dedicated resources, 
	 * such as the carry chain connections and connections between cascaded BRAMs.
	 * These connections only need to be routed once after the iterative routing of other connections.
	 */
	private boolean direct;
	/** The {@link NetWrapper} instance indicating the net a connection belongs to */
	private NetWrapper netWrapper;
	/** 
	 * The half-perimeter wirelength of a connection based on the source and sink rnodes, 
	 * used for sorting connection and statistics of connection span.
	 */
	private short hpwl;
	/** Boundary coordinates of a connection's bounding box (BB), based on INT tile X and Y coordinates */
	private short xMinBB;
	private short xMaxBB;
	private short yMinBB;
	private short yMaxBB;
	/** 
	 * {@link TimingEdge} instances associated to a connection.
	 * For LUT_6_2_* pins, there will be two timing edges mapped to the same connection.
	 */
	private List<TimingEdge> timingEdges;
	/** The criticality factor to indicate how timing-critical a connection is */
	private float criticality;
	/** List of Routable instances that make up of the route of a connection */
	private List<Routable> rnodes;
	
	/** To indicate if the route delay of a connection has been patched up, when there are consecutive long nodes */
	private boolean dlyPatched;
	/** true to indicate that a connection cross SLRs */
	private boolean crossSLR;
	/** List of nodes assigned to a connection to form the path for generating PIPs */
	private List<Node> nodes;
	
	public Connection(int id, RouteTerm source, RouteTerm sink, NetWrapper netWrapper){
		this.id = id;
		this.source = source;
		this.sink = sink;
		criticality = 0f;
		rnodes = new ArrayList<>();
		this.netWrapper = netWrapper;
		this.netWrapper.addConnection(this);
	}
	
	/**
	 * Computes the half-perimeter wirelength of connection based on the source and sink rnodes.
	 */
	public void computeHpwl() {
		hpwl = (short) (Math.abs(sourceRnode.getEndTileXCoordinate() - sinkRnode.getEndTileXCoordinate()) + 1 
				+ Math.abs(sourceRnode.getEndTileYCoordinate() - sinkRnode.getEndTileYCoordinate()) + 1);
	}
	
	/**
	 * Computes the connection bounding box based on the geometric center of the net, source and sink rnodes.
	 * @param boundingBoxExtensionX To indicate the extension on top of the minimum bounding box in the horizontal direction.
	 * @param boundingBoxExtensionY To indicate the extension on top of the minimum bounding box in the vertical direction.
	 * that contains the source rnode, sink rnode and the center of its {@link NetWrapper} Object.
	 * @param checkSLRCrossing A flag to indicate if SLR-crossing check is needed.
	 */
	public void computeConnectionBoundingBox(short boundingBoxExtensionX, short boundingBoxExtensionY, boolean checkSLRCrossing) {
		short xMin, xMax, yMin, yMax;
		short xNetCenter = (short) Math.ceil(netWrapper.getXCenter());
		short yNetCenter = (short) Math.ceil(netWrapper.getYCenter());
		xMax = maxOfThree(sourceRnode.getEndTileXCoordinate(), sinkRnode.getEndTileXCoordinate(), xNetCenter);
		xMin = minOfThree(sourceRnode.getEndTileXCoordinate(), sinkRnode.getEndTileXCoordinate(), xNetCenter);
		yMax = maxOfThree(sourceRnode.getEndTileYCoordinate(), sinkRnode.getEndTileYCoordinate(), yNetCenter);
		yMin = minOfThree(sourceRnode.getEndTileYCoordinate(), sinkRnode.getEndTileYCoordinate(), yNetCenter);
		xMaxBB = (short) (xMax + boundingBoxExtensionX);
		xMinBB = (short) (xMin - boundingBoxExtensionX);
		yMaxBB = (short) (yMax + boundingBoxExtensionY);
		yMinBB = (short) (yMin - boundingBoxExtensionY);
		
		// allow more space for resource expansion of SLR-crossing connections
		if(checkSLRCrossing) {		
			if(crossSLR()) {
				yMaxBB += 2 * boundingBoxExtensionY;
				yMinBB -= 2 * boundingBoxExtensionY;
			}
		}
		xMinBB = xMinBB < 0? -1:xMinBB;
		yMinBB = yMinBB < 0? -1:yMinBB;
	}
	
	private boolean crossSLR() {
		if(sourceRnode.getNode().getTile().getSLR().equals(sinkRnode.getNode().getTile().getSLR())) {
			return false;
		}
		crossSLR = true;
		return true;
	}
	
	private short maxOfThree(short var1, short var2, short var3) {
		if(var1 >= var2 && var1 >= var3) {
			return var1;
		}else if(var2 >= var1 && var2 >= var3) {
			return var2;
		}else {
			return var3;
		}
	}
	
	private short minOfThree(short var1, short var2, short var3) {
		if(var1 <= var2 && var1 <= var3) {
			return var1;
		}else if(var2 <= var1 && var2 <= var3) {
			return var2;
		}else {
			return var3;
		}
	}
	
	/**
	 * Computes criticality of a connection.
	 * @param maxDelay The maximum delay to normalize the slack of a connection.
	 * @param maxCriticality The maximum criticality.
	 * @param criticalityExponent The exponent to separate critical connections and non-critical connections.
	 */
	public void calculateCriticality(float maxDelay, float maxCriticality, float criticalityExponent){
		float slackCon = Float.MAX_VALUE;
		for(TimingEdge e : getTimingEdges()) {
			float tmpslackCon = e.getDst().getRequiredTime() - e.getSrc().getArrivalTime() - e.getDelay();
			if(tmpslackCon < slackCon)
				slackCon = tmpslackCon;
		}
		
		float tempCriticality  = (1 - slackCon / maxDelay);
		
		tempCriticality = (float) Math.pow(tempCriticality, criticalityExponent) * maxCriticality;
    	
		if(tempCriticality > criticality)
			setCriticality(tempCriticality);
	}
	
	/**
	 * Checks if a connection has any overused rnodes to indicate the congestion status.
	 * @return
	 */
	public boolean isCongested() {
		for(Routable rn : getRnodes()){
			if(rn.isOverUsed()) {
				return true;
			}
		}
		return false;
	}
	
	/**
	 * Checks if a connection is routed through any rnodes that have multiple drivers.
	 * @return
	 */
	public boolean useRnodesWithMultiDrivers() {
		for(Routable rn : getRnodes()){
			if(rn.hasMultiDrivers()) {
				return true;
			}
		}
		return false;
	}
	
	public void addRnode(Routable rn) {
		rnodes.add(rn);	
	}
	
	public void updateRouteDelay(){	
		setTimingEdgesDelay(getRouteDelay());
	}
	
	public void setTimingEdgesDelay(float routeDelay){
		for(TimingEdge e : getTimingEdges()){
			e.setRouteDelay(routeDelay);
		}
	}
	
	private float getRouteDelay() {
		float routeDelay = getRnodes().get(getRnodes().size() - 1).getDelay();
		for(int i = getRnodes().size() - 2; i >= 0; i--) {
			Routable rnode = getRnodes().get(i);
			Routable parent = getRnodes().get(i+1);
			routeDelay += rnode.getDelay() +
					DelayEstimatorBase.getExtraDelay(rnode.getNode(), DelayEstimatorBase.isLong(parent.getNode()));
		}
		return routeDelay;
	}
	
	public void setCriticality(float criticality){
		this.criticality = criticality;
	}
	
	public void resetCriticality(){
		criticality = 0;
	}
	
	public float getCriticality(){
		return criticality;
	}
	
	public void resetRoute(){
		getRnodes().clear();
		sink.setRouted(false);
	}
	
	public Routable getSourceRnode() {
		return sourceRnode;
	}

	public void setSourceRnode(Routable sourceNode) {
		sourceRnode = sourceNode;
	}

	public Routable getSinkRnode() {
		return sinkRnode;
	}

	public void setSinkRnode(Routable childRnode) {
		sinkRnode = childRnode;
	}
	
	public short getXMinBB() {
		return xMinBB;
	}

	public void setXMinBB(short xMinBB) {
		this.xMinBB = xMinBB;
	}

	public short getXMaxBB() {
		return xMaxBB;
	}

	public void setXMaxBB(short xMaxBB) {
		this.xMaxBB = xMaxBB;
	}

	public short getYMinBB() {
		return yMinBB;
	}

	public void setYMinBB(short yMinBB) {
		this.yMinBB = yMinBB;
	}

	public short getYMaxBB() {
		return yMaxBB;
	}

	public void setYMaxBB(short yMaxBB) {
		this.yMaxBB = yMaxBB;
	}

	public void setNetWrapper(NetWrapper netWrapper){
		this.netWrapper = netWrapper;
	}
	
	public NetWrapper getNetWrapper(){
		return this.netWrapper;
	}
	
	public RouteTerm getSource() {
		return source;
	}

	public void setSource(RouteTerm source) {
		this.source = source;
	}

	public boolean isDirect() {
		return direct;
	}

	public void setDirect(boolean direct) {
		this.direct = direct;
	}

	public RouteTerm getSink() {
		return sink;
	}

	public List<TimingEdge> getTimingEdges() {
		return timingEdges;
	}

	public void setTimingEdges(List<TimingEdge> timingEdges) {
		this.timingEdges = timingEdges;
	}

	public short getHpwl() {
		return hpwl;
	}

	public void setHpwl(short conHpwl) {
		hpwl = conHpwl;
	}

	public List<Routable> getRnodes() {
		return rnodes;
	}

	public void setRnodes(List<Routable> rnodes) {
		this.rnodes = rnodes;
	}

	public boolean isDlyPatched() {
		return dlyPatched;
	}

	public void setDlyPatched(boolean dlyPatched) {
		this.dlyPatched = dlyPatched;
	}

	public boolean isCrossSLR() {
		return crossSLR;
	}

	public void setCrossSLR(boolean crossSLR) {
		this.crossSLR = crossSLR;
	}
	
	public void newNodes(){
		setNodes(new ArrayList<>());
	}
	
	public void addNode(Node node){
		getNodes().add(node);
	}
	
	public List<Node> getNodes() {
		return nodes;
	}

	public void setNodes(List<Node> nodes) {
		this.nodes = nodes;
	}
	
	public void enlargeBoundingBox(int horizontalIncrement, int verticalIncrement) {
		xMinBB -= horizontalIncrement;
		xMaxBB += horizontalIncrement;
		yMinBB -= verticalIncrement;
		yMaxBB += verticalIncrement;
		xMinBB = xMinBB < 0? -1:xMinBB;
		yMinBB = yMinBB < 0? -1:yMinBB;
	}
	
	@Override
	public int hashCode(){
		return id;
	}
	
	@Override
	public int compareTo(Connection arg0) {
		if(netWrapper.getConnections().size() > arg0.getNetWrapper().getConnections().size()) {
			return 1;
		}else if(netWrapper.getConnections().size() == arg0.getNetWrapper().getConnections().size()) {
			if(this.getHpwl() > arg0.getHpwl()) {
				return 1;
			}else if(getHpwl() == arg0.getHpwl()) {
				if(hashCode() > arg0.hashCode()) {
					return -1;
				}
			}
		}else {
			return -1;
		}
		return -1;
	}
	
	public String bbRectangleString() {
		return "[( " + xMinBB + ", " + yMinBB + " ), -> ( " + xMaxBB + ", " + yMaxBB + " )]";
	}
	
	@Override
	public String toString() {
		StringBuilder s = new StringBuilder();
		s.append("Con ");
		s.append(String.format("%6s", id));
		s.append(", ");
		s.append("boundbox = " + bbRectangleString());
		s.append(", ");
		s.append("net = " + netWrapper.getNet().getName());
		s.append(", ");
		s.append(String.format("net fanout = %3s", netWrapper.getConnections().size()));
		s.append(", ");
		s.append(String.format("source = %s", getSource().getName()));
		s.append(", ");
		if (sink != null) {
			s.append("sink = " + getSink().getName());
		} else {
			s.append("sink = " + getSinkRnode().getNode());
		}
		s.append(", ");
		s.append(String.format("delay = %4d ", (short)(getTimingEdges() == null? 0:getTimingEdges().get(0).getNetDelay())));
		s.append(", ");
		s.append(String.format("criticality = %4.3f ", getCriticality()));
		
		return s.toString();
	}
	
>>>>>>> 081ff7a8
}<|MERGE_RESOLUTION|>--- conflicted
+++ resolved
@@ -37,12 +37,11 @@
  * A Connection instance represents a pair of source-sink {@link SitePinInst} instances of a {@link Net} instance.
  */
 public class Connection implements Comparable<Connection>{
-<<<<<<< HEAD
     /** A unique index of a connection */
     private final int id;
     /** The source and sink {@link SitePinInst} instances of a connection */
-    private SitePinInst source;
-    private final SitePinInst sink;
+    private RouteTerm source;
+    private final RouteTerm sink;
     /**
      * The source and sink {@link RoutableNode} instances (rnodes) of a connection.
      * They are created based on the INT tile nodes the source and sink SitePinInsts connect to, respectively.
@@ -84,7 +83,7 @@
     /** List of nodes assigned to a connection to form the path for generating PIPs */
     private List<Node> nodes;
 
-    public Connection(int id, SitePinInst source, SitePinInst sink, NetWrapper netWrapper) {
+    public Connection(int id, RouteTerm source, RouteTerm sink, NetWrapper netWrapper) {
         this.id = id;
         this.source = source;
         this.sink = sink;
@@ -307,11 +306,11 @@
         return this.netWrapper;
     }
 
-    public SitePinInst getSource() {
+    public RouteTerm getSource() {
         return source;
     }
 
-    public void setSource(SitePinInst source) {
+    public void setSource(RouteTerm source) {
         this.source = source;
     }
 
@@ -323,7 +322,7 @@
         this.direct = direct;
     }
 
-    public SitePinInst getSink() {
+    public RouteTerm getSink() {
         return sink;
     }
 
@@ -446,414 +445,4 @@
         return s.toString();
     }
 
-=======
-	/** A unique index of a connection */
-	private final int id;
-	/** The source and sink {@link SitePinInst} instances of a connection */
-	private RouteTerm source;
-	private final RouteTerm sink;
-	/** 
-	 * The source and sink {@link RoutableNode} instances (rnodes) of a connection.
-	 * They are created based on the INT tile nodes the source and sink SitePinInsts connect to, respectively.
-	 */
-	private Routable sourceRnode;
-	private Routable sinkRnode;
-	/** 
-	 * true to indicate the source and the sink are connected through dedicated resources, 
-	 * such as the carry chain connections and connections between cascaded BRAMs.
-	 * These connections only need to be routed once after the iterative routing of other connections.
-	 */
-	private boolean direct;
-	/** The {@link NetWrapper} instance indicating the net a connection belongs to */
-	private NetWrapper netWrapper;
-	/** 
-	 * The half-perimeter wirelength of a connection based on the source and sink rnodes, 
-	 * used for sorting connection and statistics of connection span.
-	 */
-	private short hpwl;
-	/** Boundary coordinates of a connection's bounding box (BB), based on INT tile X and Y coordinates */
-	private short xMinBB;
-	private short xMaxBB;
-	private short yMinBB;
-	private short yMaxBB;
-	/** 
-	 * {@link TimingEdge} instances associated to a connection.
-	 * For LUT_6_2_* pins, there will be two timing edges mapped to the same connection.
-	 */
-	private List<TimingEdge> timingEdges;
-	/** The criticality factor to indicate how timing-critical a connection is */
-	private float criticality;
-	/** List of Routable instances that make up of the route of a connection */
-	private List<Routable> rnodes;
-	
-	/** To indicate if the route delay of a connection has been patched up, when there are consecutive long nodes */
-	private boolean dlyPatched;
-	/** true to indicate that a connection cross SLRs */
-	private boolean crossSLR;
-	/** List of nodes assigned to a connection to form the path for generating PIPs */
-	private List<Node> nodes;
-	
-	public Connection(int id, RouteTerm source, RouteTerm sink, NetWrapper netWrapper){
-		this.id = id;
-		this.source = source;
-		this.sink = sink;
-		criticality = 0f;
-		rnodes = new ArrayList<>();
-		this.netWrapper = netWrapper;
-		this.netWrapper.addConnection(this);
-	}
-	
-	/**
-	 * Computes the half-perimeter wirelength of connection based on the source and sink rnodes.
-	 */
-	public void computeHpwl() {
-		hpwl = (short) (Math.abs(sourceRnode.getEndTileXCoordinate() - sinkRnode.getEndTileXCoordinate()) + 1 
-				+ Math.abs(sourceRnode.getEndTileYCoordinate() - sinkRnode.getEndTileYCoordinate()) + 1);
-	}
-	
-	/**
-	 * Computes the connection bounding box based on the geometric center of the net, source and sink rnodes.
-	 * @param boundingBoxExtensionX To indicate the extension on top of the minimum bounding box in the horizontal direction.
-	 * @param boundingBoxExtensionY To indicate the extension on top of the minimum bounding box in the vertical direction.
-	 * that contains the source rnode, sink rnode and the center of its {@link NetWrapper} Object.
-	 * @param checkSLRCrossing A flag to indicate if SLR-crossing check is needed.
-	 */
-	public void computeConnectionBoundingBox(short boundingBoxExtensionX, short boundingBoxExtensionY, boolean checkSLRCrossing) {
-		short xMin, xMax, yMin, yMax;
-		short xNetCenter = (short) Math.ceil(netWrapper.getXCenter());
-		short yNetCenter = (short) Math.ceil(netWrapper.getYCenter());
-		xMax = maxOfThree(sourceRnode.getEndTileXCoordinate(), sinkRnode.getEndTileXCoordinate(), xNetCenter);
-		xMin = minOfThree(sourceRnode.getEndTileXCoordinate(), sinkRnode.getEndTileXCoordinate(), xNetCenter);
-		yMax = maxOfThree(sourceRnode.getEndTileYCoordinate(), sinkRnode.getEndTileYCoordinate(), yNetCenter);
-		yMin = minOfThree(sourceRnode.getEndTileYCoordinate(), sinkRnode.getEndTileYCoordinate(), yNetCenter);
-		xMaxBB = (short) (xMax + boundingBoxExtensionX);
-		xMinBB = (short) (xMin - boundingBoxExtensionX);
-		yMaxBB = (short) (yMax + boundingBoxExtensionY);
-		yMinBB = (short) (yMin - boundingBoxExtensionY);
-		
-		// allow more space for resource expansion of SLR-crossing connections
-		if(checkSLRCrossing) {		
-			if(crossSLR()) {
-				yMaxBB += 2 * boundingBoxExtensionY;
-				yMinBB -= 2 * boundingBoxExtensionY;
-			}
-		}
-		xMinBB = xMinBB < 0? -1:xMinBB;
-		yMinBB = yMinBB < 0? -1:yMinBB;
-	}
-	
-	private boolean crossSLR() {
-		if(sourceRnode.getNode().getTile().getSLR().equals(sinkRnode.getNode().getTile().getSLR())) {
-			return false;
-		}
-		crossSLR = true;
-		return true;
-	}
-	
-	private short maxOfThree(short var1, short var2, short var3) {
-		if(var1 >= var2 && var1 >= var3) {
-			return var1;
-		}else if(var2 >= var1 && var2 >= var3) {
-			return var2;
-		}else {
-			return var3;
-		}
-	}
-	
-	private short minOfThree(short var1, short var2, short var3) {
-		if(var1 <= var2 && var1 <= var3) {
-			return var1;
-		}else if(var2 <= var1 && var2 <= var3) {
-			return var2;
-		}else {
-			return var3;
-		}
-	}
-	
-	/**
-	 * Computes criticality of a connection.
-	 * @param maxDelay The maximum delay to normalize the slack of a connection.
-	 * @param maxCriticality The maximum criticality.
-	 * @param criticalityExponent The exponent to separate critical connections and non-critical connections.
-	 */
-	public void calculateCriticality(float maxDelay, float maxCriticality, float criticalityExponent){
-		float slackCon = Float.MAX_VALUE;
-		for(TimingEdge e : getTimingEdges()) {
-			float tmpslackCon = e.getDst().getRequiredTime() - e.getSrc().getArrivalTime() - e.getDelay();
-			if(tmpslackCon < slackCon)
-				slackCon = tmpslackCon;
-		}
-		
-		float tempCriticality  = (1 - slackCon / maxDelay);
-		
-		tempCriticality = (float) Math.pow(tempCriticality, criticalityExponent) * maxCriticality;
-    	
-		if(tempCriticality > criticality)
-			setCriticality(tempCriticality);
-	}
-	
-	/**
-	 * Checks if a connection has any overused rnodes to indicate the congestion status.
-	 * @return
-	 */
-	public boolean isCongested() {
-		for(Routable rn : getRnodes()){
-			if(rn.isOverUsed()) {
-				return true;
-			}
-		}
-		return false;
-	}
-	
-	/**
-	 * Checks if a connection is routed through any rnodes that have multiple drivers.
-	 * @return
-	 */
-	public boolean useRnodesWithMultiDrivers() {
-		for(Routable rn : getRnodes()){
-			if(rn.hasMultiDrivers()) {
-				return true;
-			}
-		}
-		return false;
-	}
-	
-	public void addRnode(Routable rn) {
-		rnodes.add(rn);	
-	}
-	
-	public void updateRouteDelay(){	
-		setTimingEdgesDelay(getRouteDelay());
-	}
-	
-	public void setTimingEdgesDelay(float routeDelay){
-		for(TimingEdge e : getTimingEdges()){
-			e.setRouteDelay(routeDelay);
-		}
-	}
-	
-	private float getRouteDelay() {
-		float routeDelay = getRnodes().get(getRnodes().size() - 1).getDelay();
-		for(int i = getRnodes().size() - 2; i >= 0; i--) {
-			Routable rnode = getRnodes().get(i);
-			Routable parent = getRnodes().get(i+1);
-			routeDelay += rnode.getDelay() +
-					DelayEstimatorBase.getExtraDelay(rnode.getNode(), DelayEstimatorBase.isLong(parent.getNode()));
-		}
-		return routeDelay;
-	}
-	
-	public void setCriticality(float criticality){
-		this.criticality = criticality;
-	}
-	
-	public void resetCriticality(){
-		criticality = 0;
-	}
-	
-	public float getCriticality(){
-		return criticality;
-	}
-	
-	public void resetRoute(){
-		getRnodes().clear();
-		sink.setRouted(false);
-	}
-	
-	public Routable getSourceRnode() {
-		return sourceRnode;
-	}
-
-	public void setSourceRnode(Routable sourceNode) {
-		sourceRnode = sourceNode;
-	}
-
-	public Routable getSinkRnode() {
-		return sinkRnode;
-	}
-
-	public void setSinkRnode(Routable childRnode) {
-		sinkRnode = childRnode;
-	}
-	
-	public short getXMinBB() {
-		return xMinBB;
-	}
-
-	public void setXMinBB(short xMinBB) {
-		this.xMinBB = xMinBB;
-	}
-
-	public short getXMaxBB() {
-		return xMaxBB;
-	}
-
-	public void setXMaxBB(short xMaxBB) {
-		this.xMaxBB = xMaxBB;
-	}
-
-	public short getYMinBB() {
-		return yMinBB;
-	}
-
-	public void setYMinBB(short yMinBB) {
-		this.yMinBB = yMinBB;
-	}
-
-	public short getYMaxBB() {
-		return yMaxBB;
-	}
-
-	public void setYMaxBB(short yMaxBB) {
-		this.yMaxBB = yMaxBB;
-	}
-
-	public void setNetWrapper(NetWrapper netWrapper){
-		this.netWrapper = netWrapper;
-	}
-	
-	public NetWrapper getNetWrapper(){
-		return this.netWrapper;
-	}
-	
-	public RouteTerm getSource() {
-		return source;
-	}
-
-	public void setSource(RouteTerm source) {
-		this.source = source;
-	}
-
-	public boolean isDirect() {
-		return direct;
-	}
-
-	public void setDirect(boolean direct) {
-		this.direct = direct;
-	}
-
-	public RouteTerm getSink() {
-		return sink;
-	}
-
-	public List<TimingEdge> getTimingEdges() {
-		return timingEdges;
-	}
-
-	public void setTimingEdges(List<TimingEdge> timingEdges) {
-		this.timingEdges = timingEdges;
-	}
-
-	public short getHpwl() {
-		return hpwl;
-	}
-
-	public void setHpwl(short conHpwl) {
-		hpwl = conHpwl;
-	}
-
-	public List<Routable> getRnodes() {
-		return rnodes;
-	}
-
-	public void setRnodes(List<Routable> rnodes) {
-		this.rnodes = rnodes;
-	}
-
-	public boolean isDlyPatched() {
-		return dlyPatched;
-	}
-
-	public void setDlyPatched(boolean dlyPatched) {
-		this.dlyPatched = dlyPatched;
-	}
-
-	public boolean isCrossSLR() {
-		return crossSLR;
-	}
-
-	public void setCrossSLR(boolean crossSLR) {
-		this.crossSLR = crossSLR;
-	}
-	
-	public void newNodes(){
-		setNodes(new ArrayList<>());
-	}
-	
-	public void addNode(Node node){
-		getNodes().add(node);
-	}
-	
-	public List<Node> getNodes() {
-		return nodes;
-	}
-
-	public void setNodes(List<Node> nodes) {
-		this.nodes = nodes;
-	}
-	
-	public void enlargeBoundingBox(int horizontalIncrement, int verticalIncrement) {
-		xMinBB -= horizontalIncrement;
-		xMaxBB += horizontalIncrement;
-		yMinBB -= verticalIncrement;
-		yMaxBB += verticalIncrement;
-		xMinBB = xMinBB < 0? -1:xMinBB;
-		yMinBB = yMinBB < 0? -1:yMinBB;
-	}
-	
-	@Override
-	public int hashCode(){
-		return id;
-	}
-	
-	@Override
-	public int compareTo(Connection arg0) {
-		if(netWrapper.getConnections().size() > arg0.getNetWrapper().getConnections().size()) {
-			return 1;
-		}else if(netWrapper.getConnections().size() == arg0.getNetWrapper().getConnections().size()) {
-			if(this.getHpwl() > arg0.getHpwl()) {
-				return 1;
-			}else if(getHpwl() == arg0.getHpwl()) {
-				if(hashCode() > arg0.hashCode()) {
-					return -1;
-				}
-			}
-		}else {
-			return -1;
-		}
-		return -1;
-	}
-	
-	public String bbRectangleString() {
-		return "[( " + xMinBB + ", " + yMinBB + " ), -> ( " + xMaxBB + ", " + yMaxBB + " )]";
-	}
-	
-	@Override
-	public String toString() {
-		StringBuilder s = new StringBuilder();
-		s.append("Con ");
-		s.append(String.format("%6s", id));
-		s.append(", ");
-		s.append("boundbox = " + bbRectangleString());
-		s.append(", ");
-		s.append("net = " + netWrapper.getNet().getName());
-		s.append(", ");
-		s.append(String.format("net fanout = %3s", netWrapper.getConnections().size()));
-		s.append(", ");
-		s.append(String.format("source = %s", getSource().getName()));
-		s.append(", ");
-		if (sink != null) {
-			s.append("sink = " + getSink().getName());
-		} else {
-			s.append("sink = " + getSinkRnode().getNode());
-		}
-		s.append(", ");
-		s.append(String.format("delay = %4d ", (short)(getTimingEdges() == null? 0:getTimingEdges().get(0).getNetDelay())));
-		s.append(", ");
-		s.append(String.format("criticality = %4.3f ", getCriticality()));
-		
-		return s.toString();
-	}
-	
->>>>>>> 081ff7a8
 }