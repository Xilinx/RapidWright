/*
 *
 * Copyright (c) 2021 Ghent University.
 * Copyright (c) 2022, Advanced Micro Devices, Inc.
 * All rights reserved.
 *
 * Author: Yun Zhou, Ghent University.
 *
 * This file is part of RapidWright.
 *
 * Licensed under the Apache License, Version 2.0 (the "License");
 * you may not use this file except in compliance with the License.
 * You may obtain a copy of the License at
 *
 *     http://www.apache.org/licenses/LICENSE-2.0
 *
 * Unless required by applicable law or agreed to in writing, software
 * distributed under the License is distributed on an "AS IS" BASIS,
 * WITHOUT WARRANTIES OR CONDITIONS OF ANY KIND, either express or implied.
 * See the License for the specific language governing permissions and
 * limitations under the License.
 *
 */

package com.xilinx.rapidwright.rwroute;

import java.util.ArrayList;
import java.util.List;

import com.xilinx.rapidwright.design.Net;
import com.xilinx.rapidwright.design.SitePinInst;
import com.xilinx.rapidwright.device.Node;
import com.xilinx.rapidwright.timing.TimingEdge;
import com.xilinx.rapidwright.timing.delayestimator.DelayEstimatorBase;

/**
 * A Connection instance represents a pair of source-sink {@link SitePinInst} instances of a {@link Net} instance.
 */
public class Connection implements Comparable<Connection>{
    /** A unique index of a connection */
    private final int id;
    /** The source and sink {@link SitePinInst} instances of a connection */
    private SitePinInst source;
    private final SitePinInst sink;
    /**
     * The source and sink {@link RouteNode} instances (rnodes) of a connection.
     * They are created based on the INT tile nodes the source and sink SitePinInsts connect to, respectively.
     */
    private RouteNode sourceRnode;
    private RouteNode altSourceRnode;
    private RouteNode sinkRnode;
    private RouteNode altSinkRnode;
    /**
     * true to indicate the source and the sink are connected through dedicated resources,
     * such as the carry chain connections and connections between cascaded BRAMs.
     * These connections only need to be routed once after the iterative routing of other connections.
     */
    private boolean direct;
    /** The {@link NetWrapper} instance indicating the net a connection belongs to */
    private NetWrapper netWrapper;
    /**
     * The half-perimeter wirelength of a connection based on the source and sink rnodes,
     * used for sorting connection and statistics of connection span.
     */
    private short hpwl;
    /** Boundary coordinates of a connection's bounding box (BB), based on INT tile X and Y coordinates */
    private short xMinBB;
    private short xMaxBB;
    private short yMinBB;
    private short yMaxBB;
    /**
     * {@link TimingEdge} instances associated to a connection.
     * For LUT_6_2_* pins, there will be two timing edges mapped to the same connection.
     */
    private List<TimingEdge> timingEdges;
    /** The criticality factor to indicate how timing-critical a connection is */
    private float criticality;
    /** List of RouteNodes that make up of the route of a connection */
    private List<RouteNode> rnodes;

    /** To indicate if the route delay of a connection has been patched up, when there are consecutive long nodes */
    private boolean dlyPatched;
    /** true to indicate that a connection cross SLRs */
    private boolean crossSLR;
    /** List of nodes assigned to a connection to form the path for generating PIPs */
    private List<Node> nodes;

    public Connection(int id, SitePinInst source, SitePinInst sink, NetWrapper netWrapper) {
        this.id = id;
        this.source = source;
        this.sink = sink;
        criticality = 0f;
        rnodes = new ArrayList<>();
        this.netWrapper = netWrapper;
        netWrapper.addConnection(this);
        crossSLR = !source.getTile().getSLR().equals(sink.getTile().getSLR());
    }

    /**
     * Computes the half-perimeter wirelength of connection based on the source and sink rnodes.
     */
    public void computeHpwl() {
        hpwl = (short) (Math.abs(sourceRnode.getEndTileXCoordinate() - sinkRnode.getEndTileXCoordinate()) + 1
                + Math.abs(sourceRnode.getEndTileYCoordinate() - sinkRnode.getEndTileYCoordinate()) + 1);
    }

    /**
     * Computes the connection bounding box based on the geometric center of the net, source and sink rnodes.
     * @param boundingBoxExtensionX To indicate the extension on top of the minimum bounding box in the horizontal direction.
     * @param boundingBoxExtensionY To indicate the extension on top of the minimum bounding box in the vertical direction.
     */
    public void computeConnectionBoundingBox(short boundingBoxExtensionX, short boundingBoxExtensionY, int[] nextLagunaColumn, int[] prevLagunaColumn) {
        short xMin, xMax, yMin, yMax;
        short xNetCenter = (short) Math.ceil(netWrapper.getXCenter());
        short yNetCenter = (short) Math.ceil(netWrapper.getYCenter());
        xMax = maxOfThree(sourceRnode.getEndTileXCoordinate(), sinkRnode.getEndTileXCoordinate(), xNetCenter);
        xMin = minOfThree(sourceRnode.getEndTileXCoordinate(), sinkRnode.getEndTileXCoordinate(), xNetCenter);
        yMax = maxOfThree(sourceRnode.getEndTileYCoordinate(), sinkRnode.getEndTileYCoordinate(), yNetCenter);
        yMin = minOfThree(sourceRnode.getEndTileYCoordinate(), sinkRnode.getEndTileYCoordinate(), yNetCenter);

        if (isCrossSLR()) {
            // For SLR-crossing connections, ensure the bounding box width contains at least one Laguna column
            // before bounding box extension
            int nextLaguna = nextLagunaColumn[xMin];
            int prevLaguna = prevLagunaColumn[xMax];
            if (nextLaguna != Integer.MAX_VALUE) {
                xMax = (short) Math.max(xMax, nextLaguna);
            }
            if (prevLaguna != Integer.MIN_VALUE) {
                xMin = (short) Math.min(xMin, prevLaguna);
            }
        }

        xMaxBB = (short) (xMax + boundingBoxExtensionX);
        xMinBB = (short) (xMin - boundingBoxExtensionX);
        yMaxBB = (short) (yMax + boundingBoxExtensionY);
        yMinBB = (short) (yMin - boundingBoxExtensionY);

        if (isCrossSLR()) {
            // Equivalently, ensure that source and sink can both access a SLL without moving
            short heightMinusSLL = (short) ((yMaxBB - yMinBB - 1) - RouteNodeGraph.SUPER_LONG_LINE_LENGTH_IN_TILES);
            if (heightMinusSLL < 0) {
                if (sourceRnode.getEndTileYCoordinate() <= sinkRnode.getEndTileYCoordinate()) {
                    // Upwards
                    short newYMaxBB = (short) (yMin + RouteNodeGraph.SUPER_LONG_LINE_LENGTH_IN_TILES + 1);
                    assert(newYMaxBB > yMaxBB);
                    yMaxBB = newYMaxBB;
                } else {
                    // Downwards
                    short newYMinBB = (short) (yMax - RouteNodeGraph.SUPER_LONG_LINE_LENGTH_IN_TILES - 1);
                    assert(newYMinBB < yMinBB);
                    yMinBB = newYMinBB;
                }
            }
        }

        xMinBB = xMinBB < 0? -1:xMinBB;
        yMinBB = yMinBB < 0? -1:yMinBB;
    }

    private short maxOfThree(short var1, short var2, short var3) {
        return (short) Math.max(Math.max(var1, var2), var3);
    }

    private short minOfThree(short var1, short var2, short var3) {
        return (short) Math.min(Math.min(var1, var2), var3);
    }

    /**
     * Computes criticality of a connection.
     * @param maxDelay The maximum delay to normalize the slack of a connection.
     * @param maxCriticality The maximum criticality.
     * @param criticalityExponent The exponent to separate critical connections and non-critical connections.
     */
    public void calculateCriticality(float maxDelay, float maxCriticality, float criticalityExponent) {
        float minSlack = Float.MAX_VALUE;
        for (TimingEdge e : getTimingEdges()) {
            float slack = e.getDst().getRequiredTime() - e.getSrc().getArrivalTime() - e.getDelay();
            minSlack = Float.min(minSlack, slack);
        }

        // Negative slacks are not supported, and should not occur if maxDelay was
        // normalized correctly.
        assert(minSlack >= 0);

        float tempCriticality  = (1 - minSlack / maxDelay);

        tempCriticality = (float) Math.pow(tempCriticality, criticalityExponent) * maxCriticality;

        if (tempCriticality > criticality)
            setCriticality(tempCriticality);
    }

    /**
     * Checks if a connection has any overused rnodes to indicate the congestion status.
     * @return
     */
    public boolean isCongested() {
        for (RouteNode rn : getRnodes()) {
            if (rn.isOverUsed()) {
                return true;
            }
        }
        return false;
    }

    /**
     * Checks if a connection is routed through any rnodes that have multiple drivers.
     * @return
     */
    public boolean useRnodesWithMultiDrivers() {
        for (RouteNode rn : getRnodes()) {
            if (rn.hasMultiDrivers()) {
                return true;
            }
        }
        return false;
    }

    public void addRnode(RouteNode rn) {
<<<<<<< HEAD
        xMinBB = (short) Math.min(xMinBB, rn.getTileXCoordinate(false) - 1);
        xMaxBB = (short) Math.max(xMaxBB, rn.getTileXCoordinate(true) + 1);
        yMinBB = (short) Math.min(yMinBB, rn.getTileYCoordinate(false) - 1);
        yMaxBB = (short) Math.max(yMaxBB, rn.getTileYCoordinate(true) + 1);
=======
        xMinBB = (short) Math.min(xMinBB, rn.getBeginTileXCoordinate() - 1);
        xMaxBB = (short) Math.max(xMaxBB, rn.getEndTileXCoordinate() + 1);
        yMinBB = (short) Math.min(yMinBB, rn.getBeginTileYCoordinate() - 1);
        yMaxBB = (short) Math.max(yMaxBB, rn.getEndTileYCoordinate() + 1);
>>>>>>> 6d0a0605
        rnodes.add(rn);
    }

    public void updateRouteDelay() {
        setTimingEdgesDelay(getRouteDelay());
    }

    public void setTimingEdgesDelay(float routeDelay) {
        for (TimingEdge e : getTimingEdges()) {
            e.setRouteDelay(routeDelay);
        }
    }

    private float getRouteDelay() {
        float routeDelay = getRnodes().get(getRnodes().size() - 1).getDelay();
        for (int i = getRnodes().size() - 2; i >= 0; i--) {
            RouteNode rnode = getRnodes().get(i);
            RouteNode parent = getRnodes().get(i+1);
            routeDelay += rnode.getDelay() +
                    DelayEstimatorBase.getExtraDelay(rnode.getNode(), DelayEstimatorBase.isLong(parent.getNode()));
        }
        return routeDelay;
    }

    public void setCriticality(float criticality) {
        this.criticality = criticality;
    }

    public void resetCriticality() {
        criticality = 0;
    }

    public float getCriticality() {
        return criticality;
    }

    public void resetRoute() {
        getRnodes().clear();
        sink.setRouted(false);
    }

    public RouteNode getSourceRnode() {
        return sourceRnode;
    }

    public void setSourceRnode(RouteNode sourceNode) {
        sourceRnode = sourceNode;
    }

    public RouteNode getAltSourceRnode() {
        return altSourceRnode;
    }

    public void setAltSourceRnode(RouteNode altSourceNode) {
        altSourceRnode = altSourceNode;
    }

    public RouteNode getSinkRnode() {
        return sinkRnode;
    }

    public void setSinkRnode(RouteNode childRnode) {
        sinkRnode = childRnode;
    }

    public RouteNode getAltSinkRnode() { return altSinkRnode; }

    public void setAltSinkRnode(RouteNode childRnode) { altSinkRnode = childRnode; }

    public short getXMinBB() {
        return xMinBB;
    }

    public void setXMinBB(short xMinBB) {
        this.xMinBB = xMinBB;
    }

    public short getXMaxBB() {
        return xMaxBB;
    }

    public void setXMaxBB(short xMaxBB) {
        this.xMaxBB = xMaxBB;
    }

    public short getYMinBB() {
        return yMinBB;
    }

    public void setYMinBB(short yMinBB) {
        this.yMinBB = yMinBB;
    }

    public short getYMaxBB() {
        return yMaxBB;
    }

    public void setYMaxBB(short yMaxBB) {
        this.yMaxBB = yMaxBB;
    }

    public void setNetWrapper(NetWrapper netWrapper) {
        this.netWrapper = netWrapper;
    }

    public NetWrapper getNetWrapper() {
        return this.netWrapper;
    }

    public SitePinInst getSource() {
        return source;
    }

    public void setSource(SitePinInst source) {
        this.source = source;
    }

    public boolean isDirect() {
        return direct;
    }

    public void setDirect(boolean direct) {
        this.direct = direct;
    }

    public SitePinInst getSink() {
        return sink;
    }

    public List<TimingEdge> getTimingEdges() {
        return timingEdges;
    }

    public void setTimingEdges(List<TimingEdge> timingEdges) {
        this.timingEdges = timingEdges;
    }

    public short getHpwl() {
        return hpwl;
    }

    public void setHpwl(short conHpwl) {
        hpwl = conHpwl;
    }

    public List<RouteNode> getRnodes() {
        return rnodes;
    }

    public void setRnodes(List<RouteNode> rnodes) {
        this.rnodes = rnodes;
    }

    public boolean isDlyPatched() {
        return dlyPatched;
    }

    public void setDlyPatched(boolean dlyPatched) {
        this.dlyPatched = dlyPatched;
    }

    public boolean isCrossSLR() {
        return crossSLR;
    }

    public List<Node> getNodes() {
        return nodes;
    }

    public void setNodes(List<Node> nodes) {
        this.nodes = nodes;
    }

    public void enlargeBoundingBox(int horizontalIncrement, int verticalIncrement) {
        xMinBB -= horizontalIncrement;
        xMaxBB += horizontalIncrement;
        yMinBB -= verticalIncrement;
        yMaxBB += verticalIncrement;
        xMinBB = xMinBB < 0? -1:xMinBB;
        yMinBB = yMinBB < 0? -1:yMinBB;
    }

    @Override
    public int hashCode() {
        return id;
    }

    @Override
    public int compareTo(Connection arg0) {
        if (netWrapper.getConnections().size() > arg0.getNetWrapper().getConnections().size()) {
            return 1;
        } else if (netWrapper.getConnections().size() == arg0.getNetWrapper().getConnections().size()) {
            if (this.getHpwl() > arg0.getHpwl()) {
                return 1;
            } else if (getHpwl() == arg0.getHpwl()) {
                if (hashCode() > arg0.hashCode()) {
                    return -1;
                }
            }
        } else {
            return -1;
        }
        return -1;
    }

    public String bbRectangleString() {
        return "[( " + xMinBB + ", " + yMinBB + " ), -> ( " + xMaxBB + ", " + yMaxBB + " )]";
    }

    @Override
    public String toString() {
        StringBuilder s = new StringBuilder();
        s.append("Con ");
        s.append(String.format("%6s", id));
        s.append(", ");
        s.append("boundbox = " + bbRectangleString());
        s.append(", ");
        s.append("net = " + netWrapper.getNet().getName());
        s.append(", ");
        s.append(String.format("net fanout = %3s", netWrapper.getConnections().size()));
        s.append(", ");
        s.append(String.format("source = %s", getSource().getName()));
        s.append(", ");
        s.append("sink = " + getSink().getName());
        s.append(", ");
        s.append(String.format("delay = %4d ", (short)(getTimingEdges() == null? 0:getTimingEdges().get(0).getNetDelay())));
        s.append(", ");
        s.append(String.format("criticality = %4.3f ", getCriticality()));

        return s.toString();
    }
}<|MERGE_RESOLUTION|>--- conflicted
+++ resolved
@@ -218,17 +218,10 @@
     }
 
     public void addRnode(RouteNode rn) {
-<<<<<<< HEAD
-        xMinBB = (short) Math.min(xMinBB, rn.getTileXCoordinate(false) - 1);
-        xMaxBB = (short) Math.max(xMaxBB, rn.getTileXCoordinate(true) + 1);
-        yMinBB = (short) Math.min(yMinBB, rn.getTileYCoordinate(false) - 1);
-        yMaxBB = (short) Math.max(yMaxBB, rn.getTileYCoordinate(true) + 1);
-=======
         xMinBB = (short) Math.min(xMinBB, rn.getBeginTileXCoordinate() - 1);
         xMaxBB = (short) Math.max(xMaxBB, rn.getEndTileXCoordinate() + 1);
         yMinBB = (short) Math.min(yMinBB, rn.getBeginTileYCoordinate() - 1);
         yMaxBB = (short) Math.max(yMaxBB, rn.getEndTileYCoordinate() + 1);
->>>>>>> 6d0a0605
         rnodes.add(rn);
     }
 
