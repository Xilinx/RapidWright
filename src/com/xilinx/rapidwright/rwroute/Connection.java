--- conflicted
+++ resolved
@@ -486,11 +486,7 @@
                 // if it's not already in use by the current net to prevent the case
                 // where the same physical pin services more than one logical pin
                 if (rnode.countConnectionsOfUser(netWrapper) == 0 ||
-<<<<<<< HEAD
-                    // Except if it is not a PINFEED_I
-=======
                     // Except if it is not an EXCLUSIVE_SINK
->>>>>>> 5cdf329c
                     rnode.getType() != RouteNodeType.EXCLUSIVE_SINK) {
                     assert(rnode.getIntentCode() != IntentCode.NODE_PINBOUNCE);
                     rnode.markTarget(state);
