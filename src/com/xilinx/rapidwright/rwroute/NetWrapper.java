--- conflicted
+++ resolved
@@ -33,95 +33,7 @@
  * A wrapper class of {@link Net} with additional information for the router.
  */
 public class NetWrapper{
-<<<<<<< HEAD
-	/** A unique index for a NetWrapper Object*/
-	private int id;
-	/** The associated {@link Net} Object */
-	private Net net;
-	/** A list of {@link Connection} Objects of the net */
-	private List<Connection> connections;
-	/** Geometric center coordinates */
-	private float xCenter;
-	private float yCenter;
-	/** The half-perimeter wirelength */
-	private short doubleHpwl;
-
-	public NetWrapper(int id, Net net){
-		this.id = id;
-		this.net = net;
-		connections = new ArrayList<>();
-	}
-	
-	public void computeHPWLAndCenterCoordinates(){
-		int xMin = Integer.MAX_VALUE;
-		int yMin = Integer.MAX_VALUE;
-		int xMax = Integer.MIN_VALUE;
-		int yMax = Integer.MIN_VALUE;
-		int xSum = 0;
-		int ySum = 0;
-		int count = 0;
-		boolean sourceRnodeAdded = false;
-		for(Connection connection : connections) {
-			if(connection.isDirect()) continue;
-			if(!sourceRnodeAdded) {
-				short x = connection.getSourceRnode().getEndTileXCoordinate();
-				short y = connection.getSourceRnode().getEndTileYCoordinate();
-				xMin = Integer.min(xMin, x);
-				yMin = Integer.min(yMin, y);
-				xMax = Integer.max(xMax, x);
-				yMax = Integer.max(yMax, y);
-				xSum += x;
-				ySum += y;
-				sourceRnodeAdded = true;
-				count++;
-			}	
-			short x = connection.getSinkRnode().getEndTileXCoordinate();
-			short y = connection.getSinkRnode().getEndTileYCoordinate();
-			xMin = Integer.min(xMin, x);
-			yMin = Integer.min(yMin, y);
-			xMax = Integer.max(xMax, x);
-			yMax = Integer.max(yMax, y);
-			xSum += x;
-			ySum += y;
-			count++;
-		}
-
-		doubleHpwl = (short) ((xMax - xMin + 1 + yMax - yMin + 1) * 2);
-		xCenter = (float)xSum / count;
-		yCenter = (float)ySum / count;
-	}
-	
-	public Net getNet(){
-		return net;
-	}
-	
-	public void addConnection(Connection connection){
-		connections.add(connection);	
-	}
-	
-	public List<Connection> getConnections(){
-		return connections;
-	}
-
-	public short getDoubleHpwl() {
-		return doubleHpwl;
-	}
-
-	public float getYCenter() {
-		return yCenter;
-	}
-
-	public float getXCenter() {
-		return xCenter;
-	}
-
-	@Override
-	public int hashCode(){
-		return id;
-	}
-	
-=======
-    /** A unique index for a NetWrapepr Object*/
+    /** A unique index for a NetWrapper Object*/
     private int id;
     /** The associated {@link Net} Object */
     private Net net;
@@ -132,66 +44,54 @@
     private float yCenter;
     /** The half-perimeter wirelength */
     private short doubleHpwl;
-    /** A flag to indicate if the source has been swapped */
-    private boolean sourceChanged;
 
     public NetWrapper(int id, Net net) {
         this.id = id;
         this.net = net;
         connections = new ArrayList<>();
-        setSourceChanged(false);
     }
 
     public void computeHPWLAndCenterCoordinates() {
-        short xMin = 1<<10;
-        short xMax = 0;
-        short yMin = 1<<10;
-        short yMax = 0;
-        float xSum = 0;
-        float ySum = 0;
-        List<Short> xArray = new ArrayList<>();
-        List<Short> yArray = new ArrayList<>();
-
+        int xMin = Integer.MAX_VALUE;
+        int yMin = Integer.MAX_VALUE;
+        int xMax = Integer.MIN_VALUE;
+        int yMax = Integer.MIN_VALUE;
+        int xSum = 0;
+        int ySum = 0;
+        int count = 0;
         boolean sourceRnodeAdded = false;
         for (Connection connection : connections) {
             if (connection.isDirect()) continue;
-            short x = 0;
-            short y = 0;
             if (!sourceRnodeAdded) {
-                x = connection.getSourceRnode().getEndTileXCoordinate();
-                y = connection.getSourceRnode().getEndTileYCoordinate();
-                xArray.add(x);
-                yArray.add(y);
+                short x = connection.getSourceRnode().getEndTileXCoordinate();
+                short y = connection.getSourceRnode().getEndTileYCoordinate();
+                xMin = Integer.min(xMin, x);
+                yMin = Integer.min(yMin, y);
+                xMax = Integer.max(xMax, x);
+                yMax = Integer.max(yMax, y);
                 xSum += x;
                 ySum += y;
                 sourceRnodeAdded = true;
+                count++;
             }
-            x = connection.getSinkRnode().getEndTileXCoordinate();
-            y = connection.getSinkRnode().getEndTileYCoordinate();
-            xArray.add(x);
-            yArray.add(y);
+            short x = connection.getSinkRnode().getEndTileXCoordinate();
+            short y = connection.getSinkRnode().getEndTileYCoordinate();
+            xMin = Integer.min(xMin, x);
+            yMin = Integer.min(yMin, y);
+            xMax = Integer.max(xMax, x);
+            yMax = Integer.max(yMax, y);
             xSum += x;
             ySum += y;
+            count++;
         }
 
-        Collections.sort(xArray);
-        Collections.sort(yArray);
-        xMin = xArray.get(0);
-        xMax = xArray.get(xArray.size() - 1);
-        yMin = yArray.get(0);
-        yMax = yArray.get(xArray.size() - 1);
-
-        setDoubleHpwl((short) ((xMax - xMin + 1 + yMax - yMin + 1) * 2));
-        setXCenter(xSum / xArray.size());
-        setYCenter(ySum / yArray.size());
+        doubleHpwl = (short) ((xMax - xMin + 1 + yMax - yMin + 1) * 2);
+        xCenter = (float)xSum / count;
+        yCenter = (float)ySum / count;
     }
 
     public Net getNet() {
         return net;
-    }
-
-    public int getId() {
-        return id;
     }
 
     public void addConnection(Connection connection) {
@@ -206,32 +106,12 @@
         return doubleHpwl;
     }
 
-    public void setDoubleHpwl(short hpwl) {
-        doubleHpwl = hpwl;
-    }
-
-    public boolean isSourceChanged() {
-        return sourceChanged;
-    }
-
-    public void setSourceChanged(boolean sourceChanged) {
-        this.sourceChanged = sourceChanged;
-    }
-
     public float getYCenter() {
         return yCenter;
     }
 
-    public void setYCenter(float yCenter) {
-        this.yCenter = yCenter;
-    }
-
     public float getXCenter() {
         return xCenter;
-    }
-
-    public void setXCenter(float xCenter) {
-        this.xCenter = xCenter;
     }
 
     @Override
@@ -239,5 +119,4 @@
         return id;
     }
 
->>>>>>> f5930b27
 }