--- conflicted
+++ resolved
@@ -132,18 +132,13 @@
             case NODE_LOCAL: { // US/US+
                 assert(node.getTile().getTileTypeEnum() == TileTypeEnum.INT);
                 if (routingGraph != null) {
-<<<<<<< HEAD
-                    BitSet bs = routingGraph.nonLocalWires.get(node.getTile().getTileTypeEnum());
-=======
                     BitSet bs = routingGraph.ultraScaleNonLocalWires.get(node.getTile().getTileTypeEnum());
->>>>>>> 5cdf329c
                     if (!bs.get(node.getWireIndex())) {
                         return RouteNodeType.LOCAL;
                     }
                     break;
                 }
             }
-<<<<<<< HEAD
 
             case NODE_PINBOUNCE:
             // Versal only
@@ -157,12 +152,6 @@
             case NODE_INTF_CNODE:   // INTF_[LR]OCF_[TB][LR]_TILE.IF_INT_CNODE_OUTS*
                 return RouteNodeType.LOCAL;
 
-=======
-
-            case NODE_PINBOUNCE:
-                return RouteNodeType.LOCAL;
-
->>>>>>> 5cdf329c
             case NODE_PINFEED: {
                 if (routingGraph != null && routingGraph.lagunaI != null) {
                     BitSet bs = routingGraph.lagunaI.get(node.getTile());
