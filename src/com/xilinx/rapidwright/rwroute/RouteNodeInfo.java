/*
 * Copyright (c) 2023, Advanced Micro Devices, Inc.
 * All rights reserved.
 *
 * Author: Eddie Hung, Advanced Micro Devices, Inc.
 *
 * This file is part of RapidWright.
 *
 * Licensed under the Apache License, Version 2.0 (the "License");
 * you may not use this file except in compliance with the License.
 * You may obtain a copy of the License at
 *
 *     http://www.apache.org/licenses/LICENSE-2.0
 *
 * Unless required by applicable law or agreed to in writing, software
 * distributed under the License is distributed on an "AS IS" BASIS,
 * WITHOUT WARRANTIES OR CONDITIONS OF ANY KIND, either express or implied.
 * See the License for the specific language governing permissions and
 * limitations under the License.
 *
 */

package com.xilinx.rapidwright.rwroute;

import com.xilinx.rapidwright.device.IntentCode;
import com.xilinx.rapidwright.device.Node;
import com.xilinx.rapidwright.device.Tile;
import com.xilinx.rapidwright.device.TileTypeEnum;
import com.xilinx.rapidwright.device.Wire;

import java.util.BitSet;

public class RouteNodeInfo {
    public final RouteNodeType type;
    public final short endTileXCoordinate;
    public final short endTileYCoordinate;
    public final short length;

    private RouteNodeInfo(RouteNodeType type,
                          short endTileXCoordinate,
                          short endTileYCoordinate,
                          short length) {
        this.type = type;
        this.endTileXCoordinate = endTileXCoordinate;
        this.endTileYCoordinate = endTileYCoordinate;
        this.length = length;
    }

    public static RouteNodeInfo get(Node node, RouteNodeGraph routingGraph) {
        Wire[] wires = node.getAllWiresInNode();
        Tile baseTile = node.getTile();
        TileTypeEnum baseTileType = baseTile.getTileTypeEnum();
        Tile endTile = null;
        for (Wire w : wires) {
            Tile tile = w.getTile();
            TileTypeEnum tileType = tile.getTileTypeEnum();
            if (tileType == TileTypeEnum.INT || tileType == baseTileType) {
                boolean endTileWasNotNull = (endTile != null);
                endTile = tile;
                // Break if this is the second non-null tile
                if (endTileWasNotNull) break;
            }
        }
        if (endTile == null) {
            endTile = node.getTile();
        }

        boolean forceSink = false;
        RouteNodeType type = getType(node, endTile, routingGraph, forceSink);
        short endTileXCoordinate = getEndTileXCoordinate(node, type, (short) endTile.getTileXCoordinate());
        short endTileYCoordinate = (short) endTile.getTileYCoordinate();
        short length = getLength(baseTile, type, endTileXCoordinate, endTileYCoordinate);

        return new RouteNodeInfo(type, endTileXCoordinate, endTileYCoordinate, length);
    }

    private static short getLength(Tile baseTile, RouteNodeType type, short endTileXCoordinate, short endTileYCoordinate) {
        TileTypeEnum tileType = baseTile.getTileTypeEnum();
        short length = (short) Math.abs(endTileYCoordinate - baseTile.getTileYCoordinate());
        if (tileType == TileTypeEnum.LAG_LAG) {
            // Nodes in LAGUNA tiles must have no X distance
            assert(baseTile.getTileXCoordinate() == endTileXCoordinate - 1);
        } else {
            length += Math.abs(endTileXCoordinate - baseTile.getTileXCoordinate());
        }
        switch (tileType) {
            case LAG_LAG:
            case LAGUNA_TILE:
                if (type == RouteNodeType.SUPER_LONG_LINE) {
                    assert(length == RouteNodeGraph.SUPER_LONG_LINE_LENGTH_IN_TILES);
                } else {
                    assert(length == 0);
                }
                break;
            case INT:
                if (type == RouteNodeType.LAGUNA_PINFEED) {
                    assert(length == 0);
                }
                break;
        }
        return length;
    }

    private static short getEndTileXCoordinate(Node node, RouteNodeType type, short endTileXCoordinate) {
        Tile baseTile = node.getTile();
        TileTypeEnum baseType = baseTile.getTileTypeEnum();
        switch (baseType) {
            case LAG_LAG: // UltraScale+ only
                // Correct the X coordinate of all Laguna nodes since they are accessed by the INT
                // tile to its right, yet the LAG tile has a tile X coordinate one less than this.
                // Do not apply this correction for NODE_LAGUNA_OUTPUT nodes (which the fanin and
                // fanout nodes of the SLL are marked as) unless it is a fanin (LAGUNA_I)
                // (i.e. do not apply it to the fanout nodes).
                // Nor apply it to VCC_WIREs since their end tiles are INT tiles.
                if ((node.getIntentCode() != IntentCode.NODE_LAGUNA_OUTPUT || type == RouteNodeType.LAGUNA_PINFEED) &&
                        !node.isTiedToVcc()) {
                    assert(baseTile.getTileXCoordinate() == endTileXCoordinate);
                    endTileXCoordinate++;
                }
                break;
            case LAGUNA_TILE: // UltraScale only
                // In UltraScale, Laguna tiles have the same X as the base INT tile
                assert(baseTile.getTileXCoordinate() == endTileXCoordinate);
                break;
        }
        return endTileXCoordinate;
    }

    public static RouteNodeType getType(Node node, Tile endTile, RouteNodeGraph routingGraph, boolean forceSink) {
        // NOTE: IntentCode is device-dependent
        IntentCode ic = node.getIntentCode();
        TileTypeEnum tileTypeEnum = node.getTile().getTileTypeEnum();
        switch (ic) {
            case NODE_LOCAL: { // US/US+
                assert(tileTypeEnum == TileTypeEnum.INT);
                if (routingGraph != null) {
                    BitSet bs = routingGraph.ultraScalesLocalWires.get(tileTypeEnum);
                    if (!bs.get(node.getWireIndex())) {
<<<<<<< HEAD
                        BitSet[] eastWestWires = routingGraph.eastWestWires.get(tileTypeEnum);
                        if (eastWestWires[0].get(node.getWireIndex())) {
                            return RouteNodeType.LOCAL_EAST;
                        } else if (eastWestWires[1].get(node.getWireIndex())) {
                            return RouteNodeType.LOCAL_WEST;
                        }
                        return RouteNodeType.LOCAL_BOTH;
=======
                        break;
>>>>>>> 9cd25a64
                    }
                    BitSet[] eastWestWires = routingGraph.eastWestWires.get(tileTypeEnum);
                    if (eastWestWires[0].get(node.getWireIndex())) {
                        return RouteNodeType.LOCAL_EAST;
                    } else if (eastWestWires[1].get(node.getWireIndex())) {
                        return RouteNodeType.LOCAL_WEST;
                    }
                    return RouteNodeType.LOCAL_BOTH;
                }
            }

            case NODE_PINFEED:
                if (routingGraph == null || routingGraph.isVersal) {
                    return RouteNodeType.LOCAL_BOTH;
                }
<<<<<<< HEAD
                if (routingGraph.lagunaI != null) {
=======
                if (routingGraph.lagunaI != null && !forceSink) {
>>>>>>> 9cd25a64
                    BitSet bs = routingGraph.lagunaI.get(node.getTile());
                    if (bs != null && bs.get(node.getWireIndex())) {
                        return RouteNodeType.LAGUNA_PINFEED;
                    }
                }
                // Fall through
            case NODE_PINBOUNCE:
            case NODE_INODE:        // INT.INT_NODE_IMUX_ATOM_*_INT_OUT[01]          (Versal only)
            case NODE_IMUX:         // INT.IMUX_B_[EW]*                              (Versal only)
            case NODE_CLE_CNODE:    // CLE_BC_CORE*.CNODE_OUTS_[EW]*                 (Versal only)
            case NODE_CLE_BNODE:    // CLE_BC_CORE*.BNODE_OUTS_[EW]*                 (Versal only)
            case NODE_INTF_BNODE:   // INTF_[LR]OCF_[TB][LR]_TILE.IF_INT_BNODE_OUTS* (Versal only)
            case NODE_INTF_CNODE:   // INTF_[LR]OCF_[TB][LR]_TILE.IF_INT_CNODE_OUTS* (Versal only)
                if (routingGraph != null) {
                    BitSet[] eastWestWires = routingGraph.eastWestWires.get(tileTypeEnum);
                    if (eastWestWires[0].get(node.getWireIndex())) {
                        return RouteNodeType.LOCAL_EAST;
                    } else if (eastWestWires[1].get(node.getWireIndex())) {
                        return RouteNodeType.LOCAL_WEST;
                    }
                    assert(!routingGraph.isVersal && node.getWireName().startsWith("CTRL_"));
                }
                return RouteNodeType.LOCAL_BOTH;

            // Versal only
            case NODE_CLE_CTRL:     // CLE_BC_CORE*.CTRL_[LR]_B*
            case NODE_INTF_CTRL:    // INTF_[LR]OCF_[TB][LR]_TILE.INTF_IRI*
                return RouteNodeType.LOCAL_BOTH;

            case NODE_LAGUNA_OUTPUT: // UltraScale+ only
                assert(tileTypeEnum == TileTypeEnum.LAG_LAG);
                if (node.getWireName().endsWith("_TXOUT")) {
                    return RouteNodeType.LAGUNA_PINFEED;
                }
                break;

            case NODE_LAGUNA_DATA: // UltraScale+ only
                assert(tileTypeEnum == TileTypeEnum.LAG_LAG);
                assert(endTile != null);
                if (node.getTile() != endTile) {
                    return RouteNodeType.SUPER_LONG_LINE;
                }

                // U-turn node at the boundary of the device
                break;

            case INTENT_DEFAULT:
                if (tileTypeEnum == TileTypeEnum.LAGUNA_TILE) { // UltraScale only
                    String wireName = node.getWireName();
                    if (wireName.startsWith("UBUMP")) {
                        assert(endTile != null);
                        assert(node.getTile() != endTile);
                        return RouteNodeType.SUPER_LONG_LINE;
                    } else if (wireName.endsWith("_TXOUT")) {
                        // This is the inner LAGUNA_I, mark it so it gets a base cost discount
                        return RouteNodeType.LAGUNA_PINFEED;
                    }
                }
                break;
        }

        return RouteNodeType.NON_LOCAL;
    }
}<|MERGE_RESOLUTION|>--- conflicted
+++ resolved
@@ -136,17 +136,7 @@
                 if (routingGraph != null) {
                     BitSet bs = routingGraph.ultraScalesLocalWires.get(tileTypeEnum);
                     if (!bs.get(node.getWireIndex())) {
-<<<<<<< HEAD
-                        BitSet[] eastWestWires = routingGraph.eastWestWires.get(tileTypeEnum);
-                        if (eastWestWires[0].get(node.getWireIndex())) {
-                            return RouteNodeType.LOCAL_EAST;
-                        } else if (eastWestWires[1].get(node.getWireIndex())) {
-                            return RouteNodeType.LOCAL_WEST;
-                        }
-                        return RouteNodeType.LOCAL_BOTH;
-=======
                         break;
->>>>>>> 9cd25a64
                     }
                     BitSet[] eastWestWires = routingGraph.eastWestWires.get(tileTypeEnum);
                     if (eastWestWires[0].get(node.getWireIndex())) {
@@ -162,11 +152,7 @@
                 if (routingGraph == null || routingGraph.isVersal) {
                     return RouteNodeType.LOCAL_BOTH;
                 }
-<<<<<<< HEAD
-                if (routingGraph.lagunaI != null) {
-=======
                 if (routingGraph.lagunaI != null && !forceSink) {
->>>>>>> 9cd25a64
                     BitSet bs = routingGraph.lagunaI.get(node.getTile());
                     if (bs != null && bs.get(node.getWireIndex())) {
                         return RouteNodeType.LAGUNA_PINFEED;
