/*
 *
 * Copyright (c) 2021 Ghent University.
 * Copyright (c) 2022-2023, Advanced Micro Devices, Inc.
 * All rights reserved.
 *
 * Author: Yun Zhou, Ghent University.
 *
 * This file is part of RapidWright.
 *
 * Licensed under the Apache License, Version 2.0 (the "License");
 * you may not use this file except in compliance with the License.
 * You may obtain a copy of the License at
 *
 *     http://www.apache.org/licenses/LICENSE-2.0
 *
 * Unless required by applicable law or agreed to in writing, software
 * distributed under the License is distributed on an "AS IS" BASIS,
 * WITHOUT WARRANTIES OR CONDITIONS OF ANY KIND, either express or implied.
 * See the License for the specific language governing permissions and
 * limitations under the License.
 *
 */

package com.xilinx.rapidwright.rwroute;

<<<<<<< HEAD
import com.xilinx.rapidwright.design.Net;
import com.xilinx.rapidwright.design.NetType;
import com.xilinx.rapidwright.device.IntentCode;
=======
>>>>>>> fb08d822
import com.xilinx.rapidwright.device.Node;

public enum RouteNodeType {
    EXCLUSIVE_SOURCE,
    EXCLUSIVE_SINK_BOTH,
    EXCLUSIVE_SINK_EAST,
    EXCLUSIVE_SINK_WEST,

    /**
     * Denotes {@link RouteNode} objects that correspond to a super long line {@link Node},
     * i.e. nodes that span two SLRs.
     */
    SUPER_LONG_LINE,

    /**
     * Denotes {@link RouteNode} objects that correspond to {@link Node} objects that enter
     * a Laguna tile from an INT tile, or those Laguna tile nodes leading to a SUPER_LONG_LINE.
     */
    LAGUNA_PINFEED,

<<<<<<< HEAD
    /**
     * Denotes general purpose {@link RouteNode} objects.
     */
    WIRE,

    /**
     * Denotes {@link RouteNode} objects that should be treated as being inaccessible and
     * never queued for exploration during routing. Typically, these are routing nodes that
     * have already been created but later discovered to not be needed (e.g. is a dead-end node).
     */
    INACCESSIBLE;

    public static final RouteNodeType[] values = values();
=======
    NON_LOCAL,

    LOCAL_BOTH,
    LOCAL_EAST,
    LOCAL_WEST,

    LOCAL_RESERVED;

    public boolean isAnyExclusiveSink() {
        return this == EXCLUSIVE_SINK_BOTH || this == EXCLUSIVE_SINK_EAST || this == EXCLUSIVE_SINK_WEST;
    }

    public boolean isAnyLocal() {
        return this == LOCAL_BOTH || this == LOCAL_EAST || this == LOCAL_WEST || this == LOCAL_RESERVED;
    }
>>>>>>> fb08d822
}<|MERGE_RESOLUTION|>--- conflicted
+++ resolved
@@ -24,12 +24,6 @@
 
 package com.xilinx.rapidwright.rwroute;
 
-<<<<<<< HEAD
-import com.xilinx.rapidwright.design.Net;
-import com.xilinx.rapidwright.design.NetType;
-import com.xilinx.rapidwright.device.IntentCode;
-=======
->>>>>>> fb08d822
 import com.xilinx.rapidwright.device.Node;
 
 public enum RouteNodeType {
@@ -50,11 +44,13 @@
      */
     LAGUNA_PINFEED,
 
-<<<<<<< HEAD
-    /**
-     * Denotes general purpose {@link RouteNode} objects.
-     */
-    WIRE,
+    NON_LOCAL,
+
+    LOCAL_BOTH,
+    LOCAL_EAST,
+    LOCAL_WEST,
+
+    LOCAL_RESERVED,
 
     /**
      * Denotes {@link RouteNode} objects that should be treated as being inaccessible and
@@ -64,21 +60,20 @@
     INACCESSIBLE;
 
     public static final RouteNodeType[] values = values();
-=======
-    NON_LOCAL,
-
-    LOCAL_BOTH,
-    LOCAL_EAST,
-    LOCAL_WEST,
-
-    LOCAL_RESERVED;
 
     public boolean isAnyExclusiveSink() {
         return this == EXCLUSIVE_SINK_BOTH || this == EXCLUSIVE_SINK_EAST || this == EXCLUSIVE_SINK_WEST;
     }
 
+    public static boolean isAnyExclusiveSink(int ordinal) {
+        return ordinal == EXCLUSIVE_SINK_BOTH.ordinal() || ordinal == EXCLUSIVE_SINK_EAST.ordinal() || ordinal == EXCLUSIVE_SINK_WEST.ordinal();
+    }
+
     public boolean isAnyLocal() {
         return this == LOCAL_BOTH || this == LOCAL_EAST || this == LOCAL_WEST || this == LOCAL_RESERVED;
     }
->>>>>>> fb08d822
+
+    public static boolean isAnyLocal(int ordinal) {
+        return ordinal == LOCAL_BOTH.ordinal() || ordinal == LOCAL_EAST.ordinal() || ordinal == LOCAL_WEST.ordinal() || ordinal == LOCAL_RESERVED.ordinal();
+    }
 }