--- conflicted
+++ resolved
@@ -102,11 +102,7 @@
 			}
 		}
 
-<<<<<<< HEAD
-		routingGraph.asyncPreserve(nodes, netToPreserve);
-=======
 		super.addPreservedNodes(nodes, netToPreserve);
->>>>>>> 4975bdfc
 	}
 	
 	/**
@@ -120,13 +116,8 @@
 				continue;
 			}
 			
-<<<<<<< HEAD
-			removeNetNodesFromPreservedNodes(net); // remove preserved nodes of a net from the map
-			createsNetWrapperAndConnections(net);
-=======
 			unpreserveNet(net); // remove preserved nodes of a net from the map
 			createNetWrapperAndConnections(net);
->>>>>>> 4975bdfc
 			net.unroute();//NOTE: no need to unroute if routing tree is reused, then toPreserveNets should be detected before createNetWrapperAndConnections
 		}
 		for(Net net : toPreserveNets) {
@@ -176,14 +167,10 @@
 	 * @return The routed design instance.
 	 */
 	public static Design routeDesignRapidStream(Design design) {
-<<<<<<< HEAD
-		RWRouteConfig config = new RWRouteConfig(new String[] {"--partialRouting", "--enlargeBoundingBox", "--useUTurnNodes", "--verbose"});
-=======
 		RWRouteConfig config = new RWRouteConfig(new String[] {
 				"--enlargeBoundingBox",
 				"--useUTurnNodes",
 				"--verbose"});
->>>>>>> 4975bdfc
 		return routeDesign(design, config, () -> new RapidStreamRoute(design, config));
 	}
 }