--- conflicted
+++ resolved
@@ -134,21 +134,12 @@
             RouteNode tailRnode = getOrCreate(tail, type);
             list.add(tailRnode);
         }
-<<<<<<< HEAD
         RouteNode[] array = (list.isEmpty()) ? EMPTY_ARRAY : list.toArray(EMPTY_ARRAY);
         if (forward)
             children = array;
         else
             parents = array;
         timer.stop();
-=======
-        if (!childrenList.isEmpty()) {
-            children = childrenList.toArray(EMPTY_ARRAY);
-        } else {
-            children = EMPTY_ARRAY;
-        }
-        setChildrenTimer.stop();
->>>>>>> 8d33eb42
     }
 
     private void setBaseCost(RouteNodeType type) {
@@ -682,6 +673,11 @@
         return next;
     }
 
+    public RouteNode getPrevNext(boolean forward) {
+        return (forward) ? prev : next;
+    }
+
+
     /**
      * Sets the parent RouteNode instance for routing a connection.
      * @param prev The driving RouteNode instance to set.
