/*
 *
 * Copyright (c) 2021 Ghent University.
 * Copyright (c) 2022, Advanced Micro Devices, Inc.
 * All rights reserved.
 *
 * Author: Yun Zhou, Ghent University.
 *
 * This file is part of RapidWright.
 *
 * Licensed under the Apache License, Version 2.0 (the "License");
 * you may not use this file except in compliance with the License.
 * You may obtain a copy of the License at
 *
 *     http://www.apache.org/licenses/LICENSE-2.0
 *
 * Unless required by applicable law or agreed to in writing, software
 * distributed under the License is distributed on an "AS IS" BASIS,
 * WITHOUT WARRANTIES OR CONDITIONS OF ANY KIND, either express or implied.
 * See the License for the specific language governing permissions and
 * limitations under the License.
 *
 */

package com.xilinx.rapidwright.rwroute;

import java.util.ArrayList;
import java.util.EnumSet;
import java.util.HashMap;
import java.util.List;
import java.util.Map;

import com.xilinx.rapidwright.design.Net;
import com.xilinx.rapidwright.device.IntentCode;
import com.xilinx.rapidwright.device.Node;
import com.xilinx.rapidwright.device.Tile;
import com.xilinx.rapidwright.device.TileTypeEnum;
import com.xilinx.rapidwright.device.Wire;
import com.xilinx.rapidwright.util.RuntimeTracker;

/**
 * A RouteNode Object corresponds to a vertex of the routing resource graph.
 * Each RouteNode instance is associated with a {@link Node} instance. It is denoted as "rnode".
 * The routing resource graph is built "lazily", i.e., RouteNode Objects (rnodes) are created when needed.
 */
abstract public class RouteNode implements Comparable<RouteNode> {
    /** Each RouteNode Object can be legally used by one net only */
    public static final short capacity = 1;
    /** Memoized static array for use by Collection.toArray() or similar */
    public static final RouteNode[] EMPTY_ARRAY = new RouteNode[0];
    public static final int initialPresentCongestionCost = 1;
    public static final int initialHistoricalCongestionCost = 1;

    /** The associated {@link Node} instance */
    protected Node node;
    /** The type of a rnode*/
    private RouteNodeType type;
    /** The tileXCoordinate and tileYCoordinate of the INT tile that the associated node stops at */
    private short endTileXCoordinate;
    private short endTileYCoordinate;
    /** The wirelength of a rnode */
    private short length;
    /** The base cost of a rnode */
    private float baseCost;
    /** A flag to indicate if this rnode is the target */
    private boolean isTarget;
<<<<<<< HEAD
    /** A flag to indicate if router should lookahead of this rnode rather than enqueueing it */
    private final boolean isLookahead;
=======
    /** Byte for the use as general purpose flags */
    private byte flags;
>>>>>>> 2b3d42fd
    /** The children (downhill rnodes) of this rnode */
    protected RouteNode[] children;

    /** Present congestion cost */
    private float presentCongestionCost;
    /** Historical congestion cost */
    private float historicalCongestionCost;
    /** Upstream path cost */
    private float upstreamPathCost;
    /** Lower bound of the total path cost */
    private float lowerBoundTotalPathCost;
    /** A variable indicating which id this rnode was last visited by during the expansion */
    private int visited;
    /** A variable that stores the parent of a rnode during expansion to facilitate tracing back */
    private RouteNode prev;
    /**
     * A map that records users of a rnode based on all routed connections.
     * Each user is a {@link NetWrapper} instance that corresponds to a {@link Net} instance.
     * It is often the case that multiple connections of the user are using a same rnode.
     * We count the number of connections from the net.
     * The number is used for the sharing mechanism of RWRoute.
     */
    private Map<NetWrapper, Integer> usersConnectionCounts;
    /**
     * A map that records all the driver rnodes of a rnode based on all routed connections.
     * It is possible that a rnode are driven by different rnodes after routing of all connections of a net.
     * We count the drivers of a rnode to facilitate the route fixer at the end of routing.
     */
    private Map<RouteNode, Integer> driversCounts;

    protected RouteNode(Node node, RouteNodeType type, boolean isLookahead) {
        this.node = node;
        setType(type);
        children = null;
        setEndTileXYCoordinates();
        setBaseCost(type);
        presentCongestionCost = initialPresentCongestionCost;
        historicalCongestionCost = initialHistoricalCongestionCost;
        usersConnectionCounts = null;
        driversCounts = null;
        visited = 0;
        assert(prev == null);
        assert(!isTarget);
<<<<<<< HEAD

        // The IMUX wire into a LAGUNA tile cannot be differentiated from one into a CLE
        // tile by the wire name alone; however, this.type does reflect this.
        this.isLookahead = isLookahead || this.type == RouteNodeType.LAGUNA_I;
=======
        flags = 0;
>>>>>>> 2b3d42fd
    }

    @Override
    public int compareTo(RouteNode that) {
        // Do not use Float.compare() since it also compares NaN, which we'll assume is unreachable
        // return Float.compare(this.lowerBoundTotalPathCost, that.lowerBoundTotalPathCost);
        float signum = Math.signum(this.lowerBoundTotalPathCost - that.lowerBoundTotalPathCost);
        // Tie break according to larger known cost (thus smaller estimated cost to target)
        return (int) ((signum != 0) ? signum : Math.signum(that.upstreamPathCost - this.upstreamPathCost));

    }

    abstract protected RouteNode getOrCreate(Node node, RouteNodeType type);

    protected void setChildren(RuntimeTracker setChildrenTimer) {
        if (children != null)
            return;
        setChildrenTimer.start();
        List<Node> allDownHillNodes = node.getAllDownhillNodes();
        List<RouteNode> childrenList = new ArrayList<>(allDownHillNodes.size());
        for (Node downhill: allDownHillNodes) {
            if (!mustInclude(node, downhill)) {
                if (isPreserved(downhill) || isExcluded(node, downhill))
                    continue;
            }

            final RouteNodeType type = RouteNodeType.WIRE;
            RouteNode child = getOrCreate(downhill, type);
            childrenList.add(child);//the sink rnode of a target connection has been created up-front
        }
        if (!childrenList.isEmpty()) {
            children = childrenList.toArray(EMPTY_ARRAY);
        } else {
            children = EMPTY_ARRAY;
        }
        setChildrenTimer.stop();
    }

    private void setBaseCost(RouteNodeType type) {
        // TODO: Why does enabling the following line cause unroutability?
        //       setRouteType() is called before this, and it setting
        //       this.type disrupts the base cost such that
        //       testNonTimingDrivenPartialRouting becomes unroutable.
        //       The `type` parameter fed to this method is the original
        //       value provided to the constructor
        // type = this.type;
        if (this.type == RouteNodeType.SUPER_LONG_LINE) {
            baseCost = 0.3f * length;
        } else if (type == RouteNodeType.WIRE) {
            baseCost = 0.4f;
            // NOTE: IntentCode is device-dependent
            IntentCode ic = node.getIntentCode();
            switch(ic) {
            case NODE_PINBOUNCE:
            case NODE_PINFEED:
                break;
            case NODE_DOUBLE:
                if (endTileXCoordinate != node.getTile().getTileXCoordinate()) {
                    baseCost = 0.4f*length;
                }
                break;
            case NODE_HQUAD:
                assert(length != 0 || node.getAllDownhillNodes().isEmpty());
                baseCost = 0.35f*length;
                break;
            case NODE_VQUAD:
                // In case of U-turn nodes
                if (length != 0) baseCost = 0.15f*length;// VQUADs have length 4 and 5
                break;
            case NODE_HLONG:
                assert(length != 0 || node.getAllDownhillNodes().isEmpty());
                baseCost = 0.15f*length;// HLONGs have length 6 and 7
                break;
            case NODE_VLONG:
                // Not true for UltraScale? (e.g. seen on VU440)
                // assert(length != 0);
                baseCost = 0.7f;
                break;
            default:
                if (length != 0) baseCost *= length;
                break;
            }
        } else if (type == RouteNodeType.PINFEED_I) {
            baseCost = 0.4f;
        } else if (type == RouteNodeType.PINFEED_O) {
            baseCost = 1f;
        }

        // Node.getNode("INT_X182Y535/WW4_W_BEG7", Device.getDevice("xcvu19p")).getAllWiresInNode()
        // returns two wires, both X182Y535
        // assert(baseCost != 0);
    }

    /**
     * Checks if a RouteNode Object has been used by more than one users.
     * @return true, if a RouteNode Object has been used by multiple users.
     */
    public boolean isOverUsed() {
        return RouteNode.capacity < getOccupancy();
    }

    public boolean willOverUse(NetWrapper netWrapper) {
        int occ = getOccupancy();
        return occ > RouteNode.capacity || (occ == RouteNode.capacity && countConnectionsOfUser(netWrapper) == 0);
    }

    /**
     * Checks if a RouteNode Object has been used.
     * @return true, if a RouteNode Object has been used.
     */
    public boolean isUsed() {
        return getOccupancy() > 0;
    }

    /**
     * Checks if a RouteNode Object are illegally driven by multiple drivers.
     * @return true, if a RouteNode Object has multiple drivers.
     */
    public boolean hasMultiDrivers() {
        return RouteNode.capacity < uniqueDriverCount();
    }

    public static final EnumSet<TileTypeEnum> lagunaTileTypes = EnumSet.of(
              TileTypeEnum.LAG_LAG      // UltraScale+
            , TileTypeEnum.LAGUNA_TILE  // UltraScale
    );

    public static int getLength(Node node, RouteNode that) {
        Wire[] wires = node.getAllWiresInNode();
        Tile baseTile = node.getTile();
        Tile endTile = null;
        for (Wire w : wires) {
            Tile tile = w.getTile();
            TileTypeEnum tileType = tile.getTileTypeEnum();
            boolean lagunaTile = false;
            if (tileType == TileTypeEnum.INT ||
                    (lagunaTile = lagunaTileTypes.contains(tileType))) {
                if (!lagunaTile ||
                        // Only consider a Laguna tile as an end tile if base tile is Laguna too
                        // (otherwise it's a PINFEED into a Laguna; in US+ Laguna is off-by-one in the X axis)
                        lagunaTileTypes.contains(baseTile.getTileTypeEnum())) {
                    if (tileType == TileTypeEnum.LAGUNA_TILE) {
                        // In UltraScale, Laguna tiles have the same X as the base INT tile
                        assert(tile.getTileXCoordinate() == baseTile.getTileXCoordinate());
                    }
                    boolean endTileWasNotNull = (endTile != null);
                    endTile = tile;
                    // Break if this is the second INT tile
                    if (endTileWasNotNull) break;
                } else {
                    assert(!lagunaTileTypes.contains(baseTile.getTileTypeEnum()));
                    if (that != null && that.type == RouteNodeType.PINFEED_I) {
                        that.type = RouteNodeType.LAGUNA_I;
                    }
                }
            }
        }
        if (endTile == null) {
            endTile = node.getTile();
        }

        int endTileXCoordinate = endTile.getTileXCoordinate();
        int endTileYCoordinate = endTile.getTileYCoordinate();
        int length = Math.abs(endTileXCoordinate - baseTile.getTileXCoordinate())
                + Math.abs(endTileYCoordinate - baseTile.getTileYCoordinate());

        if (that != null) {
            that.endTileXCoordinate = (short) endTileXCoordinate;
            that.endTileYCoordinate = (short) endTileYCoordinate;
            that.length = (short) length;
        }

        return length;
    }

    private void setEndTileXYCoordinates() {
        getLength(node, this);
        if (node.getTile().getTileTypeEnum() == TileTypeEnum.LAG_LAG) { // UltraScale+ only
            // Correct the X coordinate of all Laguna nodes since they are accessed by the INT
            // tile to its right, yet has the LAG tile has a tile X coordinate one less
            // Do not apply this correction for NODE_LAGUNA_OUTPUT nodes unless it is a LAGUNA_I pinfeed
            // (i.e. do not apply it to nodes that leave the SLL)
            // Nor apply it to VCC_WIREs since their end tiles are INT tiles.
            if ((node.getIntentCode() != IntentCode.NODE_LAGUNA_OUTPUT || type == RouteNodeType.LAGUNA_I) &&
                !node.isTiedToVcc()) {
                assert(node.getTile().getTileXCoordinate() == endTileXCoordinate);
                endTileXCoordinate++;
            }
        }
    }

    /**
     * Updates the present congestion cost based on the present congestion penalty factor.
     * @param pres_fac The present congestion penalty factor.
     */
    public void updatePresentCongestionCost(float pres_fac) {
        int occ = getOccupancy();
        int cap = RouteNode.capacity;

        if (occ < cap) {
            setPresentCongestionCost(1);
        } else {
            setPresentCongestionCost(1 + (occ - cap + 1) * pres_fac);
        }
    }

    @Override
    public String toString() {
        StringBuilder s = new StringBuilder();
        s.append("node " + node.toString());
        s.append(", ");
        s.append("(" + endTileXCoordinate + "," + getEndTileYCoordinate() + ")");
        s.append(", ");
        s.append(String.format("type = %s", type));
        s.append(", ");
        s.append(String.format("ic = %s", node.getIntentCode()));
        s.append(", ");
        s.append(String.format("user = %s", getOccupancy()));
        s.append(", ");
        s.append(getUsersConnectionCounts());
        return s.toString();
    }

    @Override
    public int hashCode() {
        return node.hashCode();
    }

    @Override
    public boolean equals(Object obj) {
        if (this == obj)
            return true;
        if (obj == null)
            return false;
        if (getClass() != obj.getClass())
            return false;
        RouteNode that = (RouteNode) obj;
        return node.equals(that.node);
    }

    /**
     * Checks if coordinates of a RouteNode Object is within the connection's bounding box.
     * @param connection The connection that is being routed.
     * @return true, if coordinates of a RouteNode is within the connection's bounding box.
     */
    public boolean isInConnectionBoundingBox(Connection connection) {
        return endTileXCoordinate > connection.getXMinBB() && endTileXCoordinate < connection.getXMaxBB() && endTileYCoordinate > connection.getYMinBB() && endTileYCoordinate < connection.getYMaxBB();
    }

    /**
     * Gets the associated Node of a RouteNode Object.
     * @return The associated Node of a RouteNode Object.
     */
    public Node getNode() {
        return node;
    }

    /**
     * Checks if a RouteNode Object is the current routing target.
     * @return true, if a RouteNode Object is the current routing target.
     */
    public boolean isTarget() {
        return isTarget;
    }

    /**
     * Sets the boolean value of target.
     * @param isTarget The value to be set.
     */
    public void setTarget(boolean isTarget) {
        this.isTarget = isTarget;
    }

    /**
     * Gets the type of a RouteNode Object.
     * @return The RouteNodeType of a RouteNode Object.
     */
    public RouteNodeType getType() {
        return type;
    }

    /**
     * Gets the delay of a RouteNode Object.
     * @return The delay of a RouteNode Object.
     */
    public float getDelay() {
        return 0;
    }

    public short getBeginTileXCoordinate() {
        return (short) node.getTile().getTileXCoordinate();
    }

    public short getBeginTileYCoordinate() {
        return (short) node.getTile().getTileYCoordinate();
    }

    /**
     * Gets the x coordinate of the INT {@link Tile} instance
     * that the associated {@link Node} instance stops at.
     * @return The tileXCoordinate of the INT tile that the associated {@link Node} instance stops at.
     */
    public short getEndTileXCoordinate() {
        return endTileXCoordinate;
    }

    /**
     * Gets the Y coordinate of the INT {@link Tile} instance
     * that the associated {@link Node} instance stops at.
     * For bidirectional nodes, the prev member is used to determine the end node.
     * @return The tileYCoordinate of the INT tile that the associated {@link Node} instance stops at.
     */
    public short getEndTileYCoordinate() {
        boolean reverseSLL = (prev != null &&
                getType() == RouteNodeType.SUPER_LONG_LINE &&
                prev.endTileYCoordinate == endTileYCoordinate);
        return reverseSLL ? (short) node.getTile().getTileYCoordinate() : endTileYCoordinate;
    }

    /**
     * Gets the base cost of a RouteNode Object.
     * @return The base cost of a RouteNode Object.
     */
    public float getBaseCost() {
        return baseCost;
    }

    /**
     * Gets the children of a RouteNode Object.
     * @return A list of RouteNode Objects.
     */
    public RouteNode[] getChildren() {
        return children != null ? children : EMPTY_ARRAY;
    }

    /**
     * Clears the children of this node so that it can be regenerated.
     */
    public void resetChildren() {
        children = null;
    }

    private void setType(RouteNodeType type) {
        this.type = type;
        if (type == RouteNodeType.WIRE) {
            // NOTE: IntentCode is device-dependent
            IntentCode ic = node.getIntentCode();
            switch (ic) {
                case NODE_PINBOUNCE:
                    this.type = RouteNodeType.PINBOUNCE;
                    break;

                // Could be PINFEED into SLICE or PINFEED into a LAGUNA
                case NODE_PINFEED:
                    this.type = RouteNodeType.PINFEED_I;
                    break;

                case NODE_LAGUNA_OUTPUT: // UltraScale+ only
                    assert(node.getTile().getTileTypeEnum() == TileTypeEnum.LAG_LAG);
                    // TODO: Collect wire indices to save on string comparison
                    if (node.getWireName().endsWith("_TXOUT")) {
                        this.type = RouteNodeType.LAGUNA_I;
                    }
                    break;

                case NODE_LAGUNA_DATA: // UltraScale+ only
                    assert(node.getTile().getTileTypeEnum() == TileTypeEnum.LAG_LAG);
                    this.type = RouteNodeType.SUPER_LONG_LINE;
                    break;

                case INTENT_DEFAULT:
                    if (node.getTile().getTileTypeEnum() == TileTypeEnum.LAGUNA_TILE) { // UltraScale only
                        // TODO: Collect wire indices to save on string comparison
                        String wireName = node.getWireName();
                        if (wireName.startsWith("UBUMP")) {
                            this.type = RouteNodeType.SUPER_LONG_LINE;
                        } else if (wireName.endsWith("_TXOUT")) {
                            this.type = RouteNodeType.LAGUNA_I;
                        }
                    }
                    break;
            }
        }
    }

    /**
     * Gets the wirelength.
     * @return The wirelength, i.e. the number of INT tiles that the associated {@link Node} instance spans.
     */
    public short getLength() {
        return length;
    }

    /**
     * Sets the lower bound total path cost.
     * @param totalPathCost The cost value to be set.
     */
    public void setLowerBoundTotalPathCost(float totalPathCost) {
        lowerBoundTotalPathCost = totalPathCost;
    }

    /**
     * Sets the upstream path cost.
     * @param newPartialPathCost The new value to be set.
     */
    public void setUpstreamPathCost(float newPartialPathCost) {
        this.upstreamPathCost = newPartialPathCost;
    }

    /**
     * Gets the lower bound total path cost.
     * @return The lower bound total path cost.
     */
    public float getLowerBoundTotalPathCost() {
        return lowerBoundTotalPathCost;
    }

    /**
     * Gets the upstream path cost.
     * @return The upstream path cost.
     */
    public float getUpstreamPathCost() {
        return upstreamPathCost;
    }

    /**
     * Gets a map that records users of a {@link RouteNode} instance based on all routed connections.
     * Each user is a {@link NetWrapper} instance representing a {@link Net} instance.
     * It is often the case that multiple connections of a net are using a same rnode.
     * So we count connections of each user to facilitate the sharing mechanism of RWRoute.
     * @return A map between users, i.e., {@link NetWrapper} instances representing by {@link Net} instances,
     *  and numbers of connections from different users.
     */
    public Map<NetWrapper, Integer> getUsersConnectionCounts() {
        return usersConnectionCounts;
    }

    /**
     * Adds an user {@link NetWrapper} instance to the user map, of which a key is a {@link NetWrapper} instance and
     * the value is the number of connections that are using a rnode.
     * If the user is already stored in the map, increment the connection count of the user by 1. Otherwise, put the user
     * into the map and initialize the connection count as 1.
     * @param user The user net in question.
     */
    public void incrementUser(NetWrapper user) {
        if (usersConnectionCounts == null) {
            usersConnectionCounts = new HashMap<>();
        }
        usersConnectionCounts.merge(user, 1, Integer::sum);
    }

    /**
     * Gets the number of unique users.
     * @return The number of unique {@link NetWrapper} instances in the user map, i.e, the key set size of the user map.
     */
    public int uniqueUserCount() {
        if (usersConnectionCounts == null) {
            return 0;
        }
        return usersConnectionCounts.size();
    }

    /**
     * Decrements the connection count of a user that is represented by a
     * {@link NetWrapper} instance corresponding to a {@link Net} instance.
     * If there is only one connection of the user that is using a RouteNode instance, remove the user from the map.
     * Otherwise, decrement the connection count by 1.
     * @param user The user to be decremented from the user map.
     */
    public void decrementUser(NetWrapper user) {
        usersConnectionCounts.compute(user, (k,v) -> (v == 1) ? null : v - 1);
    }

    /**
     * Counts the connections of a user that are using a rnode.
     * @param user The user in question indicated by a {@link NetWrapper} instance.
     * @return The total number of connections of the user.
     */
    public int countConnectionsOfUser(NetWrapper user) {
        if (usersConnectionCounts == null) {
            return 0;
        }
        return usersConnectionCounts.getOrDefault(user, 0);
    }

    /**
     * Gets the number of unique drivers.
     * @return The number of unique drivers of a rnode, i.e., the key set size of the driver map
     */
    public int uniqueDriverCount() {
        if (driversCounts == null) {
            return 0;
        }
        return driversCounts.size();
    }

    /**
     * Adds a driver to the driver map.
     * @param parent The driver to be added.
     */
    public void incrementDriver(RouteNode parent) {
        if (driversCounts == null) {
            driversCounts = new HashMap<>();
        }
        driversCounts.merge(parent, 1, Integer::sum);
    }

    /**
     * Decrements the driver count of a RouteNode instance.
     * @param parent The driver that should have its count reduced by 1.
     */
    public void decrementDriver(RouteNode parent) {
        driversCounts.compute(parent, (k,v) -> (v == 1) ? null : v - 1);
    }

    /**
     * Gets the number of users.
     * @return The number of users.
     */
    public int getOccupancy() {
        return uniqueUserCount();
    }

    /**
     * Gets the parent RouteNode instance for routing a connection.
     * @return The driving RouteNode instance.
     */
    public RouteNode getPrev() {
        return prev;
    }

    /**
     * Sets the parent RouteNode instance for routing a connection.
     * @param prev The driving RouteNode instance to set.
     */
    public void setPrev(RouteNode prev) {
        assert(prev != null);
        this.prev = prev;
    }

    /**
     * Gets the present congestion cost of a RouteNode Object.
     * @return The present congestion of a RouteNode Object.
     */
    public float getPresentCongestionCost() {
        return presentCongestionCost;
    }

    /**
     * Sets the present congestion cost of a RouteNode Object.
     * @param presentCongestionCost The present congestion cost to be set.
     */
    public void setPresentCongestionCost(float presentCongestionCost) {
        this.presentCongestionCost = presentCongestionCost;
    }

    /**
     * Gets the historical congestion cost of a RouteNode Object.
     * @return The historical congestion cost of a RouteNode Object.
     */
    public float getHistoricalCongestionCost() {
        return historicalCongestionCost;
    }

    /**
     * Gets the historical congestion cost of a RouteNode Object.
     * @param historicalCongestionCost The historical congestion cost to be set.
     */
    public void setHistoricalCongestionCost(float historicalCongestionCost) {
        this.historicalCongestionCost = historicalCongestionCost;
    }

    /**
     * Checks if a RouteNode instance has ever been expanded, as determined
     * by whether its children member is null.
     * @return true, if a RouteNode instance has been expanded before.
     */
    public boolean everExpanded() {
        return children != null;
    }

    /**
     * Checks if a RouteNode instance has been visited before when routing a connection.
     * @return true, if a RouteNode instance has been visited before.
     */
    abstract public boolean isVisited();

    protected boolean isVisited(int id) {
        assert(id > 0);
        return visited == id;
    }

    abstract public void setVisited();

    public void setVisited(int id) {
        assert(id > 0);
        visited = id;
    }

    /**
     * Checks if a node is an exit node of a NodeGroup
     * @param node The node in question
     * @return true, if the node is a S/D/Q/L node or a local node with a GLOBAL and CTRL wire
     */
    public static boolean isExitNode(Node node) {
        switch(node.getIntentCode()) {
            case NODE_SINGLE:
            case NODE_DOUBLE:
            case NODE_HQUAD:
            case NODE_VQUAD:
            case NODE_VLONG:
            case NODE_HLONG:
            case NODE_PINBOUNCE:
            case NODE_PINFEED:
                return true;
            case NODE_LOCAL:
                if (node.getWireName().contains("GLOBAL") || node.getWireName().contains("CTRL")) {
                    return true;
                }
            default:
        }
        return false;
    }

    /**
     * Checks if a routing arc must be included.
     * @param parent The routing arc's parent node.
     * @param child The routing arc's parent node.
     * @return True, if the arc should be included in the routing resource graph.
     */
    abstract public boolean mustInclude(Node parent, Node child);

    /**
     * Checks if a node has been preserved and thus cannot be used.
     * @param node The node in question.
     * @return True, if the arc should be excluded from the routing resource graph.
     */
    abstract public boolean isPreserved(Node node);

    /**
     * Checks if a routing arc has been excluded thus cannot be used.
     * @param parent The routing arc's parent node.
     * @param child The routing arc's parent node.
     * @return True, if the arc should be excluded from the routing resource graph.
     */
    abstract public boolean isExcluded(Node parent, Node child);

    abstract public int getSLRIndex();

<<<<<<< HEAD
    public boolean isLookahead() {
        return isLookahead;
=======
    /**
     * @param index Bit index.
     * @return True if index is set.
     */
    public boolean getFlag(int index) {
        return (flags & (1 << index)) != 0;
    }

    /**
     * @param index Bit index to set.
     */
    public void setFlag(int index) {
        flags |= (1 << index);
>>>>>>> 2b3d42fd
    }
}<|MERGE_RESOLUTION|>--- conflicted
+++ resolved
@@ -64,13 +64,10 @@
     private float baseCost;
     /** A flag to indicate if this rnode is the target */
     private boolean isTarget;
-<<<<<<< HEAD
     /** A flag to indicate if router should lookahead of this rnode rather than enqueueing it */
     private final boolean isLookahead;
-=======
     /** Byte for the use as general purpose flags */
     private byte flags;
->>>>>>> 2b3d42fd
     /** The children (downhill rnodes) of this rnode */
     protected RouteNode[] children;
 
@@ -114,14 +111,10 @@
         visited = 0;
         assert(prev == null);
         assert(!isTarget);
-<<<<<<< HEAD
 
         // The IMUX wire into a LAGUNA tile cannot be differentiated from one into a CLE
         // tile by the wire name alone; however, this.type does reflect this.
         this.isLookahead = isLookahead || this.type == RouteNodeType.LAGUNA_I;
-=======
-        flags = 0;
->>>>>>> 2b3d42fd
     }
 
     @Override
@@ -771,10 +764,10 @@
 
     abstract public int getSLRIndex();
 
-<<<<<<< HEAD
     public boolean isLookahead() {
         return isLookahead;
-=======
+    }
+
     /**
      * @param index Bit index.
      * @return True if index is set.
@@ -788,6 +781,5 @@
      */
     public void setFlag(int index) {
         flags |= (1 << index);
->>>>>>> 2b3d42fd
     }
 }