/*
 *
 * Copyright (c) 2021 Ghent University.
 * Copyright (c) 2022-2024, Advanced Micro Devices, Inc.
 * All rights reserved.
 *
 * Author: Yun Zhou, Ghent University.
 *
 * This file is part of RapidWright.
 *
 * Licensed under the Apache License, Version 2.0 (the "License");
 * you may not use this file except in compliance with the License.
 * You may obtain a copy of the License at
 *
 *     http://www.apache.org/licenses/LICENSE-2.0
 *
 * Unless required by applicable law or agreed to in writing, software
 * distributed under the License is distributed on an "AS IS" BASIS,
 * WITHOUT WARRANTIES OR CONDITIONS OF ANY KIND, either express or implied.
 * See the License for the specific language governing permissions and
 * limitations under the License.
 *
 */

package com.xilinx.rapidwright.rwroute;

import com.xilinx.rapidwright.design.Net;
import com.xilinx.rapidwright.device.IntentCode;
import com.xilinx.rapidwright.device.Node;
import com.xilinx.rapidwright.device.Tile;
import com.xilinx.rapidwright.device.TileTypeEnum;
import com.xilinx.rapidwright.util.RuntimeTracker;

import java.util.ArrayList;
import java.util.IdentityHashMap;
import java.util.List;
import java.util.Map;

/**
 * A RouteNode Object corresponds to a vertex of the routing resource graph.
 * Each RouteNode instance is associated with a {@link Node} instance. It is denoted as "rnode".
 * The routing resource graph is built "lazily", i.e., RouteNode Objects (rnodes) are created when needed.
 */
public class RouteNode extends Node implements Comparable<RouteNode> {
    /** Each RouteNode Object can be legally used by one net only */
    public static final short capacity = 1;
    /** Memoized static array for use by Collection.toArray() or similar */
    public static final RouteNode[] EMPTY_ARRAY = new RouteNode[0];
    public static final int initialPresentCongestionCost = 1;
    public static final int initialHistoricalCongestionCost = 1;

    /** The type of a rnode*/
    private byte type;
    /** The tileXCoordinate and tileYCoordinate of the INT tile that the associated node stops at */
    private final short endTileXCoordinate;
    private final short endTileYCoordinate;
    /** The wirelength of a rnode */
    private final short length;
    /** The base cost of a rnode */
    private float baseCost;
    /** A flag to indicate if this rnode is the target */
    private boolean isTarget;
    /** The children (downhill rnodes) of this rnode */
    protected RouteNode[] children;

    /** Historical congestion cost */
    private float historicalCongestionCost;
    /** Upstream path cost */
    private float upstreamPathCost;
    /** Lower bound of the total path cost */
    private float lowerBoundTotalPathCost;
    /** A variable indicating which id this rnode was last visited by during the expansion */
    private int visited;
    /** A variable that stores the parent of a rnode during expansion to facilitate tracing back */
    private RouteNode prev;
    /**
     * A map that records users of a rnode based on all routed connections.
     * Each user is a {@link NetWrapper} instance that corresponds to a {@link Net} instance.
     * It is often the case that multiple connections of the user are using a same rnode.
     * We count the number of connections from the net.
     * The number is used for the sharing mechanism of RWRoute.
     */
    private Map<NetWrapper, Integer> usersConnectionCounts;

    protected RouteNode(RouteNodeGraph routingGraph, Node node, RouteNodeType type) {
        super(node);
        RouteNodeInfo nodeInfo = RouteNodeInfo.get(this, routingGraph.lagunaI);
        this.type = (byte) ((type == null) ? nodeInfo.type : type).ordinal();
        endTileXCoordinate = nodeInfo.endTileXCoordinate;
        endTileYCoordinate = nodeInfo.endTileYCoordinate;
        length = nodeInfo.length;
        children = null;
        setBaseCost();
        historicalCongestionCost = initialHistoricalCongestionCost;
        usersConnectionCounts = null;
        visited = 0;
        assert(prev == null);
        assert(!isTarget);
    }

    @Override
    public int compareTo(RouteNode that) {
        // Do not use Float.compare() since it also compares NaN, which we'll assume is unreachable
        // return Float.compare(this.lowerBoundTotalPathCost, that.lowerBoundTotalPathCost);
        return (int) Math.signum(this.lowerBoundTotalPathCost - that.lowerBoundTotalPathCost);
    }

    private void setBaseCost() {
        baseCost = 0.4f;
        switch (getType()) {
            case LAGUNA_I:
                assert(getLength() == 0);
                // Make all approaches to SLLs zero-cost to encourage exploration
                // Assigning a base cost of zero would normally break congestion resolution
                // (since RWroute.getNodeCost() would return zero) but doing it here should be
                // okay because this node only leads to a SLL which will have a non-zero base cost
                baseCost = 0.0f;
                return;
            case SUPER_LONG_LINE:
                assert(getLength() == RouteNodeGraph.SUPER_LONG_LINE_LENGTH_IN_TILES);
                baseCost = 0.3f * RouteNodeGraph.SUPER_LONG_LINE_LENGTH_IN_TILES;
                break;
            case WIRE:
                short length = getLength();
                IntentCode ic = getIntentCode();
                switch(ic) {
                    case NODE_OUTPUT:        // CLE/LAGUNA_TILE/BRAM/etc. outputs (US)
                                             // LAG_LAG.LAG_LAGUNA_SITE_*_{T,R}XQ* (US+)
                    case NODE_CLE_OUTPUT:    // CLE outputs (US+ and Versal)
                    case NODE_LAGUNA_OUTPUT: // LAG_LAG.{LAG_MUX_ATOM_*_TXOUT,RXD*} (US+)
                    case NODE_LAGUNA_DATA:   // LAG_LAG.UBUMP* super long lines for u-turns at the boundary of the device (US+)
                    case NODE_PINFEED:
                        assert(length == 0);
                        break;
                    case NODE_LOCAL:    // US and US+
                    case INTENT_DEFAULT:
                        assert(length <= 1);
                        break;
<<<<<<< HEAD
                    case NODE_SINGLE:
                        if (length <= 1) {
                            assert(!getAllDownhillPIPs().isEmpty());
                        } else {
                            assert(length == 2);
                            baseCost *= length;
                        }
                        break;
                    case NODE_DOUBLE:
                        if (length == 0) {
                            assert(!getAllDownhillPIPs().isEmpty());
=======
                    case NODE_VSINGLE: // Versal-only
                    case NODE_HSINGLE: // Versal-only
                    case NODE_SINGLE:  // US and US+
                        assert(length <= 2);
                        if (length == 2) baseCost *= length;
                        break;
                    case NODE_VDOUBLE: // Versal only
                    case NODE_HDOUBLE: // Versal only
                    case NODE_DOUBLE:  // US and US+
                        if (endTileXCoordinate != getTile().getTileXCoordinate()) {
                            assert(length <= 2);
                            // Typically, length = 1 (since tile X is not equal)
                            // In US, have seen length = 2, e.g. VU440's INT_X171Y827/EE2_E_BEG7.
                            if (length == 2) baseCost *= length;
>>>>>>> 080a9050
                        } else {
                            if (getBeginTileXCoordinate() != getEndTileXCoordinate()) {
                                assert(length <= 2);
                                // Typically, length = 1 (since tile X is not equal)
                                // In US, have seen length = 2, e.g. VU440's INT_X171Y827/EE2_E_BEG7.
                                if (length == 2) {
                                    baseCost *= length;
                                }
                            } else {
                                // Typically, length = 2 except for horizontal U-turns (length = 0)
                                // or vertical U-turns (length = 1).
                                // In US, have seen length = 3, e.g. VU440's INT_X171Y827/NN2_E_BEG7.
                                assert(length <= 3);
                            }
                        }
                        break;
                    case NODE_HQUAD:
                        if (length == 0) {
                            // Since this node has zero length (and by extension no downhill PIPs)
                            // mark it as being inacccessible so that it will never be queued
                            assert(getAllDownhillPIPs().isEmpty());
                            type = (byte) RouteNodeType.INACCESSIBLE.ordinal();
                        } else {
                            baseCost = 0.35f * length;
                        }
                        break;
                    case NODE_VQUAD:
                        if (length == 0) {
                            assert(!getAllDownhillPIPs().isEmpty());
                        } else {
                            // VQUADs have length 4 and 5
                            baseCost = 0.15f * length;
                        }
                        break;
<<<<<<< HEAD
                    case NODE_HLONG:
                        if (length == 0) {
                            // Since this node has zero length (and by extension no downhill PIPs)
                            // mark it as being inacccessible so that it will never be queued
                            assert(getAllDownhillPIPs().isEmpty());
                            type = (byte) RouteNodeType.INACCESSIBLE.ordinal();
                        } else {
                            // HLONGs have length 6 and 7
                            baseCost = 0.15f * length;
                        }
                        break;
                    case NODE_VLONG:
                        if (length == 0) {
                            assert(!getAllDownhillPIPs().isEmpty());
                        }
=======
                    case NODE_HLONG6:  // Versal only
                    case NODE_HLONG10: // Versal only
                        baseCost = 0.15f * (length == 0 ? 1 : length);
                        break;
                    case NODE_HLONG: // US/US+
                        assert (length != 0 || getAllDownhillNodes().isEmpty());
                        baseCost = 0.15f * length;// HLONGs have length 6 and 7
                        break;
                    case NODE_VLONG7:  // Versal only
                    case NODE_VLONG12: // Versal only
                        baseCost = 0.15f * (length == 0 ? 1 : length);
                        break;
                    case NODE_VLONG:   // US/US+
>>>>>>> 080a9050
                        baseCost = 0.7f;
                        break;

                    // Versal only
                    case NODE_SDQNODE:      // INT.INT_NODE_SDQ_ATOM_*_OUT[01]
                                            // INT.OUT_[NESW]NODE_[EW]_*
                        assert(length == 0 ||
                               // Feedthrough nodes to reach tiles immediately above/below
                               (length == 1 && getWireName().matches("OUT_[NESW]NODE_[EW]_\\d+")));
                        break;
                    case NODE_INODE:        // INT.INT_NODE_IMUX_ATOM_*_INT_OUT[01]
                    case NODE_IMUX:         // INT.IMUX_B_[EW]*
                    case NODE_CLE_CTRL:     // CLE_BC_CORE*.CTRL_[LR]_B*
                    case NODE_INTF_CTRL:    // INTF_[LR]OCF_[TB][LR]_TILE.INTF_IRI*
                        assert(length == 0);
                        break;
                    case NODE_CLE_BNODE:    // CLE_BC_CORE*.BNODE_OUTS_[EW]*
                    case NODE_CLE_CNODE:    // CLE_BC_CORE*.CNODE_OUTS_[EW]*
                    case NODE_INTF_BNODE:   // INTF_[LR]OCF_[TB][LR]_TILE.IF_INT_BNODE_OUTS*
                    case NODE_INTF_CNODE:   // INTF_[LR]OCF_[TB][LR]_TILE.IF_INT_CNODE_OUTS*
                        // length == 1 because one side of BCNODE-s are shared between CLE_W_CORE_XaYb and CLE_E_CORE_X(a+1)Yb
                        // or CLE_W_CORE_X(a-1)Yb and CLE_E_CORE_XaYb
                        assert(length <= 1);
                        break;
                    default:
                        throw new RuntimeException(ic.toString());
                }
                break;
            case PINFEED_I:
                break;
            case PINBOUNCE:
                assert(getLength() <= 1);
                break;
            case PINFEED_O:
                // Only setBaseCost() is called on creation; getBaseCost() should
                // never be called
                assert(getLength() == 0);
                break;
            default:
                throw new RuntimeException(getType().toString());
        }
        assert(baseCost > 0);
    }

    /**
     * Checks if a RouteNode Object has been used by more than one users.
     * @return true, if a RouteNode Object has been used by multiple users.
     */
    public boolean isOverUsed() {
        return RouteNode.capacity < getOccupancy();
    }

    public boolean willOverUse(NetWrapper netWrapper) {
        int occ = getOccupancy();
        return occ > RouteNode.capacity || (occ == RouteNode.capacity && countConnectionsOfUser(netWrapper) == 0);
    }

    /**
     * Checks if a RouteNode Object has been used.
     * @return true, if a RouteNode Object has been used.
     */
    public boolean isUsed() {
        return getOccupancy() > 0;
    }

    public static short getLength(Node node) {
        return RouteNodeInfo.get(node, null).length;
    }

    @Override
    public String toString() {
        StringBuilder s = new StringBuilder();
        s.append("node " + super.toString());
        s.append(", ");
        s.append("(" + endTileXCoordinate + "," + getEndTileYCoordinate() + ")");
        s.append(", ");
        s.append(String.format("type = %s", getType()));
        s.append(", ");
        s.append(String.format("ic = %s", getIntentCode()));
        s.append(", ");
        s.append(String.format("user = %s", getOccupancy()));
        s.append(", ");
        s.append(getUsersConnectionCounts());
        return s.toString();
    }

    /**
     * Checks if coordinates of a RouteNode Object is within the connection's bounding box.
     * @param connection The connection that is being routed.
     * @return true, if coordinates of a RouteNode is within the connection's bounding box.
     */
    public boolean isInConnectionBoundingBox(Connection connection) {
        return endTileXCoordinate > connection.getXMinBB() && endTileXCoordinate < connection.getXMaxBB() &&
               endTileYCoordinate > connection.getYMinBB() && endTileYCoordinate < connection.getYMaxBB();
    }

    /**
     * Returns a deep copy of the Node associated with this RouteNode Object.
     * @return New Node deep copy.
     */
    public Node getNode() {
        return new Node(this);
    }

    /**
     * Checks if a RouteNode Object is the current routing target.
     * @return true, if a RouteNode Object is the current routing target.
     */
    public boolean isTarget() {
        return isTarget;
    }

    /**
     * Marks this node as a target, and adds it to state's targets list.
     * @param state State from the connection that is being routed.
     */
    public void markTarget(RWRoute.ConnectionState state) {
        isTarget = true;
        state.targets.add(this);
    }

    /*
     * Clears the target state on this node.
     */
    public void clearTarget() {
        assert(isTarget);
        isTarget = false;
    }

    /**
     * Gets the type of a RouteNode object.
     * @return The RouteNodeType of a RouteNode Object.
     */
    public RouteNodeType getType() {
        return RouteNodeType.values[type];
    }

    /**
     * Sets the type of a RouteNode object.
     * @param type New RouteNodeType value.
     */
    public void setType(RouteNodeType type) {
        assert(this.type == type.ordinal() ||
                // Support demotion from PINFEED_I to PINBOUNCE since they have the same base cost
                (this.type == RouteNodeType.PINFEED_I.ordinal() && type == RouteNodeType.PINBOUNCE) ||
                // Or promotion from PINBOUNCE to PINFEED_I (by PartialRouter when PINBOUNCE on
                // preserved net needs to become a PINFEED_I)
                (this.type == RouteNodeType.PINBOUNCE.ordinal() && type == RouteNodeType.PINFEED_I));
        this.type = (byte) type.ordinal();
    }

    /**
     * Gets the delay of a RouteNode Object.
     * @return The delay of a RouteNode Object.
     */
    public float getDelay() {
        return 0;
    }

    public short getBeginTileXCoordinate() {
        // For US+ Laguna tiles, use end tile coordinate as that's already been corrected
        // (see RouteNodeInfo.getEndTileXCoordinate())
        Tile tile = getTile();
        return (tile.getTileTypeEnum() == TileTypeEnum.LAG_LAG) ? getEndTileXCoordinate()
                : (short) tile.getTileXCoordinate();
    }

    public short getBeginTileYCoordinate() {
        return (short) getTile().getTileYCoordinate();
    }

    /**
     * Gets the x coordinate of the INT {@link Tile} instance
     * that the associated {@link Node} instance stops at.
     * @return The tileXCoordinate of the INT tile that the associated {@link Node} instance stops at.
     */
    public short getEndTileXCoordinate() {
        return endTileXCoordinate;
    }

    /**
     * Gets the Y coordinate of the INT {@link Tile} instance
     * that the associated {@link Node} instance stops at.
     * For bidirectional nodes, the prev member is used to determine the end node.
     * @return The tileYCoordinate of the INT tile that the associated {@link Node} instance stops at.
     */
    public short getEndTileYCoordinate() {
        boolean reverseSLL = (getType() == RouteNodeType.SUPER_LONG_LINE &&
                prev != null &&
                prev.endTileYCoordinate == endTileYCoordinate);
        return reverseSLL ? (short) getTile().getTileYCoordinate() : endTileYCoordinate;
    }

    /**
     * Gets the base cost of a RouteNode Object.
     * @return The base cost of a RouteNode Object.
     */
    public float getBaseCost() {
        assert(getType() != RouteNodeType.PINFEED_O);
        return baseCost;
    }

    /**
     * Gets the children of a RouteNode Object.
     * @return A list of RouteNode Objects.
     */
    public RouteNode[] getChildren(RouteNodeGraph routingGraph) {
        if (children == null) {
            long start = RuntimeTracker.now();
            List<Node> allDownHillNodes = getAllDownhillNodes();
            List<RouteNode> childrenList = new ArrayList<>(allDownHillNodes.size());
            for (Node downhill : allDownHillNodes) {
                if (isExcluded(routingGraph, downhill)) {
                    continue;
                }

                RouteNode child = routingGraph.getOrCreate(downhill);
                if (child.getType() != RouteNodeType.INACCESSIBLE) {
                    childrenList.add(child);
                }
            }
            if (!childrenList.isEmpty()) {
                children = childrenList.toArray(EMPTY_ARRAY);
            } else {
                children = EMPTY_ARRAY;
            }
            long time = RuntimeTracker.elapsed(start);
            routingGraph.addCreateRnodeTime(time);
        }
        return children;

    }

    /**
     * Clears the children of this node so that it can be regenerated.
     */
    public void resetChildren() {
        children = null;
    }

    /**
     * Gets the wirelength.
     * @return The wirelength, i.e. the number of INT tiles that the associated {@link Node} instance spans.
     */
    public short getLength() {
        return length;
    }

    /**
     * Sets the lower bound total path cost.
     * @param totalPathCost The cost value to be set.
     */
    public void setLowerBoundTotalPathCost(float totalPathCost) {
        lowerBoundTotalPathCost = totalPathCost;
    }

    /**
     * Sets the upstream path cost.
     * @param newPartialPathCost The new value to be set.
     */
    public void setUpstreamPathCost(float newPartialPathCost) {
        this.upstreamPathCost = newPartialPathCost;
    }

    /**
     * Gets the lower bound total path cost.
     * @return The lower bound total path cost.
     */
    public float getLowerBoundTotalPathCost() {
        return lowerBoundTotalPathCost;
    }

    /**
     * Gets the upstream path cost.
     * @return The upstream path cost.
     */
    public float getUpstreamPathCost() {
        return upstreamPathCost;
    }

    /**
     * Gets a map that records users of a {@link RouteNode} instance based on all routed connections.
     * Each user is a {@link NetWrapper} instance representing a {@link Net} instance.
     * It is often the case that multiple connections of a net are using a same rnode.
     * So we count connections of each user to facilitate the sharing mechanism of RWRoute.
     * @return A map between users, i.e., {@link NetWrapper} instances representing by {@link Net} instances,
     *  and numbers of connections from different users.
     */
    public Map<NetWrapper, Integer> getUsersConnectionCounts() {
        return usersConnectionCounts;
    }

    /**
     * Adds an user {@link NetWrapper} instance to the user map, of which a key is a {@link NetWrapper} instance and
     * the value is the number of connections that are using a rnode.
     * If the user is already stored in the map, increment the connection count of the user by 1. Otherwise, put the user
     * into the map and initialize the connection count as 1.
     * @param user The user net in question.
     */
    public void incrementUser(NetWrapper user) {
        if (usersConnectionCounts == null) {
            usersConnectionCounts = new IdentityHashMap<>();
        }
        usersConnectionCounts.merge(user, 1, Integer::sum);
    }

    /**
     * Gets the number of unique users.
     * @return The number of unique {@link NetWrapper} instances in the user map, i.e, the key set size of the user map.
     */
    public int uniqueUserCount() {
        if (usersConnectionCounts == null) {
            return 0;
        }
        return usersConnectionCounts.size();
    }

    /**
     * Decrements the connection count of a user that is represented by a
     * {@link NetWrapper} instance corresponding to a {@link Net} instance.
     * If there is only one connection of the user that is using a RouteNode instance, remove the user from the map.
     * Otherwise, decrement the connection count by 1.
     * @param user The user to be decremented from the user map.
     */
    public void decrementUser(NetWrapper user) {
        usersConnectionCounts.compute(user, (k,v) -> (v == 1) ? null : v - 1);
    }

    /**
     * Counts the connections of a user that are using a rnode.
     * @param user The user in question indicated by a {@link NetWrapper} instance.
     * @return The total number of connections of the user.
     */
    public int countConnectionsOfUser(NetWrapper user) {
        if (usersConnectionCounts == null) {
            return 0;
        }
        return usersConnectionCounts.getOrDefault(user, 0);
    }

    /**
     * Gets the number of users.
     * @return The number of users.
     */
    public int getOccupancy() {
        return uniqueUserCount();
    }

    /**
     * Gets the parent RouteNode instance for routing a connection.
     * @return The driving RouteNode instance.
     */
    public RouteNode getPrev() {
        return prev;
    }

    /**
     * Sets the parent RouteNode instance for routing a connection.
     * @param prev The driving RouteNode instance to set. Cannot be null.
     */
    public void setPrev(RouteNode prev) {
        assert(prev != null);
        this.prev = prev;
    }

    /**
     * Gets the present congestion cost of a RouteNode Object.
     * @return The present congestion of a RouteNode Object.
     */
    public float getPresentCongestionCost(RouteNodeGraph routingGraph) {
        return routingGraph.getPresentCongestionCost(getOccupancy());
    }

    /**
     * Gets the historical congestion cost of a RouteNode Object.
     * @return The historical congestion cost of a RouteNode Object.
     */
    public float getHistoricalCongestionCost() {
        return historicalCongestionCost;
    }

    /**
     * Gets the historical congestion cost of a RouteNode Object.
     * @param historicalCongestionCost The historical congestion cost to be set.
     */
    public void setHistoricalCongestionCost(float historicalCongestionCost) {
        this.historicalCongestionCost = historicalCongestionCost;
    }

    /**
     * Get the number of children on this node without expanding.
     * @return Number of children on this node.
     */
    public int numChildren() {
        return children != null ? children.length : 0;
    }

    /**
     * Checks if a RouteNode instance has been visited by a specific connection sequence.
     * @param seq Connection sequence int.
     * @return true, if a RouteNode instance has been visited before.
     */
    public boolean isVisited(int seq) {
        return visited == seq;
    }

    /**
     * Gets the connection sequence that this RouteNode instance has been visited by.
     * @return Connection sequence int.
     */
    public int getVisited() {
        return visited;
    }

    /**
     * Mark a RouteNode instance as being visited by a specific integer identifier.
     * @param seq Integer identifier.
     */
    public void setVisited(int seq) {
        assert(seq > 0);
        visited = seq;
    }

    /**
     * Checks if a node is an exit node of a NodeGroup
     * @param node The node in question
     * @return true, if the node is a S/D/Q/L node or a local node with a GLOBAL and CTRL wire
     */
    public static boolean isExitNode(Node node) {
        switch(node.getIntentCode()) {
            case NODE_SINGLE:
            case NODE_DOUBLE:
            case NODE_HQUAD:
            case NODE_VQUAD:
            case NODE_VLONG:
            case NODE_HLONG:
            case NODE_PINBOUNCE:
            case NODE_PINFEED:
                return true;
            case NODE_LOCAL:
                if (node.getWireName().contains("GLOBAL") || node.getWireName().contains("CTRL")) {
                    return true;
                }
            default:
        }
        return false;
    }

    /**
     * Checks if a downhill node has been excluded should not be present in the routing graph.
     * @param child The downhill node.
     * @return True, if the arc should be excluded from the routing resource graph.
     */
    public boolean isExcluded(RouteNodeGraph routingGraph, Node child) {
        return routingGraph.isExcluded(this, child);
    }

    public int getSLRIndex(RouteNodeGraph routingGraph) {
        return routingGraph.intYToSLRIndex[getEndTileYCoordinate()];
    }
}<|MERGE_RESOLUTION|>--- conflicted
+++ resolved
@@ -136,8 +136,9 @@
                     case INTENT_DEFAULT:
                         assert(length <= 1);
                         break;
-<<<<<<< HEAD
-                    case NODE_SINGLE:
+                    case NODE_VSINGLE: // Versal-only
+                    case NODE_HSINGLE: // Versal-only
+                    case NODE_SINGLE:  // US and US+
                         if (length <= 1) {
                             assert(!getAllDownhillPIPs().isEmpty());
                         } else {
@@ -145,25 +146,11 @@
                             baseCost *= length;
                         }
                         break;
-                    case NODE_DOUBLE:
-                        if (length == 0) {
-                            assert(!getAllDownhillPIPs().isEmpty());
-=======
-                    case NODE_VSINGLE: // Versal-only
-                    case NODE_HSINGLE: // Versal-only
-                    case NODE_SINGLE:  // US and US+
-                        assert(length <= 2);
-                        if (length == 2) baseCost *= length;
-                        break;
                     case NODE_VDOUBLE: // Versal only
                     case NODE_HDOUBLE: // Versal only
                     case NODE_DOUBLE:  // US and US+
-                        if (endTileXCoordinate != getTile().getTileXCoordinate()) {
-                            assert(length <= 2);
-                            // Typically, length = 1 (since tile X is not equal)
-                            // In US, have seen length = 2, e.g. VU440's INT_X171Y827/EE2_E_BEG7.
-                            if (length == 2) baseCost *= length;
->>>>>>> 080a9050
+                        if (length == 0) {
+                            assert(!getAllDownhillPIPs().isEmpty());
                         } else {
                             if (getBeginTileXCoordinate() != getEndTileXCoordinate()) {
                                 assert(length <= 2);
@@ -198,8 +185,12 @@
                             baseCost = 0.15f * length;
                         }
                         break;
-<<<<<<< HEAD
-                    case NODE_HLONG:
+
+                    case NODE_HLONG6:  // Versal only
+                    case NODE_HLONG10: // Versal only
+                        baseCost = 0.15f * (length == 0 ? 1 : length);
+                        break;
+                    case NODE_HLONG: // US/US+
                         if (length == 0) {
                             // Since this node has zero length (and by extension no downhill PIPs)
                             // mark it as being inacccessible so that it will never be queued
@@ -210,25 +201,14 @@
                             baseCost = 0.15f * length;
                         }
                         break;
-                    case NODE_VLONG:
+                    case NODE_VLONG7:  // Versal only
+                    case NODE_VLONG12: // Versal only
+                        baseCost = 0.15f * (length == 0 ? 1 : length);
+                        break;
+                    case NODE_VLONG:   // US/US+
                         if (length == 0) {
                             assert(!getAllDownhillPIPs().isEmpty());
                         }
-=======
-                    case NODE_HLONG6:  // Versal only
-                    case NODE_HLONG10: // Versal only
-                        baseCost = 0.15f * (length == 0 ? 1 : length);
-                        break;
-                    case NODE_HLONG: // US/US+
-                        assert (length != 0 || getAllDownhillNodes().isEmpty());
-                        baseCost = 0.15f * length;// HLONGs have length 6 and 7
-                        break;
-                    case NODE_VLONG7:  // Versal only
-                    case NODE_VLONG12: // Versal only
-                        baseCost = 0.15f * (length == 0 ? 1 : length);
-                        break;
-                    case NODE_VLONG:   // US/US+
->>>>>>> 080a9050
                         baseCost = 0.7f;
                         break;
 
