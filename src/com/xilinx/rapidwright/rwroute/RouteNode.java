--- conflicted
+++ resolved
@@ -202,30 +202,6 @@
 
 	private void setEndTileXYCoordinates() {
 		Wire[] wires = node.getAllWiresInNode();
-<<<<<<< HEAD
-		Tile base = node.getTile();
-		length = 0;
-		endTileXCoordinate = (short) base.getTileXCoordinate();
-		endTileYCoordinate = (short) base.getTileYCoordinate();
-
-		// Node.getNode("INT_X0Y297/NN4_W_BEG7", Device.getDevice("xcvu19p")).getAllWiresInNode()
-		// returns INT_X0Y297 as first and second wire, so cannot rely on second wire being the
-		// end tile
-		Arrays.stream(wires)
-				.map(Wire::getTile)
-				.filter((t) -> t.getTileTypeEnum() == TileTypeEnum.INT)
-				.forEach((t) -> {
-					short currTileX = (short) t.getTileXCoordinate();
-					short currTileY = (short) t.getTileYCoordinate();
-					short currLength = (short) (Math.abs(currTileX - base.getTileXCoordinate())
-												+ Math.abs(currTileY - base.getTileYCoordinate()));
-					if (currLength > length) {
-						length = currLength;
-						endTileXCoordinate = currTileX;
-						endTileYCoordinate = currTileY;
-					}
-				});
-=======
 		Tile endTile = null;
 		for(Wire w : wires) {
 			if(w.getTile().getTileTypeEnum() == TileTypeEnum.INT) {
@@ -243,7 +219,6 @@
 		Tile base = node.getTile();
 		length = (short) (Math.abs(endTileXCoordinate - base.getTileXCoordinate())
 				+ Math.abs(endTileYCoordinate - base.getTileYCoordinate()));
->>>>>>> e61efbcb
 	}
 
 	/**
