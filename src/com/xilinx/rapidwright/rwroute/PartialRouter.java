--- conflicted
+++ resolved
@@ -458,7 +458,6 @@
             // Use the prev pointers to update the routing for each connection
             for (Connection netnewConnection : netWrapper.getConnections()) {
                 if (netnewConnection.getSink().isRouted()) {
-<<<<<<< HEAD
                     // Temporarily visit (to avoid an assertion firing) and mark sink with a
                     // next pointer (to indicate sink) to themselves so that routing can be recovered
                     RouteNode sinkRnode = netnewConnection.getSinkRnode();
@@ -467,10 +466,7 @@
                     sinkRnode.setNext(sinkRnode);
                     finishRouteConnection(netnewConnection, sinkRnode);
                     netnewConnection.fitBoundingBoxToRouting();
-=======
-                    finishRouteConnection(netnewConnection, netnewConnection.getSinkRnode());
                     assert(netnewConnection.getSink().isRouted());
->>>>>>> 4a89ba6a
                 }
             }
 
