/*
 * 
 * Copyright (c) 2021 Ghent University. 
 * All rights reserved.
 *
 * Author: Yun Zhou, Ghent University.
 *
 * This file is part of RapidWright. 
 * 
 * Licensed under the Apache License, Version 2.0 (the "License");
 * you may not use this file except in compliance with the License.
 * You may obtain a copy of the License at
 * 
 *     http://www.apache.org/licenses/LICENSE-2.0
 * 
 * Unless required by applicable law or agreed to in writing, software
 * distributed under the License is distributed on an "AS IS" BASIS,
 * WITHOUT WARRANTIES OR CONDITIONS OF ANY KIND, either express or implied.
 * See the License for the specific language governing permissions and
 * limitations under the License.
 * 
 */

package com.xilinx.rapidwright.rwroute;

import java.util.ArrayList;
import java.util.Collection;
import java.util.HashSet;
import java.util.List;
import java.util.Set;

import com.xilinx.rapidwright.design.Design;
import com.xilinx.rapidwright.design.DesignTools;
import com.xilinx.rapidwright.design.Net;
import com.xilinx.rapidwright.design.SitePinInst;
import com.xilinx.rapidwright.device.Node;
import com.xilinx.rapidwright.device.PIP;
import com.xilinx.rapidwright.timing.ClkRouteTiming;
import com.xilinx.rapidwright.timing.TimingManager;
import com.xilinx.rapidwright.timing.delayestimator.DelayEstimatorBase;
import com.xilinx.rapidwright.timing.delayestimator.InterconnectInfo;
import com.xilinx.rapidwright.util.RuntimeTracker;

/**
 * A class extending {@link RWRoute} for partial routing.
<<<<<<< HEAD
 * In partial routing mode, nets that are already routed will be preserved and
 * the router routes unrouted connections (where SitePinInst.isRouted() returns
 * false) only.
 */
public class PartialRouter extends RWRoute{
=======
 * In partial routing mode, nets that are already fully- or partially- routed
 * will be preserved and only the unrouted connections (where SitePinInst.isRouted()
 * returns false) are tackled.
 * Enabling soft preserve allows preserved routing that may be the cause of any
 * unroutable connections to be ripped up and re-routed.
 */
public class PartialRouter extends RWRoute{

	final protected boolean softPreserve;

	protected Set<NetWrapper> partiallyPreserved;

>>>>>>> 4975bdfc
	protected class RouteNodeGraphPartial extends RouteNodeGraph {

		public RouteNodeGraphPartial(RuntimeTracker setChildrenTimer, Design design) {
			super(setChildrenTimer, design);
		}

		@Override
		protected boolean isExcluded(Node parent, Node child) {
			if (isPreserved(child) && maskPreservedIfExistingRoute(parent, child)) {
				return true;
			}
			return super.isExcluded(parent, child);
		}
	}

	protected class RouteNodeGraphPartialTimingDriven extends RouteNodeGraphTimingDriven {
		public RouteNodeGraphPartialTimingDriven(RuntimeTracker rnodesTimer, Design design, DelayEstimatorBase delayEstimator, boolean maskNodesCrossRCLK) {
			super(rnodesTimer, design, delayEstimator, maskNodesCrossRCLK);
		}

		@Override
		protected boolean isExcluded(Node parent, Node child) {
			if (isPreserved(child) && maskPreservedIfExistingRoute(parent, child)) {
				return true;
			}
			return super.isExcluded(parent, child);
		}
	}

<<<<<<< HEAD
	/**
	 * Compute the mask for an otherwise preserved node.
	 * For Nets containing at least one Connection to be routed, all fully routed
	 * Connections and their associated Nodes (if any) are preserved. Any such
	 * Nodes can (and are encouraged) to be used as part of routing such incomplete
	 * Connections. In these cases, the RouteNode.prev member is used to restrict
	 * incoming arcs to just the RouteNode already used by the Net; this method
	 * detects this case and allows the preserved state to be masked.
	 * Note that this method must only be called once for each end Node, since
	 * RouteNode.prev (which is also used to track its "visited" state) is erased
	 * upon masking.
	 * @param start Start Node of arc.
	 * @param end End Node of arc.
	 * @return Mask to be AND-ed with preserved state
	 */
	private boolean maskPreservedIfExistingRoute(Node start, Node end) {
		// If preserved, check if end node has been created already
		RouteNode endRnode = routingGraph.getNode(end);
		if (endRnode == null)
			return true;

		// If so, get its prev pointer
		RouteNode prev = endRnode.getPrev();
		// Presence means that the only arc allowed to enter this end node
		// is if it came from prev
		if (prev != null && prev.getNode() == start) {
			endRnode.setVisited(false);
			return false;
		}

		return true;
	}

	final boolean softPreserve;

	public PartialRouter(Design design, RWRouteConfig config, boolean softPreserve){
		super(design, config);
		this.softPreserve = softPreserve;
=======
	public PartialRouter(Design design, RWRouteConfig config, boolean softPreserve){
		super(design, config);
		this.softPreserve = softPreserve;
		partiallyPreserved = new HashSet<>();
>>>>>>> 4975bdfc
	}

	public PartialRouter(Design design, RWRouteConfig config){
		this(design, config, false);
	}

<<<<<<< HEAD
=======
	/**
	 * Compute the mask for an otherwise preserved node.
	 * For Nets containing at least one Connection to be routed, all fully routed
	 * Connections and their associated Nodes (if any) are preserved. Any such
	 * Nodes can (and are encouraged) to be used as part of routing such incomplete
	 * Connections. In these cases, the RouteNode.prev member is used to restrict
	 * incoming arcs to just the RouteNode already used by the Net; this method
	 * detects this case and allows the preserved state to be masked.
	 * Note that this method must only be called once for each end Node, since
	 * RouteNode.prev (which is also used to track its "visited" state) is erased
	 * upon masking.
	 * @param start Start Node of arc.
	 * @param end End Node of arc.
	 * @return Mask to be AND-ed with preserved state
	 */
	private boolean maskPreservedIfExistingRoute(Node start, Node end) {
		// If preserved, check if end node has been created already
		RouteNode endRnode = routingGraph.getNode(end);
		if (endRnode == null)
			return true;

		// If so, get its prev pointer
		RouteNode prev = endRnode.getPrev();
		// Presence means that the only arc allowed to enter this end node
		// is if it came from prev
		if (prev != null && prev.getNode() == start) {
			endRnode.setVisited(false);
			return false;
		}

		return true;
	}

>>>>>>> 4975bdfc
	@Override
	protected RouteNodeGraph createRouteNodeGraph() {
		if(config.isTimingDriven()) {
			/* An instantiated delay estimator that is used to calculate delay of routing resources */
			DelayEstimatorBase estimator = new DelayEstimatorBase(design.getDevice(), new InterconnectInfo(), config.isUseUTurnNodes(), 0);
			return new RouteNodeGraphPartialTimingDriven(rnodesTimer, design, estimator, config.isMaskNodesCrossRCLK());
		} else {
			return new RouteNodeGraphPartial(rnodesTimer, design);
		}
	}

	@Override
	protected TimingManager createTimingManager(ClkRouteTiming clkTiming, Collection<Net> timingNets) {
		final boolean isPartialRouting = true;
		return new TimingManager(design, routerTimer, config, clkTiming, timingNets, isPartialRouting);
	}

	@Override
	protected int getNumIndirectConnectionPins() {
		int totalSitePins = 0;
        for(Connection connection : indirectConnections) {
			totalSitePins += (connection.getSink().isRouted()) ? 0 : 1;
        }
        return totalSitePins;
	}

	@Override
	protected void addGlobalClkRoutingTargets(Net clk) {
		if(!clk.hasPIPs()) {
			super.addGlobalClkRoutingTargets(clk);
		}else {
			preserveNet(clk);
			increaseNumPreservedClks();
		}
	}
	
	@Override
	protected void addStaticNetRoutingTargets(Net staticNet){
		List<SitePinInst> sinks = staticNet.getSinkPins();
		if(sinks.size() > 0) {
			if(!staticNet.hasPIPs()) {
				List<Node> sinkNodes = new ArrayList<>(sinks.size());
				sinks.forEach((p) -> sinkNodes.add(p.getConnectedNode()));
				addPreservedNodes(sinkNodes, staticNet);
				addStaticNetRoutingTargets(staticNet, sinks);
			}else {
				preserveNet(staticNet);
				increaseNumPreservedStaticNets();
			}	
			
		}else {// internally routed (sinks.size = 0)
			preserveNet(staticNet);
			increaseNumNotNeedingRouting();
		}
	}
	
	@Override
	protected void addNetConnectionToRoutingTargets(Net net) {
		if (net.hasPIPs()) {
			preserveNet(net);
			increaseNumPreservedWireNets();
		}

		// If all pins are already routed, no routing necessary
<<<<<<< HEAD
		if (net.getSinkPins().stream().allMatch(SitePinInst::isRouted)) {
			return;
		}

		NetWrapper netWrapper = createsNetWrapperAndConnections(net);
		netWrapper.setPartiallyPreserved(true);
=======
		Collection<SitePinInst> sinkPins = net.getSinkPins();
		long numRouted = sinkPins.stream().filter(SitePinInst::isRouted).count();
		if (numRouted == sinkPins.size()) {
			return;
		}

		NetWrapper netWrapper = createNetWrapperAndConnections(net);

		if (numRouted > 0) {
			partiallyPreserved.add(netWrapper);
		}
>>>>>>> 4975bdfc
	}

	/**
	 * Return preserved nets that are using resources immediately downhill of the source and
	 * immediately uphill of the sink of the connection.
	 * @param connection The connection in question.
	 * @return Collection of nets.
	 */
	protected Collection<Net> pickNetsToUnpreserve(Connection connection) {
		Set<Net> unpreserveNets = new HashSet<>();

		// Find those reserved signals that are using uphill nodes of the target pin node
		for(Node node : connection.getSinkRnode().getNode().getAllUphillNodes()) {
			Net toRoute = routingGraph.getPreservedNet(node);
			if(toRoute == null) continue;
			if(toRoute.isClockNet() || toRoute.isStaticNet()) continue;
			unpreserveNets.add(toRoute);
		}

		// Find those preserved nets that are using downhill nodes of the source pin node
		for(Node node : connection.getSourceRnode().getNode().getAllDownhillNodes()) {
			Net toRoute = routingGraph.getPreservedNet(node);
			if(toRoute == null) continue;
			if(toRoute.isClockNet() || toRoute.isStaticNet()) continue;
			unpreserveNets.add(toRoute);
		}

		unpreserveNets.removeIf((net) -> {
			NetWrapper netWrapper = nets.get(net);
			if (netWrapper == null)
				return false;
<<<<<<< HEAD
			if (netWrapper.getPartiallyPreserved())
=======
			if (partiallyPreserved.contains(netWrapper))
>>>>>>> 4975bdfc
				return false;
			// Net already seen and is fully unpreserved
			return true;
		});

		return unpreserveNets;
	}

	/**
	 * Unpreserves nets to release routing resource to resolve congestion that blocks the
	 * routablity of a connection.
	 * The {@link #pickNetsToUnpreserve} method is called to get which nets are to be
	 * unpreserved and its resources released for consideration by others.
	 * @param connection The connection in question.
	 * @return The number of unrouted nets.
	 */
	protected int unpreserveNetsAndReleaseResources(Connection connection) {
		Collection<Net> unpreserveNets = pickNetsToUnpreserve(connection);
		if (unpreserveNets.isEmpty()) {
			return 0;
		}

		System.out.println("INFO: Unpreserving " + unpreserveNets.size() + " nets due to unroutable connection");
		for (Net net : unpreserveNets) {
			System.out.println("\t" + net);
			unpreserveNet(net);
		}

		return unpreserveNets.size();
	}

	protected void unpreserveNet(Net net) {
		Set<RouteNode> rnodes = new HashSet<>();
		NetWrapper netWrapper = nets.get(net);
		if (netWrapper != null) {
			// Net already exists -- any unrouted connection will cause the
			// net to exist, but already routed connections may still be preserved

<<<<<<< HEAD
			assert(netWrapper.getPartiallyPreserved());
			netWrapper.setPartiallyPreserved(false);
=======
			boolean removed = partiallyPreserved.remove(netWrapper);
			assert(removed);
>>>>>>> 4975bdfc

			for(Node toBuild : RouterHelper.getNodesOfNet(net)) {
				// Since net already exists, all the nodes it uses will already
				// have been created
				RouteNode rnode = routingGraph.getNode(toBuild);
				assert(rnode != null);

				rnodes.add(rnode);
			}
		} else {
			// Net needs to be created
<<<<<<< HEAD
			netWrapper = createsNetWrapperAndConnections(net);
=======
			netWrapper = createNetWrapperAndConnections(net);
>>>>>>> 4975bdfc

			// Collect all nodes used by this net
			for (PIP pip : net.getPIPs()) {
				Node start = (pip.isReversed()) ? pip.getEndNode() : pip.getStartNode();
				Node end = (pip.isReversed()) ? pip.getStartNode() : pip.getEndNode();
				RouteNode rstart = getOrCreateRouteNode(null, start, RouteNodeType.WIRE);
				RouteNode rend = getOrCreateRouteNode(null, end, RouteNodeType.WIRE);

				rnodes.add(rstart);
				rnodes.add(rend);

				// Also set the prev pointer according to the PIP
				rend.setPrev(rstart);
			}

			// Use the prev pointers to update the routing for each connection
			for (Connection netnewConnection : netWrapper.getConnections()) {
				finishRouteConnection(netnewConnection);
				assert(netnewConnection.getSink().isRouted());
			}

			// Update the timing graph
			if(config.isTimingDriven()) {
<<<<<<< HEAD
				timingManager.getTimingGraph().addNetDelayEdges(net);
				timingManager.setTimingEdgesOfConnections(netWrapper.getConnections());
				for (Connection netnewConnection : netWrapper.getConnections()) {
					netnewConnection.updateRouteDelay();
				}
=======
				timingManager.setTimingEdgesOfConnections(netWrapper.getConnections());
>>>>>>> 4975bdfc
			}
		}

		for (RouteNode rnode : rnodes) {
			Node toBuild = rnode.getNode();
			routingGraph.unpreserve(toBuild);

			// Each rnode should be added as a child to any of its parents
			// that already exist, unless it was already present
			for(Node uphill : toBuild.getAllUphillNodes()) {
				// Without this routethru check, there will be Invalid Programming for Site error shown in Vivado.
				// Do not use those nodes, because we do not know if the routethru is available or not
				if(routethruHelper.isRouteThru(uphill, toBuild)) continue;
				RouteNode parent = routingGraph.getNode(uphill);
				if (parent == null)
					continue;
				if (parent.containsChild(rnode))
					continue;
				parent.addChild(rnode);
			}

			// Clear the prev pointer (as it is also used to track
			// whether a node has been visited during expansion)
			rnode.setPrev(null);
		}
<<<<<<< HEAD
=======

		numPreservedWire--;
		numPreservedRoutableNets--;
>>>>>>> 4975bdfc
	}

	@Override
	protected boolean handleUnroutableConnection(Connection connection) {
		boolean hasAltOutput = super.handleUnroutableConnection(connection);
		if (hasAltOutput)
			return true;
		if (softPreserve) {
			if (routeIteration == 2) {
				unpreserveNetsAndReleaseResources(connection);
				return true;
			}
		}
		return false;
	}

	private static Design routeDesign(Design design, RWRouteConfig config) {
		DesignTools.createMissingSitePinInsts(design);
		if((!design.getVccNet().hasPIPs() && !design.getGndNet().hasPIPs())) {
			DesignTools.createPossiblePinsToStaticNets(design);
		}

		if(config.isMaskNodesCrossRCLK()) {
			System.out.println("WARNING: Masking nodes across RCLK for partial routing could result in routability problems.");
		}

		return routeDesign(design, config, () -> new PartialRouter(design, config));
	}

	/**
	 * Routes a design in the partial non-timing-driven routing mode.
	 * @param design The {@link Design} instance to be routed.
	 */
	public static Design routeDesignPartialNonTimingDriven(Design design) {
		return routeDesign(design, new RWRouteConfig(new String[] {
				"--fixBoundingBox",
				"--nonTimingDriven",
				"--verbose"}));
	}

	/**
	 * Routes a design in the partial timing-driven routing mode.
	 * @param design The {@link Design} instance to be routed.
	 */
	public static Design routeDesignPartialTimingDriven(Design design) {
		return routeDesign(design, new RWRouteConfig(new String[] {
				"--fixBoundingBox",
				"--verbose"}));
	}
}<|MERGE_RESOLUTION|>--- conflicted
+++ resolved
@@ -43,13 +43,6 @@
 
 /**
  * A class extending {@link RWRoute} for partial routing.
-<<<<<<< HEAD
- * In partial routing mode, nets that are already routed will be preserved and
- * the router routes unrouted connections (where SitePinInst.isRouted() returns
- * false) only.
- */
-public class PartialRouter extends RWRoute{
-=======
  * In partial routing mode, nets that are already fully- or partially- routed
  * will be preserved and only the unrouted connections (where SitePinInst.isRouted()
  * returns false) are tackled.
@@ -62,7 +55,6 @@
 
 	protected Set<NetWrapper> partiallyPreserved;
 
->>>>>>> 4975bdfc
 	protected class RouteNodeGraphPartial extends RouteNodeGraph {
 
 		public RouteNodeGraphPartial(RuntimeTracker setChildrenTimer, Design design) {
@@ -92,7 +84,16 @@
 		}
 	}
 
-<<<<<<< HEAD
+	public PartialRouter(Design design, RWRouteConfig config, boolean softPreserve){
+		super(design, config);
+		this.softPreserve = softPreserve;
+		partiallyPreserved = new HashSet<>();
+	}
+
+	public PartialRouter(Design design, RWRouteConfig config){
+		this(design, config, false);
+	}
+
 	/**
 	 * Compute the mask for an otherwise preserved node.
 	 * For Nets containing at least one Connection to be routed, all fully routed
@@ -126,59 +127,6 @@
 		return true;
 	}
 
-	final boolean softPreserve;
-
-	public PartialRouter(Design design, RWRouteConfig config, boolean softPreserve){
-		super(design, config);
-		this.softPreserve = softPreserve;
-=======
-	public PartialRouter(Design design, RWRouteConfig config, boolean softPreserve){
-		super(design, config);
-		this.softPreserve = softPreserve;
-		partiallyPreserved = new HashSet<>();
->>>>>>> 4975bdfc
-	}
-
-	public PartialRouter(Design design, RWRouteConfig config){
-		this(design, config, false);
-	}
-
-<<<<<<< HEAD
-=======
-	/**
-	 * Compute the mask for an otherwise preserved node.
-	 * For Nets containing at least one Connection to be routed, all fully routed
-	 * Connections and their associated Nodes (if any) are preserved. Any such
-	 * Nodes can (and are encouraged) to be used as part of routing such incomplete
-	 * Connections. In these cases, the RouteNode.prev member is used to restrict
-	 * incoming arcs to just the RouteNode already used by the Net; this method
-	 * detects this case and allows the preserved state to be masked.
-	 * Note that this method must only be called once for each end Node, since
-	 * RouteNode.prev (which is also used to track its "visited" state) is erased
-	 * upon masking.
-	 * @param start Start Node of arc.
-	 * @param end End Node of arc.
-	 * @return Mask to be AND-ed with preserved state
-	 */
-	private boolean maskPreservedIfExistingRoute(Node start, Node end) {
-		// If preserved, check if end node has been created already
-		RouteNode endRnode = routingGraph.getNode(end);
-		if (endRnode == null)
-			return true;
-
-		// If so, get its prev pointer
-		RouteNode prev = endRnode.getPrev();
-		// Presence means that the only arc allowed to enter this end node
-		// is if it came from prev
-		if (prev != null && prev.getNode() == start) {
-			endRnode.setVisited(false);
-			return false;
-		}
-
-		return true;
-	}
-
->>>>>>> 4975bdfc
 	@Override
 	protected RouteNodeGraph createRouteNodeGraph() {
 		if(config.isTimingDriven()) {
@@ -243,14 +191,6 @@
 		}
 
 		// If all pins are already routed, no routing necessary
-<<<<<<< HEAD
-		if (net.getSinkPins().stream().allMatch(SitePinInst::isRouted)) {
-			return;
-		}
-
-		NetWrapper netWrapper = createsNetWrapperAndConnections(net);
-		netWrapper.setPartiallyPreserved(true);
-=======
 		Collection<SitePinInst> sinkPins = net.getSinkPins();
 		long numRouted = sinkPins.stream().filter(SitePinInst::isRouted).count();
 		if (numRouted == sinkPins.size()) {
@@ -262,7 +202,6 @@
 		if (numRouted > 0) {
 			partiallyPreserved.add(netWrapper);
 		}
->>>>>>> 4975bdfc
 	}
 
 	/**
@@ -294,11 +233,7 @@
 			NetWrapper netWrapper = nets.get(net);
 			if (netWrapper == null)
 				return false;
-<<<<<<< HEAD
-			if (netWrapper.getPartiallyPreserved())
-=======
 			if (partiallyPreserved.contains(netWrapper))
->>>>>>> 4975bdfc
 				return false;
 			// Net already seen and is fully unpreserved
 			return true;
@@ -337,13 +272,8 @@
 			// Net already exists -- any unrouted connection will cause the
 			// net to exist, but already routed connections may still be preserved
 
-<<<<<<< HEAD
-			assert(netWrapper.getPartiallyPreserved());
-			netWrapper.setPartiallyPreserved(false);
-=======
 			boolean removed = partiallyPreserved.remove(netWrapper);
 			assert(removed);
->>>>>>> 4975bdfc
 
 			for(Node toBuild : RouterHelper.getNodesOfNet(net)) {
 				// Since net already exists, all the nodes it uses will already
@@ -355,11 +285,7 @@
 			}
 		} else {
 			// Net needs to be created
-<<<<<<< HEAD
-			netWrapper = createsNetWrapperAndConnections(net);
-=======
 			netWrapper = createNetWrapperAndConnections(net);
->>>>>>> 4975bdfc
 
 			// Collect all nodes used by this net
 			for (PIP pip : net.getPIPs()) {
@@ -383,15 +309,7 @@
 
 			// Update the timing graph
 			if(config.isTimingDriven()) {
-<<<<<<< HEAD
-				timingManager.getTimingGraph().addNetDelayEdges(net);
 				timingManager.setTimingEdgesOfConnections(netWrapper.getConnections());
-				for (Connection netnewConnection : netWrapper.getConnections()) {
-					netnewConnection.updateRouteDelay();
-				}
-=======
-				timingManager.setTimingEdgesOfConnections(netWrapper.getConnections());
->>>>>>> 4975bdfc
 			}
 		}
 
@@ -417,12 +335,9 @@
 			// whether a node has been visited during expansion)
 			rnode.setPrev(null);
 		}
-<<<<<<< HEAD
-=======
 
 		numPreservedWire--;
 		numPreservedRoutableNets--;
->>>>>>> 4975bdfc
 	}
 
 	@Override
