--- conflicted
+++ resolved
@@ -202,16 +202,6 @@
             if (net.isStaticNet()) {
                 return NodeStatus.UNAVAILABLE;
             }
-<<<<<<< HEAD
-=======
-
-            // FIXME: It's still possible to encounter a node that is
-            //        a must-have for a preserved net here (e.g. a
-            //        PINBOUNCE sink node). When that preserved net
-            //        is not (yet) one that is queued for routing,
-            //        some more work is needed to determine if it
-            //        really is a must-have.
->>>>>>> ce099bcb
         }
 
         RouteNode rnode = routingGraph.getNode(node);
@@ -291,27 +281,15 @@
 
                     // RouteNode must exist since the net has been unpreserved
                     RouteNode rnode = routingGraph.getNode(node);
-<<<<<<< HEAD
 
                     // Clear its prev pointer so that it doesn't get misinterpreted
                     // by RouteNodeGraph.mustInclude as being part of an existing route
                     assert(rnode.getPrev() != null);
                     rnode.clearPrev();
 
-                    // Since we don't currently support the deletion of a RouteNode, increment
-                    // it with a null net (since global nets have no NetWrapper) in order to
-                    // prevent it from being used by non-global nets
-=======
-
-                    // Clear its prev pointer so that it doesn't get misinterpreted
-                    // by RouteNodeGraph.mustInclude as being part of an existing route
-                    assert(rnode.getPrev() != null);
-                    rnode.clearPrev();
-
                     // Increment this RouteNode with a null net (since global nets have
                     // no corresponding NetWrapper) in order to flag it as being permanently
                     // overused
->>>>>>> ce099bcb
                     rnode.incrementUser(null);
                 }
             }
@@ -348,20 +326,9 @@
                 rend.setPrev(rstart);
             }
 
-<<<<<<< HEAD
-            Set<SitePinInst> pinsToRoute = netToPins.get(net);
-
-            // Use the prev pointers to attempt to recover routing for those connections
-            // that are not to be routed
-            for (Connection connection : netWrapper.getConnections()) {
-                if (!pinsToRoute.contains(connection.getSink())) {
-                    finishRouteConnection(connection, connection.getSinkRnode());
-                }
-=======
             // Use the prev pointers to attempt to recover routing for all connections
             for (Connection connection : netWrapper.getConnections()) {
                 finishRouteConnection(connection, connection.getSinkRnode());
->>>>>>> ce099bcb
             }
         }
 
@@ -409,10 +376,7 @@
     @Override
     protected void preserveNet(Net net, boolean async) {
         Collection<SitePinInst> pinsToRoute = netToPins.get(net);
-<<<<<<< HEAD
-=======
         // Only preserve those pins that are not to be routed
->>>>>>> ce099bcb
         List<SitePinInst> pinsToPreserve;
         if (pinsToRoute == null) {
             pinsToPreserve = net.getPins();
