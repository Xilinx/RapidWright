--- conflicted
+++ resolved
@@ -125,11 +125,7 @@
 		if (prev != null) {
 			assert((prev.getNode() == start) == prev.getNode().equals(start));
 			if (prev.getNode() == start) {
-<<<<<<< HEAD
 				endRnode.setPrev(null);
-=======
-				endRnode.setVisited(false);
->>>>>>> a31fe306
 				return true;
 			}
 		}
@@ -187,15 +183,9 @@
 
 			NetWrapper netWrapper = e.getValue();
 			for (Connection connection : netWrapper.getConnections()) {
-<<<<<<< HEAD
-				if (!connection.getSink().isRouted())
-					continue;
-				finishRouteConnection(connection);
-=======
 				if (connection.getSink().isRouted()) {
 					finishRouteConnection(connection);
 				}
->>>>>>> a31fe306
 			}
 		}
 	}
@@ -380,13 +370,8 @@
 
 			// Use the prev pointers to update the routing for each connection
 			for (Connection netnewConnection : netWrapper.getConnections()) {
-<<<<<<< HEAD
 				assert(netnewConnection.getSink().isRouted());
 				finishRouteConnection(netnewConnection);
-=======
-				finishRouteConnection(netnewConnection);
-				assert(netnewConnection.getSink().isRouted());
->>>>>>> a31fe306
 			}
 
 			// Update the timing graph
