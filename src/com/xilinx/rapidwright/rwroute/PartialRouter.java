/*
 *
 * Copyright (c) 2021 Ghent University.
 * Copyright (c) 2022-2023, Advanced Micro Devices, Inc.
 * All rights reserved.
 *
 * Author: Yun Zhou, Ghent University.
 *
 * This file is part of RapidWright.
 *
 * Licensed under the Apache License, Version 2.0 (the "License");
 * you may not use this file except in compliance with the License.
 * You may obtain a copy of the License at
 *
 *     http://www.apache.org/licenses/LICENSE-2.0
 *
 * Unless required by applicable law or agreed to in writing, software
 * distributed under the License is distributed on an "AS IS" BASIS,
 * WITHOUT WARRANTIES OR CONDITIONS OF ANY KIND, either express or implied.
 * See the License for the specific language governing permissions and
 * limitations under the License.
 *
 */

package com.xilinx.rapidwright.rwroute;

import com.xilinx.rapidwright.design.Design;
import com.xilinx.rapidwright.design.Net;
import com.xilinx.rapidwright.design.SiteInst;
import com.xilinx.rapidwright.design.SitePinInst;
import com.xilinx.rapidwright.device.IntentCode;
import com.xilinx.rapidwright.device.Node;
import com.xilinx.rapidwright.device.PIP;
import com.xilinx.rapidwright.device.SitePin;
import com.xilinx.rapidwright.tests.CodePerfTracker;
import com.xilinx.rapidwright.timing.ClkRouteTiming;
import com.xilinx.rapidwright.timing.TimingManager;
import com.xilinx.rapidwright.timing.delayestimator.DelayEstimatorBase;
import com.xilinx.rapidwright.timing.delayestimator.InterconnectInfo;
import com.xilinx.rapidwright.util.RuntimeTracker;

import java.util.ArrayList;
import java.util.Arrays;
import java.util.Collection;
import java.util.Collections;
import java.util.HashSet;
import java.util.List;
import java.util.Map;
import java.util.Set;
import java.util.stream.Collectors;

/**
 * A class extending {@link RWRoute} for partial routing.
 * In partial routing mode, nets that are already fully- or partially- routed
 * will be preserved and only the unrouted connections (as specified by the
 * pinsToRoute parameter in the constructor) are tackled.
 * Enabling soft preserve allows preserved routing that may be the cause of any
 * unroutable connections to be ripped up and re-routed.
 */
public class PartialRouter extends RWRoute {

    protected final boolean softPreserve;

    protected Set<NetWrapper> partiallyPreservedNets;

    protected Map<Net, List<SitePinInst>> netToPins;

    protected class RouteNodeGraphPartial extends RouteNodeGraph {

        public RouteNodeGraphPartial(RuntimeTracker setChildrenTimer, Design design) {
            super(setChildrenTimer, design);
        }

        @Override
        protected boolean mustInclude(Node parent, Node child) {
            return isPartOfExistingRoute(parent, child);
        }
    }

    protected class RouteNodeGraphPartialTimingDriven extends RouteNodeGraphTimingDriven {
        public RouteNodeGraphPartialTimingDriven(RuntimeTracker rnodesTimer, Design design, DelayEstimatorBase delayEstimator, boolean maskNodesCrossRCLK) {
            super(rnodesTimer, design, delayEstimator, maskNodesCrossRCLK);
        }

        @Override
        protected boolean mustInclude(Node parent, Node child) {
            return isPartOfExistingRoute(parent, child);
        }
    }

    public PartialRouter(Design design, RWRouteConfig config, Collection<SitePinInst> pinsToRoute, boolean softPreserve) {
        super(design, config);
        this.softPreserve = softPreserve;
        partiallyPreservedNets = new HashSet<>();
        netToPins = pinsToRoute.stream()
                .filter((spi) -> !spi.isOutPin())
                .collect(Collectors.groupingBy(SitePinInst::getNet));
    }

    public PartialRouter(Design design, RWRouteConfig config, Collection<SitePinInst> pinsToRoute) {
        this(design, config, pinsToRoute, false);
    }

    @Override
    protected void preprocess() {
        // By default, preprocessing is expected to be performed manually and added to pinsToRoute
        // ahead of constructing this PartialRouter class.
        // Preprocessing can be invoked manually with RWRoute.preprocess(Design), as done by
        // routeDesignWithUserDefinedArguments() which needs to infer pinsToRoute.
    }

    @Override
    protected Collection<Net> getTimingNets() {
        return Collections.unmodifiableSet(netToPins.keySet());
    }

    /**
     * Checks whether this arc is part of an existing route.
     * For Nets containing at least one Connection to be routed, all fully routed
     * Connections and their associated Nodes (if any) are preserved. Any such
     * Nodes can (and are encouraged) to be used as part of routing such incomplete
     * Connections. In these cases, the RouteNode.prev member is used to restrict
     * incoming arcs to just the RouteNode already used by the Net; this method
     * detects this case and allows the preserved state to be masked.
     * @param start Start Node of arc.
     * @param end End Node of arc.
     * @return True if arc is part of an existing route.
     */
    private boolean isPartOfExistingRoute(Node start, Node end) {
        // End node can only be part of existing route if it is in the graph already
        RouteNode endRnode = routingGraph.getNode(end);
        if (endRnode == null)
            return false;

        // If end node has been visited already
        if (endRnode.isVisited(connectionsRouted)) {
            // Visited possibly from a different arc uphill of end, or possibly from
            // the same start -> end arc during prepareRouteConnection()
            return false;
        }

        // Presence of a prev pointer means that only that arc is allowed to enter this end node
        RouteNode prev = endRnode.getPrev();
        if (prev != null) {
            assert((prev.getNode() == start) == prev.getNode().equals(start));
            if (prev.getNode() == start && routingGraph.isPreserved(end)) {
                // Arc matches start node and end node is preserved
                // This implies that both start and end nodes must be preserved for the same net
                // (which assumedly is the net we're currently routing, and is asserted upstream)
                assert(routingGraph.getPreservedNet(start) == routingGraph.getPreservedNet(end));
                return true;
            }
        }

        // No presence means that it cannot be a preserved node belonging to the current net's routing
        return false;
    }

    @Override
    protected RouteNodeGraph createRouteNodeGraph() {
        if (config.isTimingDriven()) {
            /* An instantiated delay estimator that is used to calculate delay of routing resources */
            DelayEstimatorBase estimator = new DelayEstimatorBase(design.getDevice(), new InterconnectInfo(), config.isUseUTurnNodes(), 0);
            return new RouteNodeGraphPartialTimingDriven(rnodesTimer, design, estimator, config.isMaskNodesCrossRCLK());
        } else {
            return new RouteNodeGraphPartial(rnodesTimer, design);
        }
    }

    @Override
    protected TimingManager createTimingManager(ClkRouteTiming clkTiming, Collection<Net> timingNets) {
        final boolean isPartialRouting = true;
        return new TimingManager(design, routerTimer, config, clkTiming, timingNets, isPartialRouting);
    }

    @Override
    protected int getNumIndirectConnectionPins() {
        int totalSitePins = 0;
        for (Connection connection : indirectConnections) {
            totalSitePins += (connection.getSink().isRouted() && !connection.isCongested()) ? 0 : 1;
        }
        return totalSitePins;
    }

    @Override
    protected int getNumConnectionsCrossingSLRs() {
        int numCrossingSLRs = 0;
        for (Connection c : indirectConnections) {
            numCrossingSLRs += (!c.isCrossSLR() || (c.getSink().isRouted() && !c.isCongested())) ? 0 : 1;
        }
        return numCrossingSLRs;
    }

    @Override
    protected NodeStatus getGlobalRoutingNodeStatus(Net net, Node node) {
        Net preservedNet = routingGraph.getPreservedNet(node);
        if (preservedNet == net) {
            return NodeStatus.INUSE;
        }
        if (preservedNet != null) {
            if (!softPreserve) {
                return NodeStatus.UNAVAILABLE;
            }

            // Do not steal from other global nets, since we can't tell if they
            // can be re-routed
            if (preservedNet.isClockNet() || preservedNet.isStaticNet()) {
                return NodeStatus.UNAVAILABLE;
            }

            // Do not steal PINBOUNCEs from preserved nets that serve as
            // a used site pin
            if (node.getIntentCode() == IntentCode.NODE_PINBOUNCE) {
                SitePin sitePin = node.getSitePin();
                SiteInst si = (sitePin != null) ? design.getSiteInstFromSite(sitePin.getSite()) : null;
                Net netOnSiteWire = (si != null) ? si.getNetFromSiteWire(sitePin.getPinName()) : null;
                if (netOnSiteWire != null) {
                    assert(netOnSiteWire == preservedNet);
                    return NodeStatus.UNAVAILABLE;
                }
            }
        }

        RouteNode rnode = routingGraph.getNode(node);
        if (rnode != null) {
            if (!softPreserve) {
                return NodeStatus.UNAVAILABLE;
            }

            if (rnode.getType() == RouteNodeType.PINFEED_I) {
                // Node must be a sink pin for a non-global net
                return NodeStatus.UNAVAILABLE;
            }
        }

        return NodeStatus.AVAILABLE;
    }

    @Override
    protected void routeGlobalClkNets() {
        if (clkNets.isEmpty())
            return;

        super.routeGlobalClkNets();

        List<Net> unpreserveNets = unpreserveCongestedNets(clkNets);
        if (!unpreserveNets.isEmpty()) {
            System.out.println("INFO: Unpreserving " + unpreserveNets.size() + " nets due to clock congestion");
            for (Net net : unpreserveNets) {
                System.out.println("\t" + net);
            }
        }
    }

    @Override
    protected void routeStaticNets() {
        if (staticNetAndRoutingTargets.isEmpty())
            return;

        super.routeStaticNets();

        List<Net> unpreserveNets = unpreserveCongestedNets(staticNetAndRoutingTargets.keySet());
        if (!unpreserveNets.isEmpty()) {
            System.out.println("INFO: Unpreserving " + unpreserveNets.size() + " nets due to static net congestion");
            for (Net net : unpreserveNets) {
                System.out.println("\t" + net);
            }
        }
    }

    private List<Net> unpreserveCongestedNets(Collection<Net> globalNets) {
        if (!softPreserve) {
            return Collections.emptyList();
        }

        // Even though route{GlobalClk,Static}Nets() has called preserveNet() for all its nets,
        // it will not overwrite those nodes which have already been preserved by other nets.
        // Discover such occurrences so that the entire 'victim' net can be correctly
        // unpreserved (thus re-routed) and re-preserve the global.
        List<Net> unpreserveNets = new ArrayList<>();
        for (Net net : globalNets) {
            for (PIP pip : net.getPIPs()) {
                for (Node node : Arrays.asList(pip.getStartNode(), pip.getEndNode())) {
                    Net preservedNet = routingGraph.getPreservedNet(node);
                    if (preservedNet == net) {
                        continue;
                    }
                    if (preservedNet == null) {
                        // Assume this node has already been unpreserved
                    } else if (RouterHelper.isRoutableNetWithSourceSinks(preservedNet)) {
                        unpreserveNet(preservedNet);
                        unpreserveNets.add(preservedNet);
                    }

<<<<<<< HEAD
                    // Redo preserving clk
=======
                    // Preserve node for global net
>>>>>>> 769aa0f8
                    Net oldNet = routingGraph.preserve(node, net);
                    if (oldNet != null) {
                        // oldNet/preservedNet is not a routable net (e.g. driven by hier port)
                        assert(oldNet == preservedNet);
                        assert(!RouterHelper.isRoutableNetWithSourceSinks(preservedNet));
                    }

                    // RouteNode must only exist if the net has been unpreserved
                    RouteNode rnode = routingGraph.getNode(node);
                    if (rnode != null) {
                        // Clear its prev pointer so that it doesn't get misinterpreted
                        // by RouteNodeGraph.mustInclude as being part of an existing route
                        assert (rnode.getPrev() != null);
                        rnode.clearPrev();

                        // Increment this RouteNode with a null net (since global nets have
<<<<<<< HEAD
                        // no corresponding NetWrapper) in order to flag it as being permanently
                        // overused
=======
                        // no corresponding NetWrapper) in order to flag it as being irreversibly
                        // used by a global net thus forcing the non-global to find another path
>>>>>>> 769aa0f8
                        rnode.incrementUser(null);
                    } else {
                        assert(oldNet != null);
                    }
                }
            }
        }
        return unpreserveNets;
    }

    @Override
    protected void determineRoutingTargets() {
        super.determineRoutingTargets();

        // Go through all nets to be routed
        for (Map.Entry<Net, NetWrapper> e : nets.entrySet()) {
            Net net = e.getKey();
            NetWrapper netWrapper = e.getValue();

            // Create all nodes used by this net and set its previous pointer so that:
            // (a) the routing for each connection can be recovered by
            //      finishRouteConnection()
            // (b) RouteNode.setChildren() will know to only allow this incoming
            //     arc on these nodes
            for (PIP pip : net.getPIPs()) {
                Node start = (pip.isReversed()) ? pip.getEndNode() : pip.getStartNode();
                Node end = (pip.isReversed()) ? pip.getStartNode() : pip.getEndNode();

                // Do not include arcs that the router wouldn't explore
                // e.g. those that leave the INT tile, since we project pins to their INT tile
                if (routingGraph.isExcluded(start, end))
                    continue;

                RouteNode rstart = getOrCreateRouteNode(start, RouteNodeType.WIRE);
                RouteNode rend = getOrCreateRouteNode(end, RouteNodeType.WIRE);
                assert (rend.getPrev() == null);
                rend.setPrev(rstart);
            }

            // Use the prev pointers to attempt to recover routing for all connections
            for (Connection connection : netWrapper.getConnections()) {
                finishRouteConnection(connection, connection.getSinkRnode());
            }
        }

        routingGraph.resetExpansion();
    }

    @Override
    protected void addGlobalClkRoutingTargets(Net clk) {
        if (!clk.hasPIPs()) {
            super.addGlobalClkRoutingTargets(clk);
        } else {
            preserveNet(clk, true);
            numPreservedClks++;

            List<SitePinInst> clkPins = netToPins.get(clk);
            if (clkPins != null && !clkPins.isEmpty()) {
                clkNets.add(clk);
                numPreservedRoutableNets++;
            } else {
                numNotNeedingRoutingNets++;
            }
        }
    }

    @Override
    protected void addStaticNetRoutingTargets(Net staticNet) {
        preserveNet(staticNet, true);
        if (staticNet.hasPIPs()) {
            numPreservedStaticNets++;
        }

        List<SitePinInst> staticPins = netToPins.get(staticNet);
        if (staticPins == null || staticPins.isEmpty()) {
            if (staticNet.hasPIPs()) {
                numPreservedRoutableNets++;
            } else {
                numNotNeedingRoutingNets++;
            }
            return;
        }

        staticNetAndRoutingTargets.put(staticNet, staticPins);
    }

    @Override
    protected void preserveNet(Net net, boolean async) {
        List<SitePinInst> pinsToRoute = netToPins.get(net);
        // Only preserve those pins that are not to be routed
        List<SitePinInst> pinsToPreserve;
        if (pinsToRoute == null) {
            pinsToPreserve = net.getPins();
        } else {
            pinsToPreserve = new ArrayList<>();
            Set<SitePinInst> pinsToRouteSet = new HashSet<>(pinsToRoute);
            for (SitePinInst spi : net.getPins()) {
                if (!pinsToRouteSet.contains(spi)) {
                    pinsToPreserve.add(spi);
                }
            }
        }
        if (async) {
            routingGraph.preserveAsync(net, pinsToPreserve);
        } else {
            routingGraph.preserve(net, pinsToPreserve);
        }
    }

    @Override
    protected void addNetConnectionToRoutingTargets(Net net) {
        List<SitePinInst> pinsToRoute = netToPins.get(net);
        if (pinsToRoute != null) {
            assert(!pinsToRoute.isEmpty());

            NetWrapper netWrapper = createNetWrapperAndConnections(net);

            List<SitePinInst> sinkPins = net.getSinkPins();
            boolean partiallyPreserved = (pinsToRoute.size() < sinkPins.size());
            if (partiallyPreserved) {
                partiallyPreservedNets.add(netWrapper);
            }
        }

        if (net.hasPIPs()) {
            preserveNet(net, true);
            numPreservedWire++;
            numPreservedRoutableNets++;
        }
    }

    /**
     * Return preserved nets that are using resources immediately downhill of the source and
     * immediately uphill of the sink of the connection.
     * @param connection The connection in question.
     * @return Collection of nets.
     */
    protected Collection<Net> pickNetsToUnpreserve(Connection connection) {
        Set<Net> unpreserveNets = new HashSet<>();

        Node sourceNode = connection.getSourceRnode().getNode();
        Node sinkNode = connection.getSinkRnode().getNode();

        List<Node> candidateNodes = new ArrayList<>();
        // Consider the cases of [A-H](X|_I) site pins which are accessed through a bounce node,
        // meaning this connection may be unroutable because another net is preserving this node
        candidateNodes.add(sinkNode);
        // Find those reserved signals that are using uphill nodes of the target pin node
        candidateNodes.addAll(sinkNode.getAllUphillNodes());
        // Find those preserved nets that are using downhill nodes of the source pin node
        candidateNodes.addAll(sourceNode.getAllDownhillNodes());

        for(Node node : candidateNodes) {
            Net toRoute = routingGraph.getPreservedNet(node);
            if(toRoute == null) continue;
            if(toRoute.isClockNet() || toRoute.isStaticNet()) continue;
            unpreserveNets.add(toRoute);
        }

        unpreserveNets.removeIf((net) -> {
            NetWrapper netWrapper = nets.get(net);
            if (netWrapper == null)
                return false;
            if (partiallyPreservedNets.contains(netWrapper))
                return false;
            // Net already seen and is fully unpreserved
            return true;
        });

        return unpreserveNets;
    }

    /**
     * Unpreserves nets to release routing resource to resolve congestion that blocks the
     * routablity of a connection.
     * The {@link #pickNetsToUnpreserve} method is called to get which nets are to be
     * unpreserved and its resources released for consideration by others.
     * @param connection The connection in question.
     * @return The number of unrouted nets.
     */
    protected int unpreserveNetsAndReleaseResources(Connection connection) {
        Collection<Net> unpreserveNets = pickNetsToUnpreserve(connection);
        if (unpreserveNets.isEmpty()) {
            return 0;
        }

        System.out.println("INFO: Unpreserving " + unpreserveNets.size() + " nets due to unroutable connection");
        for (Net net : unpreserveNets) {
            System.out.println("\t" + net);
            unpreserveNet(net);
        }

        return unpreserveNets.size();
    }

    protected void unpreserveNet(Net net) {
        Set<RouteNode> rnodes = new HashSet<>();
        NetWrapper netWrapper = nets.get(net);
        if (netWrapper != null) {
            // Net already exists -- any unrouted connection will cause the
            // net to exist, but already routed connections will already have
            // been preserved

            boolean removed = partiallyPreservedNets.remove(netWrapper);
            assert(removed);

            // Collect all nodes used by this net
            for (PIP pip : net.getPIPs()) {
                Node start = (pip.isReversed()) ? pip.getEndNode() : pip.getStartNode();
                Node end = (pip.isReversed()) ? pip.getStartNode() : pip.getEndNode();

                // Do not include arcs that the router wouldn't explore
                // e.g. those that leave the INT tile, since we project pins to their INT tile
                if (routingGraph.isExcluded(start, end))
                    continue;

                // Since net already exists, all the nodes it uses must already
                // have been created
                RouteNode rstart = routingGraph.getNode(start);
                assert (rstart != null);
                boolean rstartAdded = rnodes.add(rstart);
                boolean startPreserved = routingGraph.unpreserve(start);
                assert(rstartAdded == startPreserved);

                RouteNode rend = routingGraph.getNode(end);
                assert (rend != null);
                boolean rendAdded = rnodes.add(rend);
                boolean endPreserved = routingGraph.unpreserve(end);
                assert(rendAdded == endPreserved);

                // Check the prev pointer is consistent with PIP
                assert(rend.getPrev() == rstart);
            }
        } else {
            // Net needs to be created
            netWrapper = createNetWrapperAndConnections(net);

            // Collect all nodes used by this net
            for (PIP pip : net.getPIPs()) {
                Node start = (pip.isReversed()) ? pip.getEndNode() : pip.getStartNode();
                Node end = (pip.isReversed()) ? pip.getStartNode() : pip.getEndNode();

                // Do not include arcs that the router wouldn't explore
                // e.g. those that leave the INT tile, since we project pins to their INT tile
                if (routingGraph.isExcluded(start, end))
                    continue;

                boolean startPreserved = routingGraph.unpreserve(start);
                boolean endPreserved = routingGraph.unpreserve(end);

                RouteNode rstart = getOrCreateRouteNode(start, RouteNodeType.WIRE);
                RouteNode rend = getOrCreateRouteNode(end, RouteNodeType.WIRE);
                boolean rstartAdded = rnodes.add(rstart);
                boolean rendAdded = rnodes.add(rend);
                assert(rstartAdded == startPreserved);
                assert(rendAdded == endPreserved);

                // Also set the prev pointer according to the PIP
                assert (rend.getPrev() == null);
                rend.setPrev(rstart);
            }

            // Try and use prev pointers to recover the routing for each connection
            for (Connection connection : netWrapper.getConnections()) {
                finishRouteConnection(connection, connection.getSinkRnode());
            }

            netToPins.put(net, net.getSinkPins());

            // Update the timing graph
            if (timingManager != null) {
                timingManager.getTimingGraph().addNetDelayEdges(net);
                timingManager.setTimingEdgesOfConnections(netWrapper.getConnections());
                for (Connection netnewConnection : netWrapper.getConnections()) {
                    netnewConnection.updateRouteDelay();
                }
            }
        }

        routingGraph.resetExpansion();

        for (RouteNode rnode : rnodes) {
            Node toBuild = rnode.getNode();
            // Check already unpreserved above
            assert(!routingGraph.isPreserved(toBuild));

            // Each rnode should be added as a child to all of its parents
            // that already exist
            for (Node uphill : toBuild.getAllUphillNodes()) {
                RouteNode parent = routingGraph.getNode(uphill);
                if (parent == null)
                    continue;

                // Reset its list of children so that they may be regenerated to include the
                // newly unpreserved node
                parent.resetChildren();
            }
        }

        numPreservedWire--;
        numPreservedRoutableNets--;
    }

    @Override
    protected boolean handleUnroutableConnection(Connection connection) {
        boolean hasAltOutput = super.handleUnroutableConnection(connection);
        if (hasAltOutput)
            return true;
        if (softPreserve) {
            if (routeIteration == 2) {
                unpreserveNetsAndReleaseResources(connection);
                return true;
            }
        }
        return false;
    }

    private static Design routeDesign(Design design, RWRouteConfig config, Collection<SitePinInst> pinsToRoute, boolean softPreserve) {
        if (config.isMaskNodesCrossRCLK()) {
            System.out.println("WARNING: Masking nodes across RCLK for partial routing could result in routability problems.");
        }

        return routeDesign(design, new PartialRouter(design, config, pinsToRoute, softPreserve));
    }

    /**
     * Partially routes a {@link Design} instance; specifically, all nets with no routing PIPs already present.
     * @param design The {@link Design} instance to be routed.
     * @param args An array of string arguments, can be null.
     * If null, the design will be routed in the full timing-driven routing mode with default a {@link RWRouteConfig} instance.
     * For more options of the configuration, please refer to the {@link RWRouteConfig} class.
     * @return Routed design.
     */
    public static Design routeDesignWithUserDefinedArguments(Design design, String[] args) {
        boolean softPreserve = false;

        // Instantiates a RWRouteConfig Object and parses the arguments.
        // Uses the default configuration if basic usage only.
        return routeDesignWithUserDefinedArguments(design, args, softPreserve);
    }

    /**
     * Partially routes a {@link Design} instance; specifically, all nets with no routing PIPs already present.
     * @param design The {@link Design} instance to be routed.
     * @param args An array of string arguments, can be null.
     * If null, the design will be routed in the full timing-driven routing mode with default a {@link RWRouteConfig} instance.
     * For more options of the configuration, please refer to the {@link RWRouteConfig} class.
     * @param softPreserve Allow routed nets to be unrouted and subsequently rerouted in order to improve routability.
     * @return Routed design.
     */
    public static Design routeDesignWithUserDefinedArguments(Design design, String[] args, boolean softPreserve) {
        RWRoute.preprocess(design);

        List<SitePinInst> pinsToRoute = getUnroutedPins(design);

        // Instantiates a RWRouteConfig Object and parses the arguments.
        // Uses the default configuration if basic usage only.
        return routeDesign(design, new RWRouteConfig(args), pinsToRoute, softPreserve);
    }

    /**
     * Return all SitePinInst objects belonging to fully unrouted nets (containing no routing PIPs).
     * This method assumes that {@link RWRoute#preprocess(Design)}, where necessary, has already
     * been executed.
     * @param design The {@link Design} instance to be examined.
     * @return A list of unrouted SitePinInst objects.
     */
    public static List<SitePinInst> getUnroutedPins(Design design) {
        List<SitePinInst> pinsToRoute = new ArrayList<>();
        for (Net net : design.getNets()) {
            if (net.getSource() == null && !net.isStaticNet()) {
                // Source-less nets may exist since this is an out-of-context design
                continue;
            }
            if (!net.hasPIPs()) {
                pinsToRoute.addAll(net.getSinkPins());
            }
        }
        return pinsToRoute;
    }

    /**
     * Routes a design in the partial non-timing-driven routing mode.
     * @param design The {@link Design} instance to be routed.
     * @param pinsToRoute Collection of {@link SitePinInst}-s to be routed. If null, route all nets with no routing PIPs already present.
     * @param softPreserve Allow routed nets to be unrouted and subsequently rerouted in order to improve routability.
     */
    public static Design routeDesignPartialNonTimingDriven(Design design, Collection<SitePinInst> pinsToRoute, boolean softPreserve) {
        if (pinsToRoute == null) {
            RWRoute.preprocess(design);
            pinsToRoute = getUnroutedPins(design);
        }

        return routeDesign(design, new RWRouteConfig(new String[] {
                "--fixBoundingBox",
                // use U-turn nodes and no masking of nodes cross RCLK
                // Pros: maximum routability
                // Con: might result in delay optimism and a slight increase in runtime
                "--useUTurnNodes",
                "--nonTimingDriven",
                "--verbose"}),
                pinsToRoute, softPreserve);
    }

    /**
     * Routes a design in the partial timing-driven routing mode.
     * @param design The {@link Design} instance to be routed.
     * @param pinsToRoute Collection of {@link SitePinInst}-s to be routed. If null, route all nets with no routing PIPs already present.
     * @param softPreserve Allow routed nets to be unrouted and subsequently rerouted in order to improve routability.
     */
    public static Design routeDesignPartialTimingDriven(Design design, Collection<SitePinInst> pinsToRoute, boolean softPreserve) {
        if (pinsToRoute == null) {
            RWRoute.preprocess(design);
            pinsToRoute = getUnroutedPins(design);
        }

        return routeDesign(design, new RWRouteConfig(new String[] {
                "--fixBoundingBox",
                // use U-turn nodes and no masking of nodes cross RCLK
                // Pros: maximum routability
                // Con: might result in delay optimism and a slight increase in runtime
                "--useUTurnNodes",
                "--verbose"}),
                pinsToRoute, softPreserve);
    }

    /**
     * The main interface of {@link PartialRouter} that reads in a {@link Design} checkpoint,
     * and parses the arguments for the {@link RWRouteConfig} object of the router.
     * Specifically, all nets with no routing PIPs already present will be partially routed.
     * @param args An array of strings that are used to create a {@link RWRouteConfig} object for the router.
     */
    public static void main(String[] args) {
        if (args.length < 2) {
            System.out.println("USAGE: <input.dcp> <output.dcp>");
            return;
        }
        // Reads the output directory and set the output design checkpoint file name
        String routedDCPfileName = args[1];

        CodePerfTracker t = new CodePerfTracker("PartialRouter", true);

        // Reads in a design checkpoint and routes it
        String[] rwrouteArgs = Arrays.copyOfRange(args, 2, args.length);
        Design routed = routeDesignWithUserDefinedArguments(Design.readCheckpoint(args[0]), rwrouteArgs);

        // Writes out the routed design checkpoint
        routed.writeCheckpoint(routedDCPfileName,t);
        System.out.println("\nINFO: Write routed design\n " + routedDCPfileName + "\n");
    }
}<|MERGE_RESOLUTION|>--- conflicted
+++ resolved
@@ -292,11 +292,7 @@
                         unpreserveNets.add(preservedNet);
                     }
 
-<<<<<<< HEAD
-                    // Redo preserving clk
-=======
                     // Preserve node for global net
->>>>>>> 769aa0f8
                     Net oldNet = routingGraph.preserve(node, net);
                     if (oldNet != null) {
                         // oldNet/preservedNet is not a routable net (e.g. driven by hier port)
@@ -313,13 +309,8 @@
                         rnode.clearPrev();
 
                         // Increment this RouteNode with a null net (since global nets have
-<<<<<<< HEAD
-                        // no corresponding NetWrapper) in order to flag it as being permanently
-                        // overused
-=======
                         // no corresponding NetWrapper) in order to flag it as being irreversibly
                         // used by a global net thus forcing the non-global to find another path
->>>>>>> 769aa0f8
                         rnode.incrementUser(null);
                     } else {
                         assert(oldNet != null);
