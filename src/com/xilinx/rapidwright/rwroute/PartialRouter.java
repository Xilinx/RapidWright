--- conflicted
+++ resolved
@@ -445,14 +445,9 @@
 
 			// Use the prev pointers to update the routing for each connection
 			for (Connection netnewConnection : netWrapper.getConnections()) {
-<<<<<<< HEAD
-				assert(netnewConnection.getSink().isRouted());
-				finishRouteConnection(netnewConnection, netnewConnection.getSinkRnode());
-=======
 				if (netnewConnection.getSink().isRouted()) {
-					finishRouteConnection(netnewConnection);
-				}
->>>>>>> 8740eff0
+					finishRouteConnection(netnewConnection, netnewConnection.getSinkRnode());
+				}
 			}
 
 			// Update the timing graph
