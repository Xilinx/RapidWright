/*
 *
 * Copyright (c) 2021 Ghent University.
 * Copyright (c) 2022, Advanced Micro Devices, Inc.
 * All rights reserved.
 *
 * Author: Yun Zhou, Ghent University.
 *
 * This file is part of RapidWright.
 *
 * Licensed under the Apache License, Version 2.0 (the "License");
 * you may not use this file except in compliance with the License.
 * You may obtain a copy of the License at
 *
 *     http://www.apache.org/licenses/LICENSE-2.0
 *
 * Unless required by applicable law or agreed to in writing, software
 * distributed under the License is distributed on an "AS IS" BASIS,
 * WITHOUT WARRANTIES OR CONDITIONS OF ANY KIND, either express or implied.
 * See the License for the specific language governing permissions and
 * limitations under the License.
 *
 */

package com.xilinx.rapidwright.rwroute;

import java.util.ArrayList;
import java.util.Collections;
import java.util.HashMap;
import java.util.HashSet;
import java.util.List;
import java.util.Map;
import java.util.Set;

import com.xilinx.rapidwright.design.Design;
import com.xilinx.rapidwright.design.Net;
import com.xilinx.rapidwright.design.PartitionPin;
import com.xilinx.rapidwright.design.SitePinInst;
import com.xilinx.rapidwright.device.Node;
import com.xilinx.rapidwright.device.PIP;
import com.xilinx.rapidwright.edif.EDIFHierNet;
import com.xilinx.rapidwright.edif.EDIFHierPortInst;
import com.xilinx.rapidwright.edif.EDIFNetlist;
import com.xilinx.rapidwright.edif.EDIFTools;
import com.xilinx.rapidwright.router.UltraScaleClockRouting;

/**
 * A class extends {@link RWRoute} for partial routing.
 */
public class PartialRouter extends RWRoute{
<<<<<<< HEAD
    Map<Net, List<SitePinInst>> netToUnroutedPins;
    Map<Net, SitePinInst> netToSourcePartPin;

    public PartialRouter(Design design, RWRouteConfig config) {
        this(design, config, null);
    }

    public PartialRouter(Design design, RWRouteConfig config, Map<Net, List<SitePinInst>> netToUnroutedPins) {
        super(design, config);

        if (netToUnroutedPins == null) {
            netToUnroutedPins = new HashMap<>();
            for (Net net : design.getNets()) {
                if (net.hasPIPs())
                    continue;
                List<SitePinInst> unroutedPins = net.getSinkPins();
                if (unroutedPins.isEmpty())
                    continue;
                netToUnroutedPins.put(net, unroutedPins);
            }
        }
        this.netToUnroutedPins = netToUnroutedPins;

        netToSourcePartPin = new HashMap<>();
        Map<Net,Set<Node>> netToNodes = new HashMap<>();
        EDIFNetlist netlist = design.getNetlist();
        for (PartitionPin ppin : design.getPartitionPins()) {
            if (ppin.getInstanceName() == null || ppin.getInstanceName().length() == 0) {
                // Part pin is on the top level cell
                throw new RuntimeException();
            } else {
                // Part pin is inside design hierarchy
                EDIFHierPortInst ehpi = netlist.getHierPortInstFromName(ppin.getInstanceName()
                        + EDIFTools.EDIF_HIER_SEP + ppin.getTerminalName());

                if (ehpi.isInput()) {
                    EDIFHierNet ehn = ehpi.getHierarchicalNet();
                    EDIFHierNet parentEhn = netlist.getParentNet(ehn);
                    Net net = design.getNet((parentEhn != null ? parentEhn : ehn).getHierarchicalNetName());
                    if (net == null) {
                        throw new RuntimeException();
                    }
                    if (net.isClockNet()) {
                        // Ignore part pins on clock net, as in at least one case they pointed to
                        // (many) horizontal distribution lines for use as sources
                        continue;
                    }
                    Node node = Node.getNode(ppin.getTile(), ppin.getWireIndex());

                    // Find all routed input part pins
                    Set<Node> nodes = netToNodes.computeIfAbsent(net, (n) -> new HashSet<>(RouterHelper.getNodesOfNet(n)));
                    boolean sourceFound = false;
                    for (Node uphill : node.getAllUphillNodes()) {
                        if (nodes.contains(uphill)) {
                            SitePinInst source = new SitePinInst();
                            source.setNet(net);
                            source.setPinName(node.toString());
                            if (netToSourcePartPin.put(net, source) != null) {
                                // Expect only one source part pin
                                throw new RuntimeException(net.getName());
                            }
                            sourceFound = true;
                        }
                    }
                    if (sourceFound) {
                        continue;
                    }
                }
            }
        }
    }

    @Override
    protected void addGlobalClkRoutingTargets(Net clk) {
        if (!clk.hasPIPs()) {
            if (RouterHelper.isRoutableNetWithSourceSinks(clk)) {
                addClkNet(clk);
            } else {
                increaseNumNotNeedingRouting();
                System.err.println("ERROR: Incomplete clk net " + clk.getName());
            }
        } else {
            preserveNet(clk);
            increaseNumPreservedClks();
        }
    }

    @Override
    protected void addStaticNetRoutingTargets(Net staticNet) {
        preserveNet(staticNet);

        List<SitePinInst> unroutedPins = netToUnroutedPins.get(staticNet);
        if (unroutedPins == null) {
            increaseNumNotNeedingRouting();
            return;
        }

        addStaticNetRoutingTargets(staticNet, unroutedPins);
        increaseNumPreservedStaticNets();
    }

    @Override
    protected void routeStaticNets() {
        if (staticNetAndRoutingTargets.isEmpty())
            return;

        Net gnd = design.getGndNet();
        Net vcc = design.getVccNet();

        // Move existing PIPs
        List<PIP> gndPips = (staticNetAndRoutingTargets.containsKey(gnd)) ? gnd.getPIPs() : Collections.emptyList();
        List<PIP> vccPips = (staticNetAndRoutingTargets.containsKey(vcc)) ? vcc.getPIPs() : Collections.emptyList();
        if (!gndPips.isEmpty()) gnd.setPIPs(new ArrayList<>());
        if (!vccPips.isEmpty()) vcc.setPIPs(new ArrayList<>());

        // Perform static net routing (which does no rip-up)
        super.routeStaticNets();

        // Since super.routeStaticNets() clobbers the PIPs list,
        // re-insert those existing PIPs
        gnd.getPIPs().addAll(gndPips);
        vcc.getPIPs().addAll(vccPips);
    }

    @Override
    protected SitePinInst getNetSource(Net net) {
        return netToSourcePartPin.getOrDefault(net, super.getNetSource(net));
    }

    @Override
    protected void addNetConnectionToRoutingTargets(Net net) {
        if (net.hasPIPs()) {
            // In partial routing mode, a net with PIPs is preserved.
            // This means the routed net is supposed to be fully routed without conflicts.
            preserveNet(net);
            increaseNumPreservedWireNets();
        }

        Device device = design.getDevice();
        List<SitePinInst> sinkPins = netToUnroutedPins.get(net);
        if (sinkPins != null) {
            if (sinkPins.isEmpty()) {
                throw new RuntimeException(net.getName());
            }
            for (SitePinInst spi : sinkPins) {
                // preserveNet() above will also preserve all site/part pin nodes, undo that here
                Node node;
                if (spi.getSiteInst() != null) {
                    node = spi.getConnectedNode();
                } else {
                    node = device.getNode(spi.getName());
                    if (node == null) {
                        throw new RuntimeException(spi.getName());
                    }
                }
                preservedNodes.remove(node);
            }
            createsNetWrapperAndConnections(net, sinkPins);
        }
    }
=======
	Map<Net, List<RouteTerm>> netToUnroutedTerms;
	Map<Net, RouteTerm> netToSourcePartPin;

	public PartialRouter(Design design, RWRouteConfig config) {
		this(design, config, null);
	}

	public PartialRouter(Design design, RWRouteConfig config, Map<Net, List<RouteTerm>> netToUnroutedTerms) {
		super(design, config);

		if (netToUnroutedTerms == null) {
			netToUnroutedTerms = new HashMap<>();
			for (Net net : design.getNets()) {
				if (net.hasPIPs())
					continue;
				List<SitePinInst> unroutedPins = net.getSinkPins();
				if (unroutedPins.isEmpty())
					continue;
				netToUnroutedTerms.put(net, RouteTermSitePin.asList(unroutedPins));
			}
		}
		this.netToUnroutedTerms = netToUnroutedTerms;

		netToSourcePartPin = new HashMap<>();
		Map<Net,Set<Node>> netToNodes = new HashMap<>();
		EDIFNetlist netlist = design.getNetlist();
		for (PartitionPin ppin : design.getPartitionPins()) {
			if(ppin.getInstanceName() == null || ppin.getInstanceName().length() == 0) {
				// Part pin is on the top level cell
				throw new RuntimeException();
			} else {
				// Part pin is inside design hierarchy
				EDIFHierPortInst ehpi = netlist.getHierPortInstFromName(ppin.getInstanceName()
						+ EDIFTools.EDIF_HIER_SEP + ppin.getTerminalName());

				if (ehpi.isInput()) {
					EDIFHierNet ehn = ehpi.getHierarchicalNet();
					EDIFHierNet parentEhn = netlist.getParentNet(ehn);
					Net net = design.getNet((parentEhn != null ? parentEhn : ehn).getHierarchicalNetName());
					if (net == null) {
						throw new RuntimeException();
					}
					if (net.isClockNet()) {
						// Ignore part pins on clock net, as in at least one case they pointed to
						// (many) horizontal distribution lines for use as sources
						continue;
					}
					Node node = Node.getNode(ppin.getTile(), ppin.getWireIndex());

					// Find all routed input part pins
					Set<Node> nodes = netToNodes.computeIfAbsent(net, (n) -> new HashSet<>(RouterHelper.getNodesOfNet(n)));
					if (nodes.contains(node)) {
						RouteTerm source = new RouteTermPartPin(node);
						if (netToSourcePartPin.put(net, source) != null) {
							// Expect only one source part pin
							throw new RuntimeException(net.getName());
						}
					}
				}
			}
		}
	}

	@Override
	protected void routeGlobalClkNet(Net clk) {
		if (!clk.hasPIPs()) {
			super.routeGlobalClkNet(clk);
		} else {
			List<RouteTerm> terms = netToUnroutedTerms.get(clk);
			UltraScaleClockRouting.incrementalClockRouter(clk, RouteTermSitePin.fromList(terms));
		}
	}
	
	@Override
	protected void addGlobalClkRoutingTargets(Net clk) {
		preserveNet(clk);

		List<RouteTerm> unroutedTerms = netToUnroutedTerms.get(clk);
		if (unroutedTerms == null) {
			increaseNumNotNeedingRouting();
			return;
		}

		addClkNet(clk);
		if (clk.hasPIPs()) {
			increaseNumPreservedClks();
		}
	}
	
	@Override
	protected void addStaticNetRoutingTargets(Net staticNet){
		preserveNet(staticNet);

		List<RouteTerm> unroutedTerms = netToUnroutedTerms.get(staticNet);
		if (unroutedTerms == null) {
			increaseNumNotNeedingRouting();
			return;
		}

		addStaticNetRoutingTargets(staticNet, unroutedTerms);
		if (staticNet.hasPIPs()) {
			increaseNumPreservedStaticNets();
		}
	}
	
	@Override
	protected void routeStaticNets() {
		if (staticNetAndRoutingTargets.isEmpty())
			return;

		Net gnd = design.getGndNet();
		Net vcc = design.getVccNet();

		// Move existing PIPs
		List<PIP> gndPips = (staticNetAndRoutingTargets.containsKey(gnd)) ? gnd.getPIPs() : Collections.emptyList();
		List<PIP> vccPips = (staticNetAndRoutingTargets.containsKey(vcc)) ? vcc.getPIPs() : Collections.emptyList();
		if (!gndPips.isEmpty()) gnd.setPIPs(new ArrayList<>());
		if (!vccPips.isEmpty()) vcc.setPIPs(new ArrayList<>());

		// Perform static net routing (which does no rip-up)
		super.routeStaticNets();

		// Since super.routeStaticNets() clobbers the PIPs list,
		// re-insert those existing PIPs
		gnd.getPIPs().addAll(gndPips);
		vcc.getPIPs().addAll(vccPips);
	}

	@Override
	protected RouteTerm getNetSource(Net net) {
		return netToSourcePartPin.getOrDefault(net, super.getNetSource(net));
	}
	
	@Override
	protected void addNetConnectionToRoutingTargets(Net net) {
		if (net.hasPIPs()) {
			// In partial routing mode, a net with PIPs is preserved.
			// This means the routed net is supposed to be fully routed without conflicts.
			preserveNet(net);
			increaseNumPreservedWireNets();
		}

		List<RouteTerm> sinkPins = netToUnroutedTerms.get(net);
		if (sinkPins != null) {
			if (sinkPins.isEmpty()) {
				throw new RuntimeException(net.getName());
			}

			if (net.hasPIPs()) {
				// preserveNet() above will have preserved all site/part pin nodes, undo that here
				for (RouteTerm term : sinkPins) {
					Node node = term.getConnectedNode();
					preservedNodes.remove(node);
				}
			}

			createsNetWrapperAndConnections(net, sinkPins);
		}
	}
>>>>>>> 081ff7a8
}<|MERGE_RESOLUTION|>--- conflicted
+++ resolved
@@ -48,29 +48,28 @@
  * A class extends {@link RWRoute} for partial routing.
  */
 public class PartialRouter extends RWRoute{
-<<<<<<< HEAD
-    Map<Net, List<SitePinInst>> netToUnroutedPins;
-    Map<Net, SitePinInst> netToSourcePartPin;
+    Map<Net, List<RouteTerm>> netToUnroutedTerms;
+    Map<Net, RouteTerm> netToSourcePartPin;
 
     public PartialRouter(Design design, RWRouteConfig config) {
         this(design, config, null);
     }
 
-    public PartialRouter(Design design, RWRouteConfig config, Map<Net, List<SitePinInst>> netToUnroutedPins) {
+    public PartialRouter(Design design, RWRouteConfig config, Map<Net, List<RouteTerm>> netToUnroutedTerms) {
         super(design, config);
 
-        if (netToUnroutedPins == null) {
-            netToUnroutedPins = new HashMap<>();
+        if (netToUnroutedTerms == null) {
+            netToUnroutedTerms = new HashMap<>();
             for (Net net : design.getNets()) {
                 if (net.hasPIPs())
                     continue;
                 List<SitePinInst> unroutedPins = net.getSinkPins();
                 if (unroutedPins.isEmpty())
                     continue;
-                netToUnroutedPins.put(net, unroutedPins);
-            }
-        }
-        this.netToUnroutedPins = netToUnroutedPins;
+                netToUnroutedTerms.put(net, RouteTermSitePin.asList(unroutedPins));
+            }
+        }
+        this.netToUnroutedTerms = netToUnroutedTerms;
 
         netToSourcePartPin = new HashMap<>();
         Map<Net,Set<Node>> netToNodes = new HashMap<>();
@@ -100,38 +99,40 @@
 
                     // Find all routed input part pins
                     Set<Node> nodes = netToNodes.computeIfAbsent(net, (n) -> new HashSet<>(RouterHelper.getNodesOfNet(n)));
-                    boolean sourceFound = false;
-                    for (Node uphill : node.getAllUphillNodes()) {
-                        if (nodes.contains(uphill)) {
-                            SitePinInst source = new SitePinInst();
-                            source.setNet(net);
-                            source.setPinName(node.toString());
+                    if (nodes.contains(node)) {
+                        RouteTerm source = new RouteTermPartPin(node);
                             if (netToSourcePartPin.put(net, source) != null) {
                                 // Expect only one source part pin
                                 throw new RuntimeException(net.getName());
                             }
-                            sourceFound = true;
                         }
                     }
-                    if (sourceFound) {
-                        continue;
                     }
                 }
             }
+
+    @Override
+    protected void routeGlobalClkNet(Net clk) {
+        if (!clk.hasPIPs()) {
+            super.routeGlobalClkNet(clk);
+        } else {
+            List<RouteTerm> terms = netToUnroutedTerms.get(clk);
+            UltraScaleClockRouting.incrementalClockRouter(clk, RouteTermSitePin.fromList(terms));
         }
     }
 
     @Override
     protected void addGlobalClkRoutingTargets(Net clk) {
-        if (!clk.hasPIPs()) {
-            if (RouterHelper.isRoutableNetWithSourceSinks(clk)) {
-                addClkNet(clk);
-            } else {
+        preserveNet(clk);
+
+        List<RouteTerm> unroutedTerms = netToUnroutedTerms.get(clk);
+        if (unroutedTerms == null) {
                 increaseNumNotNeedingRouting();
-                System.err.println("ERROR: Incomplete clk net " + clk.getName());
-            }
-        } else {
-            preserveNet(clk);
+            return;
+            }
+
+        addClkNet(clk);
+        if (clk.hasPIPs()) {
             increaseNumPreservedClks();
         }
     }
@@ -140,14 +141,16 @@
     protected void addStaticNetRoutingTargets(Net staticNet) {
         preserveNet(staticNet);
 
-        List<SitePinInst> unroutedPins = netToUnroutedPins.get(staticNet);
-        if (unroutedPins == null) {
+        List<RouteTerm> unroutedTerms = netToUnroutedTerms.get(staticNet);
+        if (unroutedTerms == null) {
             increaseNumNotNeedingRouting();
             return;
         }
 
-        addStaticNetRoutingTargets(staticNet, unroutedPins);
+        addStaticNetRoutingTargets(staticNet, unroutedTerms);
+        if (staticNet.hasPIPs()) {
         increaseNumPreservedStaticNets();
+    }
     }
 
     @Override
@@ -174,7 +177,7 @@
     }
 
     @Override
-    protected SitePinInst getNetSource(Net net) {
+    protected RouteTerm getNetSource(Net net) {
         return netToSourcePartPin.getOrDefault(net, super.getNetSource(net));
     }
 
@@ -187,187 +190,21 @@
             increaseNumPreservedWireNets();
         }
 
-        Device device = design.getDevice();
-        List<SitePinInst> sinkPins = netToUnroutedPins.get(net);
+        List<RouteTerm> sinkPins = netToUnroutedTerms.get(net);
         if (sinkPins != null) {
             if (sinkPins.isEmpty()) {
                 throw new RuntimeException(net.getName());
             }
-            for (SitePinInst spi : sinkPins) {
-                // preserveNet() above will also preserve all site/part pin nodes, undo that here
-                Node node;
-                if (spi.getSiteInst() != null) {
-                    node = spi.getConnectedNode();
-                } else {
-                    node = device.getNode(spi.getName());
-                    if (node == null) {
-                        throw new RuntimeException(spi.getName());
-                    }
-                }
+
+            if (net.hasPIPs()) {
+                // preserveNet() above will have preserved all site/part pin nodes, undo that here
+                for (RouteTerm term : sinkPins) {
+                    Node node = term.getConnectedNode();
                 preservedNodes.remove(node);
             }
+            }
+
             createsNetWrapperAndConnections(net, sinkPins);
         }
     }
-=======
-	Map<Net, List<RouteTerm>> netToUnroutedTerms;
-	Map<Net, RouteTerm> netToSourcePartPin;
-
-	public PartialRouter(Design design, RWRouteConfig config) {
-		this(design, config, null);
-	}
-
-	public PartialRouter(Design design, RWRouteConfig config, Map<Net, List<RouteTerm>> netToUnroutedTerms) {
-		super(design, config);
-
-		if (netToUnroutedTerms == null) {
-			netToUnroutedTerms = new HashMap<>();
-			for (Net net : design.getNets()) {
-				if (net.hasPIPs())
-					continue;
-				List<SitePinInst> unroutedPins = net.getSinkPins();
-				if (unroutedPins.isEmpty())
-					continue;
-				netToUnroutedTerms.put(net, RouteTermSitePin.asList(unroutedPins));
-			}
-		}
-		this.netToUnroutedTerms = netToUnroutedTerms;
-
-		netToSourcePartPin = new HashMap<>();
-		Map<Net,Set<Node>> netToNodes = new HashMap<>();
-		EDIFNetlist netlist = design.getNetlist();
-		for (PartitionPin ppin : design.getPartitionPins()) {
-			if(ppin.getInstanceName() == null || ppin.getInstanceName().length() == 0) {
-				// Part pin is on the top level cell
-				throw new RuntimeException();
-			} else {
-				// Part pin is inside design hierarchy
-				EDIFHierPortInst ehpi = netlist.getHierPortInstFromName(ppin.getInstanceName()
-						+ EDIFTools.EDIF_HIER_SEP + ppin.getTerminalName());
-
-				if (ehpi.isInput()) {
-					EDIFHierNet ehn = ehpi.getHierarchicalNet();
-					EDIFHierNet parentEhn = netlist.getParentNet(ehn);
-					Net net = design.getNet((parentEhn != null ? parentEhn : ehn).getHierarchicalNetName());
-					if (net == null) {
-						throw new RuntimeException();
-					}
-					if (net.isClockNet()) {
-						// Ignore part pins on clock net, as in at least one case they pointed to
-						// (many) horizontal distribution lines for use as sources
-						continue;
-					}
-					Node node = Node.getNode(ppin.getTile(), ppin.getWireIndex());
-
-					// Find all routed input part pins
-					Set<Node> nodes = netToNodes.computeIfAbsent(net, (n) -> new HashSet<>(RouterHelper.getNodesOfNet(n)));
-					if (nodes.contains(node)) {
-						RouteTerm source = new RouteTermPartPin(node);
-						if (netToSourcePartPin.put(net, source) != null) {
-							// Expect only one source part pin
-							throw new RuntimeException(net.getName());
-						}
-					}
-				}
-			}
-		}
-	}
-
-	@Override
-	protected void routeGlobalClkNet(Net clk) {
-		if (!clk.hasPIPs()) {
-			super.routeGlobalClkNet(clk);
-		} else {
-			List<RouteTerm> terms = netToUnroutedTerms.get(clk);
-			UltraScaleClockRouting.incrementalClockRouter(clk, RouteTermSitePin.fromList(terms));
-		}
-	}
-	
-	@Override
-	protected void addGlobalClkRoutingTargets(Net clk) {
-		preserveNet(clk);
-
-		List<RouteTerm> unroutedTerms = netToUnroutedTerms.get(clk);
-		if (unroutedTerms == null) {
-			increaseNumNotNeedingRouting();
-			return;
-		}
-
-		addClkNet(clk);
-		if (clk.hasPIPs()) {
-			increaseNumPreservedClks();
-		}
-	}
-	
-	@Override
-	protected void addStaticNetRoutingTargets(Net staticNet){
-		preserveNet(staticNet);
-
-		List<RouteTerm> unroutedTerms = netToUnroutedTerms.get(staticNet);
-		if (unroutedTerms == null) {
-			increaseNumNotNeedingRouting();
-			return;
-		}
-
-		addStaticNetRoutingTargets(staticNet, unroutedTerms);
-		if (staticNet.hasPIPs()) {
-			increaseNumPreservedStaticNets();
-		}
-	}
-	
-	@Override
-	protected void routeStaticNets() {
-		if (staticNetAndRoutingTargets.isEmpty())
-			return;
-
-		Net gnd = design.getGndNet();
-		Net vcc = design.getVccNet();
-
-		// Move existing PIPs
-		List<PIP> gndPips = (staticNetAndRoutingTargets.containsKey(gnd)) ? gnd.getPIPs() : Collections.emptyList();
-		List<PIP> vccPips = (staticNetAndRoutingTargets.containsKey(vcc)) ? vcc.getPIPs() : Collections.emptyList();
-		if (!gndPips.isEmpty()) gnd.setPIPs(new ArrayList<>());
-		if (!vccPips.isEmpty()) vcc.setPIPs(new ArrayList<>());
-
-		// Perform static net routing (which does no rip-up)
-		super.routeStaticNets();
-
-		// Since super.routeStaticNets() clobbers the PIPs list,
-		// re-insert those existing PIPs
-		gnd.getPIPs().addAll(gndPips);
-		vcc.getPIPs().addAll(vccPips);
-	}
-
-	@Override
-	protected RouteTerm getNetSource(Net net) {
-		return netToSourcePartPin.getOrDefault(net, super.getNetSource(net));
-	}
-	
-	@Override
-	protected void addNetConnectionToRoutingTargets(Net net) {
-		if (net.hasPIPs()) {
-			// In partial routing mode, a net with PIPs is preserved.
-			// This means the routed net is supposed to be fully routed without conflicts.
-			preserveNet(net);
-			increaseNumPreservedWireNets();
-		}
-
-		List<RouteTerm> sinkPins = netToUnroutedTerms.get(net);
-		if (sinkPins != null) {
-			if (sinkPins.isEmpty()) {
-				throw new RuntimeException(net.getName());
-			}
-
-			if (net.hasPIPs()) {
-				// preserveNet() above will have preserved all site/part pin nodes, undo that here
-				for (RouteTerm term : sinkPins) {
-					Node node = term.getConnectedNode();
-					preservedNodes.remove(node);
-				}
-			}
-
-			createsNetWrapperAndConnections(net, sinkPins);
-		}
-	}
->>>>>>> 081ff7a8
 }