/*
 *
 * Copyright (c) 2021 Ghent University.
 * Copyright (c) 2022-2024, Advanced Micro Devices, Inc.
 * All rights reserved.
 *
 * Author: Yun Zhou, Ghent University.
 *
 * This file is part of RapidWright.
 *
 * Licensed under the Apache License, Version 2.0 (the "License");
 * you may not use this file except in compliance with the License.
 * You may obtain a copy of the License at
 *
 *     http://www.apache.org/licenses/LICENSE-2.0
 *
 * Unless required by applicable law or agreed to in writing, software
 * distributed under the License is distributed on an "AS IS" BASIS,
 * WITHOUT WARRANTIES OR CONDITIONS OF ANY KIND, either express or implied.
 * See the License for the specific language governing permissions and
 * limitations under the License.
 *
 */

package com.xilinx.rapidwright.rwroute;

import java.util.ArrayList;
import java.util.Arrays;
import java.util.Collection;
import java.util.Collections;
import java.util.HashSet;
import java.util.List;
import java.util.Map;
import java.util.Set;
import java.util.function.Function;
import java.util.stream.Collectors;

import com.xilinx.rapidwright.design.Design;
import com.xilinx.rapidwright.design.DesignTools;
import com.xilinx.rapidwright.design.Net;
import com.xilinx.rapidwright.design.SitePinInst;
import com.xilinx.rapidwright.device.IntentCode;
import com.xilinx.rapidwright.device.Node;
import com.xilinx.rapidwright.device.PIP;
<<<<<<< HEAD
=======
import com.xilinx.rapidwright.device.Series;
import com.xilinx.rapidwright.device.Tile;
>>>>>>> 080a9050
import com.xilinx.rapidwright.router.UltraScaleClockRouting;
import com.xilinx.rapidwright.tests.CodePerfTracker;
import com.xilinx.rapidwright.timing.ClkRouteTiming;
import com.xilinx.rapidwright.timing.TimingManager;
import com.xilinx.rapidwright.timing.delayestimator.DelayEstimatorBase;
import com.xilinx.rapidwright.timing.delayestimator.InterconnectInfo;
import com.xilinx.rapidwright.util.Pair;

/**
 * A class extending {@link RWRoute} for partial routing.
 * In partial routing mode, nets that are already fully- or partially- routed
 * will be preserved and only the unrouted connections (as specified by the
 * pinsToRoute parameter in the constructor) are tackled.
 * Enabling soft preserve allows preserved routing that may be the cause of any
 * unroutable connections to be ripped up and re-routed.
 */
public class PartialRouter extends RWRoute {

    protected final boolean softPreserve;

    protected Set<NetWrapper> partiallyPreservedNets;

    protected Map<Net, List<SitePinInst>> netToPins;

    protected static class RouteNodeGraphPartial extends RouteNodeGraph {

        public RouteNodeGraphPartial(Design design, RWRouteConfig config) {
            super(design, config);
        }

        @Override
        protected boolean isExcluded(RouteNode parent, Node child) {
            // Routing part of an existing (preserved) route are never excluded
            if (isPartOfExistingRoute(this, parent, child)) {
                return false;
            }
            return super.isExcluded(parent, child);
        }
    }

    protected static class RouteNodeGraphPartialTimingDriven extends RouteNodeGraphTimingDriven {
        public RouteNodeGraphPartialTimingDriven(Design design,
                                                 RWRouteConfig config,
                                                 DelayEstimatorBase delayEstimator) {
            super(design, config, delayEstimator);
        }

        @Override
        protected boolean isExcluded(RouteNode parent, Node child) {
            if (isPartOfExistingRoute(this, parent, child)) {
                return false;
            }
            return super.isExcluded(parent, child);
        }
    }

    public PartialRouter(Design design, RWRouteConfig config, Collection<SitePinInst> pinsToRoute, boolean softPreserve) {
        super(design, config);
        this.softPreserve = softPreserve;
        partiallyPreservedNets = new HashSet<>();
        netToPins = pinsToRoute.stream()
                .filter((spi) -> !spi.isOutPin())
                .collect(Collectors.groupingBy(SitePinInst::getNet));
    }

    public PartialRouter(Design design, RWRouteConfig config, Collection<SitePinInst> pinsToRoute) {
        this(design, config, pinsToRoute, false);
    }

    @Override
    protected void preprocess() {
        // By default, preprocessing is expected to be performed manually and added to pinsToRoute
        // ahead of constructing this PartialRouter class.
        // Preprocessing can be invoked manually with preprocess(Design), as done by
        // routeDesignWithUserDefinedArguments() which needs to infer pinsToRoute.
    }

    @Override
    protected Collection<Net> getTimingNets() {
        return Collections.unmodifiableSet(netToPins.keySet());
    }

    /**
     * Checks whether this arc is part of an existing route.
     * For Nets containing at least one Connection to be routed, all fully routed
     * Connections and their associated Nodes (if any) are preserved. Any such
     * Nodes can (and are encouraged) to be used as part of routing such incomplete
     * Connections. In these cases, the RouteNode.prev member is used to restrict
     * incoming arcs to just the RouteNode already used by the Net; this method
     * detects this case and allows the preserved state to be masked.
     * @param start Start Node of arc.
     * @param end End Node of arc.
     * @return True if arc is part of an existing route.
     */
    protected static boolean isPartOfExistingRoute(RouteNodeGraph routingGraph, RouteNode start, Node end) {
        // End node can only be part of existing route if it is in the graph already
        RouteNode endRnode = routingGraph.getNode(end);
        if (endRnode == null) {
            return false;
        }

        // Presence of a prev pointer means that:
        //   (a) end node has been visited before
        //   (b) only that arc is allowed to enter this end node
        RouteNode prev = endRnode.getPrev();
        if (prev != null) {
            if (endRnode.isVisited(start.getVisited())) {
                // Visited possibly from a different arc uphill of end, or possibly from
                // the same start -> end arc during prepareRouteConnection()
                return false;
            }

            if (prev == start && routingGraph.isPreserved(end)) {
                // Arc matches start node and end node is preserved
                // This implies that both start and end nodes must be preserved for the same net
                // (which assumedly is the net we're currently routing, and is asserted upstream)
                assert(routingGraph.getPreservedNet(start) == routingGraph.getPreservedNet(end));
                return true;
            }
        }

        // No presence means that it cannot be a preserved node belonging to the current net's routing
        return false;
    }

    @Override
    protected RouteNodeGraph createRouteNodeGraph() {
        if (config.isTimingDriven()) {
            /* An instantiated delay estimator that is used to calculate delay of routing resources */
            DelayEstimatorBase estimator = new DelayEstimatorBase(design.getDevice(), new InterconnectInfo(), config.isUseUTurnNodes(), 0);
            return new RouteNodeGraphPartialTimingDriven(design, config, estimator);
        } else {
            return new RouteNodeGraphPartial(design, config);
        }
    }

    @Override
    protected TimingManager createTimingManager(ClkRouteTiming clkTiming, Collection<Net> timingNets) {
        final boolean isPartialRouting = true;
        return new TimingManager(design, routerTimer, config, clkTiming, timingNets, isPartialRouting);
    }

    @Override
    protected int getNumIndirectConnectionPins() {
        int totalSitePins = 0;
        for (Connection connection : indirectConnections) {
            totalSitePins += (connection.isRouted() && !connection.isCongested()) ? 0 : 1;
        }
        return totalSitePins;
    }

    @Override
    protected int getNumConnectionsCrossingSLRs() {
        int numCrossingSLRs = 0;
        for (Connection c : indirectConnections) {
            numCrossingSLRs += (!c.isCrossSLR() || (c.isRouted() && !c.isCongested())) ? 0 : 1;
        }
        return numCrossingSLRs;
    }

    @Override
    protected void routeGlobalClkNets() {
        if (clkNets.isEmpty())
            return;

        for (Net clk : clkNets) {
            List<SitePinInst> clkPins = netToPins.get(clk);
            if (clkPins == null || clkPins.isEmpty()) {
                continue;
            }

            if (!clk.hasPIPs()) {
                super.routeGlobalClkNet(clk);
            } else {
                System.out.println("INFO: Routing " + clkPins.size() + " pins of clock " + clk + " (non timing-driven)");
                Function<Node, NodeStatus> gns = (node) -> getGlobalRoutingNodeStatus(clk, node);
                UltraScaleClockRouting.incrementalClockRouter(clk, clkPins, gns);
                preserveNet(clk, false);
            }
        }
    }

    @Override
    protected void determineRoutingTargets() {
        super.determineRoutingTargets();

        // With all routingGraph.preserveAsync() calls having completed,
        // now check that no sinks are preserved by another net
        // (e.g. a pin was moved from one net to the other, but
        // its old routing was not ripped up and got preserved)
        // if so, unpreserve that blocking net
        Set<Net> unpreserveNets = new HashSet<>();
        for (Connection connection : indirectConnections) {
<<<<<<< HEAD
            Net net = connection.getNet();
=======
            Net net = connection.getNetWrapper().getNet();
            Net preservedNet;
            assert((preservedNet = routingGraph.getPreservedNet(connection.getSourceRnode())) == null || preservedNet == net);
>>>>>>> 080a9050
            RouteNode sinkRnode = connection.getSinkRnode();
            preservedNet = routingGraph.getPreservedNet(sinkRnode);
            if (preservedNet != null && preservedNet != net) {
                unpreserveNets.add(preservedNet);
                assert(sinkRnode.getType() == RouteNodeType.PINFEED_I);
            }
        }

        if (!unpreserveNets.isEmpty()) {
            System.out.println("INFO: Unpreserving " + unpreserveNets.size() + " nets to improve sink routability");
            for (Net net : unpreserveNets) {
                System.out.println("\t" + net);
                assert(!net.isStaticNet());
                NetWrapper netWrapper = unpreserveNet(net);
                for (Connection connection : netWrapper.getConnections()) {
                    List<RouteNode> rnodes = connection.getRnodes();
                    if (rnodes.size() < 3) {
                        continue;
                    }
                    // Look for overused exclusive sinks (with type PINFEED_I) within
                    // this connection's used nodes (except for the first and last used node,
                    // corresponding to source and sink)
                    for (RouteNode rnode : rnodes.subList(1, rnodes.size() - 1)) {
                        if (rnode.getType() != RouteNodeType.PINFEED_I || !rnode.isOverUsed()) {
                            continue;
                        }

                        // If an overused exclusive sink is found -- it must also be used
                        // by the net to which that sink belongs to, so rip up this connection's
                        // routing
                        ripUp(connection);
                        connection.resetRoute();
                        connection.getSink().setRouted(false);
                        break;
                    }
                }
            }
        }
    }

    @Override
    protected void addGlobalClkRoutingTargets(Net clk) {
        if (!clk.hasPIPs()) {
            super.addGlobalClkRoutingTargets(clk);
        } else {
            preserveNet(clk, true);
            numPreservedClks++;

            List<SitePinInst> clkPins = netToPins.get(clk);
            if (clkPins != null && !clkPins.isEmpty()) {
                clkNets.add(clk);
                numPreservedRoutableNets++;
            } else {
                numNotNeedingRoutingNets++;
            }
        }
    }

    @Override
    protected void addStaticNetRoutingTargets(Net staticNet) {
        preserveNet(staticNet, true);
        if (staticNet.hasPIPs()) {
            numPreservedStaticNets++;
        }

        List<SitePinInst> staticPins = netToPins.get(staticNet);
        if (staticPins == null || staticPins.isEmpty()) {
            if (staticNet.hasPIPs()) {
                numPreservedRoutableNets++;
            } else {
                numNotNeedingRoutingNets++;
            }
            return;
        }

        staticNetAndRoutingTargets.put(staticNet, staticPins);
    }

    @Override
    protected void preserveNet(Net net, boolean async) {
        List<SitePinInst> pinsToRoute = netToPins.get(net);
        // Only preserve those pins that are not to be routed
        List<SitePinInst> pinsToPreserve;
        if (pinsToRoute == null) {
            pinsToPreserve = net.getPins();
        } else {
            pinsToPreserve = new ArrayList<>();
            Set<SitePinInst> pinsToRouteSet = new HashSet<>(pinsToRoute);
            for (SitePinInst spi : net.getPins()) {
                if (!pinsToRouteSet.contains(spi)) {
                    pinsToPreserve.add(spi);
                }
            }
        }
        if (async) {
            routingGraph.preserveAsync(net, pinsToPreserve);
        } else {
            routingGraph.preserve(net, pinsToPreserve);
        }
    }

    @Override
    protected void addNetConnectionToRoutingTargets(Net net) {
        List<SitePinInst> pinsToRoute = netToPins.get(net);
        if (pinsToRoute != null) {
            assert(!pinsToRoute.isEmpty());

            NetWrapper netWrapper = createNetWrapperAndConnections(net);

            List<SitePinInst> sinkPins = net.getSinkPins();
            boolean partiallyPreserved = (pinsToRoute.size() < sinkPins.size());
            if (partiallyPreserved) {
                partiallyPreservedNets.add(netWrapper);
            }

            if (net.hasPIPs()) {
                final boolean isVersal = design.getSeries() == Series.Versal;

                // Create all nodes used by this net and set its previous pointer so that:
                // (a) the routing for each connection can be recovered by
                //      finishRouteConnection()
                // (b) RouteNode.setChildren() will know to only allow this incoming
                //     arc on these nodes
                for (PIP pip : net.getPIPs()) {
                    Node start = (pip.isReversed()) ? pip.getEndNode() : pip.getStartNode();
                    Node end = (pip.isReversed()) ? pip.getStartNode() : pip.getEndNode();

                    // Do not include arcs that the router wouldn't explore
                    // e.g. those that leave the INT tile, since we project pins to their INT tile
                    if (routingGraph.isExcludedTile(end)) {
                        continue;
                    }

                    if (isVersal) {
                        // Skip all PIPs downstream from a NODE_INTF_CTRL (since that is the intent that
                        // RouterHelper.projectInputPinToINTNode() will terminate at)
                        // NODE_INTF_CTRL -> NODE_PINFEED -> NODE_IRI -> NODE_IRI -> NODE_PINFEED (site pin)

                        IntentCode startIntent = start.getIntentCode();
                        if (startIntent == IntentCode.NODE_INTF_CTRL || startIntent == IntentCode.NODE_IRI) {
                            continue;
                        }

                        IntentCode endIntent = end.getIntentCode();
                        if (endIntent == IntentCode.NODE_IRI ||
                                // Skip NODE_OUTPUT -> NODE_INTF[24] since RouterHelper.projectOutputPinToINTNode()
                                // terminates at the latter
                                endIntent == IntentCode.NODE_INTF2 || endIntent == IntentCode.NODE_INTF4) {
                            continue;
                        }
                    }

                    RouteNode rstart = routingGraph.getOrCreate(start);
                    RouteNode rend = routingGraph.getOrCreate(end);
                    assert(rend.getPrev() == null);
                    rend.setPrev(rstart);
                }

                // Use the prev pointers to attempt to recover routing for all indirect connections
                for (Connection connection : netWrapper.getConnections()) {
                    if (connection.isDirect()) {
                        continue;
                    }

                    RouteNode sinkRnode = connection.getSinkRnode();
                    finishRouteConnection(connection, sinkRnode);
                }
            }
        }

        if (net.hasPIPs()) {
            preserveNet(net, true);
            numPreservedWire++;
            numPreservedRoutableNets++;
        }
    }

    @Override
    protected boolean saveRouting(Connection connection, RouteNode rnode) {
        if (super.saveRouting(connection, rnode)) {
            return true;
        }

        List<RouteNode> rnodes = connection.getRnodes();
        RouteNode sourceRnode = rnodes.get(rnodes.size() - 1);
        assert(sourceRnode != connection.getSourceRnode()); // Would have returned already
        if (sourceRnode == rnode) {
            // No back-tracking beyond the first node
            assert(rnodes.size() == 1);
            return false;
        }
        assert(rnodes.size() > 1);

        // Check if alternate source exists (without creating one if it doesn't)
        if (connection.getNetWrapper().getNet().getAlternateSource() != null) {
            Pair<SitePinInst,RouteNode> altSourceAndRnode = connection.getOrCreateAlternateSource(routingGraph);
            assert(altSourceAndRnode != null);
            RouteNode altSourceRnode = altSourceAndRnode.getSecond();
            if (sourceRnode == altSourceRnode) {
                // We backtracked to the alternate source
                SitePinInst altSource = altSourceAndRnode.getFirst();
                connection.setSource(altSource);
                connection.setSourceRnode(altSourceRnode);
                return true;
            }
        }
        return false;
    }

    @Override
    protected void finishRouteConnection(Connection connection, RouteNode rnode) {
        super.finishRouteConnection(connection, rnode);

        if (!connection.isRouted()) {
            connection.resetRoute();
        }
    }

    /**
     * Return preserved nets that are using resources immediately downhill of the source and
     * immediately uphill of the sink of the connection.
     * @param connection The connection in question.
     * @return Collection of nets.
     */
    protected Collection<Net> pickNetsToUnpreserve(Connection connection) {
        Set<Net> unpreserveNets = new HashSet<>();

        RouteNode sourceRnode = connection.getSourceRnode();
        RouteNode sinkRnode = connection.getSinkRnode();

        List<Node> candidateNodes = new ArrayList<>();
        // Consider the cases of [A-H](X|_I) site pins which are accessed through a bounce node,
        // meaning this connection may be unroutable because another net is preserving this node
        candidateNodes.add(sinkRnode);
        // Find those reserved signals that are using uphill nodes of the target pin node
        candidateNodes.addAll(sinkRnode.getAllUphillNodes());
        // Find those preserved nets that are using downhill nodes of the source pin node
        candidateNodes.addAll(sourceRnode.getAllDownhillNodes());

        for(Node node : candidateNodes) {
            Net toRoute = routingGraph.getPreservedNet(node);
            if(toRoute == null) continue;
            if(toRoute.isClockNet() || toRoute.isStaticNet()) continue;
            unpreserveNets.add(toRoute);
        }

        unpreserveNets.removeIf((net) -> {
            NetWrapper netWrapper = nets.get(net);
            if (netWrapper == null)
                return false;
            if (partiallyPreservedNets.contains(netWrapper))
                return false;
            // Net already seen and is fully unpreserved
            return true;
        });

        return unpreserveNets;
    }

    /**
     * Unpreserves nets to release routing resource to resolve congestion that blocks the
     * routablity of a connection.
     * The {@link #pickNetsToUnpreserve} method is called to get which nets are to be
     * unpreserved and its resources released for consideration by others.
     * @param connection The connection in question.
     * @return The number of unrouted nets.
     */
    protected int unpreserveNetsAndReleaseResources(Connection connection) {
        Collection<Net> unpreserveNets = pickNetsToUnpreserve(connection);
        if (unpreserveNets.isEmpty()) {
            return 0;
        }

        System.out.println("INFO: Unpreserving " + unpreserveNets.size() + " nets due to unroutable connection");
        for (Net net : unpreserveNets) {
            System.out.println("\t" + net);
            unpreserveNet(net);
        }

        return unpreserveNets.size();
    }

    protected NetWrapper unpreserveNet(Net net) {
        assert(!net.getName().equals(Net.Z_NET));

        Set<RouteNode> rnodes = new HashSet<>();
        NetWrapper netWrapper = nets.get(net);
        if (netWrapper != null) {
            // Net already exists -- any unrouted connection will cause the
            // net to exist, but already routed connections will already have
            // been preserved

            boolean removed = partiallyPreservedNets.remove(netWrapper);
            assert(removed);

            // Collect all nodes used by this net
            for (PIP pip : net.getPIPs()) {
                Node start = (pip.isReversed()) ? pip.getEndNode() : pip.getStartNode();
                Node end = (pip.isReversed()) ? pip.getStartNode() : pip.getEndNode();

                // Do not include arcs that the router wouldn't explore
                // e.g. those that leave the INT tile, since we project pins to their INT tile
                if (routingGraph.isExcludedTile(end))
                    continue;

                // Since net already exists, all the nodes it uses must already
                // have been created
                RouteNode rstart = routingGraph.getNode(start);
                assert(rstart != null);
                boolean rstartAdded = rnodes.add(rstart);
                boolean startPreserved = routingGraph.unpreserve(start);
                assert(rstartAdded == startPreserved);

                RouteNode rend = routingGraph.getNode(end);
                assert(rend != null);
                boolean rendAdded = rnodes.add(rend);
                boolean endPreserved = routingGraph.unpreserve(end);
                assert(rendAdded == endPreserved);

                // Check the prev pointer is consistent with PIP
                assert(rend.getPrev() == rstart);
            }
        } else {
            // Net needs to be created
            netWrapper = createNetWrapperAndConnections(net);

            // Collect all nodes used by this net
            for (PIP pip : net.getPIPs()) {
                Node start = (pip.isReversed()) ? pip.getEndNode() : pip.getStartNode();
                Node end = (pip.isReversed()) ? pip.getStartNode() : pip.getEndNode();

                // Do not include arcs that the router wouldn't explore
                // e.g. those that leave the INT tile, since we project pins to their INT tile
                if (routingGraph.isExcludedTile(end))
                    continue;

                boolean startPreserved = routingGraph.unpreserve(start);
                boolean endPreserved = routingGraph.unpreserve(end);

                RouteNode rstart = routingGraph.getOrCreate(start);
                RouteNode rend = routingGraph.getOrCreate(end);
                boolean rstartAdded = rnodes.add(rstart);
                boolean rendAdded = rnodes.add(rend);
                assert(rstartAdded == startPreserved);
                assert(rendAdded == endPreserved);

                // Also set the prev pointer according to the PIP
                assert (rend.getPrev() == null);
                rend.setPrev(rstart);
            }

            // Try and use prev pointers to recover the routing for each connection
            for (Connection connection : netWrapper.getConnections()) {
                assert(!connection.isDirect());
                RouteNode sourceRnode = connection.getSourceRnode();
                RouteNode sinkRnode = connection.getSinkRnode();
                assert(sourceRnode.getType() == RouteNodeType.PINFEED_O);
                assert(sinkRnode.getType() == RouteNodeType.PINFEED_I);

                finishRouteConnection(connection, sinkRnode);
            }

            netToPins.put(net, net.getSinkPins());

            // Update the timing graph
            if (timingManager != null) {
                timingManager.getTimingGraph().addNetDelayEdges(net);
                timingManager.setTimingEdgesOfConnections(netWrapper.getConnections());
                for (Connection netnewConnection : netWrapper.getConnections()) {
                    netnewConnection.updateRouteDelay();
                }
            }
        }

        for (RouteNode rnode : rnodes) {
            // Check already unpreserved above
            assert(!routingGraph.isPreserved(rnode));

            // Each rnode should be added as a child to all of its parents
            // that already exist
            for (Node uphill : rnode.getAllUphillNodes()) {
                RouteNode parent = routingGraph.getNode(uphill);
                if (parent == null)
                    continue;

                // Reset its list of children so that they may be regenerated to include the
                // newly unpreserved node
                parent.resetChildren();
            }
        }

        numPreservedWire--;
        numPreservedRoutableNets--;
        return netWrapper;
    }

    @Override
    protected boolean handleUnroutableConnection(Connection connection) {
        enlargeBoundingBox(connection);
        if (routeIteration == 1 && swapOutputPin(connection)) {
            return true;
        }
        if (softPreserve && (
                // First iteration, without alternate source
                (routeIteration == 1 && connection.getNet().getAlternateSource() == null) ||
                // Second iteration, with alternate source
                (routeIteration == 2 && connection.getNet().getAlternateSource() != null))
        ) {
             int netsUnpreserved = unpreserveNetsAndReleaseResources(connection);
             if (netsUnpreserved > 0) {
                 return true;
             }
        }
        abandonConnectionIfUnroutable(connection);
        return false;
    }

    /**
     * Partially routes a {@link Design} instance; specifically, all nets with no routing PIPs already present.
     * @param design The {@link Design} instance to be routed.
     * @param args An array of string arguments, can be null.
     * If null, the design will be routed in the full timing-driven routing mode with default a {@link RWRouteConfig} instance.
     * For more options of the configuration, please refer to the {@link RWRouteConfig} class.
     * @return Routed design.
     */
    public static Design routeDesignWithUserDefinedArguments(Design design, String[] args) {
        boolean softPreserve = false;
        List<SitePinInst> pinsToRoute = null;

        // Instantiates a RWRouteConfig Object and parses the arguments.
        // Uses the default configuration if basic usage only.
        return routeDesignWithUserDefinedArguments(design, args, pinsToRoute, softPreserve);
    }

    /**
     * Partially routes a {@link Design} instance; specifically, all nets with no routing PIPs already present.
     * @param design The {@link Design} instance to be routed.
     * @param args An array of string arguments, can be null.
     * If null, the design will be routed in the full timing-driven routing mode with default a {@link RWRouteConfig} instance.
     * For more options of the configuration, please refer to the {@link RWRouteConfig} class.
     * @param pinsToRoute Collection of {@link SitePinInst}-s to be routed. If null, route all unrouted pins in the design.
     * @param softPreserve Allow routed nets to be unrouted and subsequently rerouted in order to improve routability.
     * @return Routed design.
     */
    public static Design routeDesignWithUserDefinedArguments(Design design,
                                                             String[] args,
                                                             Collection<SitePinInst> pinsToRoute,
                                                             boolean softPreserve) {
        // Instantiates a RWRouteConfig Object and parses the arguments.
        // Uses the default configuration if basic usage only.
        RWRouteConfig config = new RWRouteConfig(args);
        if (pinsToRoute == null) {
            preprocess(design);
            pinsToRoute = getUnroutedPins(design);
        }

        if (config.isMaskNodesCrossRCLK()) {
            System.out.println("WARNING: Masking nodes across RCLK for partial routing could result in routability problems.");
        }

        return routeDesign(design, new PartialRouter(design, config, pinsToRoute, softPreserve));
    }

    /**
     * Return all SitePinInst objects belonging to fully unrouted nets (containing no routing PIPs).
     * @param design The {@link Design} instance to be examined.
     * @return A list of unrouted SitePinInst objects.
     */
    public static List<SitePinInst> getUnroutedPins(Design design) {
        List<SitePinInst> pinsToRoute = new ArrayList<>();
        for (Net net : design.getNets()) {
            if (net.getSource() == null && !net.isStaticNet()) {
                // Source-less nets may exist since this is an out-of-context design
                continue;
            }
            for (SitePinInst spi : net.getPins()) {
                if (spi.isRouted() || spi.isOutPin()) {
                    continue;
                }
                pinsToRoute.add(spi);
            }
        }
        return pinsToRoute;
    }

    /**
     * Calls {@link RWRoute#preprocess(Design)} to preprocess the design, and furthermore
     * update the SitePinInst.isRouted() result for all pins in the design.
     * @param design Design to preprocess
     */
    public static void preprocess(Design design) {
        RWRoute.preprocess(design);
        DesignTools.updatePinsIsRouted(design);
    }

    /**
     * Routes a design in the partial non-timing-driven routing mode.
     * @param design The {@link Design} instance to be routed.
     * @param pinsToRoute Collection of {@link SitePinInst}-s to be routed. If null, route all unrouted pins in the design.
     */
    public static Design routeDesignPartialNonTimingDriven(Design design, Collection<SitePinInst> pinsToRoute) {
        boolean softPreserve = false;
        return routeDesignPartialNonTimingDriven(design, pinsToRoute, softPreserve);
    }

    /**
     * Routes a design in the partial non-timing-driven routing mode.
     * @param design The {@link Design} instance to be routed.
     * @param pinsToRoute Collection of {@link SitePinInst}-s to be routed. If null, route all unrouted pins in the design.
     * @param softPreserve Allow routed nets to be unrouted and subsequently rerouted in order to improve routability.
     */
    public static Design routeDesignPartialNonTimingDriven(Design design, Collection<SitePinInst> pinsToRoute, boolean softPreserve) {
        return routeDesignWithUserDefinedArguments(design, new String[] {
                "--fixBoundingBox",
                // use U-turn nodes and no masking of nodes cross RCLK
                // Pros: maximum routability
                // Con: might result in delay optimism and a slight increase in runtime
                "--useUTurnNodes",
                "--nonTimingDriven",
                "--verbose"},
                pinsToRoute, softPreserve);
    }

    /**
     * Routes a design in the partial timing-driven routing mode.
     * @param design The {@link Design} instance to be routed.
     * @param pinsToRoute Collection of {@link SitePinInst}-s to be routed. If null, route all unrouted pins in the design.
     * @param softPreserve Allow routed nets to be unrouted and subsequently rerouted in order to improve routability.
     */
    public static Design routeDesignPartialTimingDriven(Design design, Collection<SitePinInst> pinsToRoute, boolean softPreserve) {
        return routeDesignWithUserDefinedArguments(design, new String[] {
                "--fixBoundingBox",
                // use U-turn nodes and no masking of nodes cross RCLK
                // Pros: maximum routability
                // Con: might result in delay optimism and a slight increase in runtime
                "--useUTurnNodes",
                "--verbose"},
                pinsToRoute, softPreserve);
    }

    /**
     * The main interface of {@link PartialRouter} that reads in a {@link Design} checkpoint,
     * and parses the arguments for the {@link RWRouteConfig} object of the router.
     * Specifically, all nets with no routing PIPs already present will be partially routed.
     * @param args An array of strings that are used to create a {@link RWRouteConfig} object for the router.
     */
    public static void main(String[] args) {
        if (args.length < 2) {
            System.out.println("USAGE: <input.dcp> <output.dcp>");
            return;
        }
        // Reads the output directory and set the output design checkpoint file name
        String routedDCPfileName = args[1];

        CodePerfTracker t = new CodePerfTracker("PartialRouter", true);

        // Reads in a design checkpoint and routes it
        String[] rwrouteArgs = Arrays.copyOfRange(args, 2, args.length);
        Design routed = routeDesignWithUserDefinedArguments(Design.readCheckpoint(args[0]), rwrouteArgs);

        // Writes out the routed design checkpoint
        routed.writeCheckpoint(routedDCPfileName,t);
        System.out.println("\nINFO: Wrote routed design\n " + routedDCPfileName + "\n");
    }
}<|MERGE_RESOLUTION|>--- conflicted
+++ resolved
@@ -42,11 +42,7 @@
 import com.xilinx.rapidwright.device.IntentCode;
 import com.xilinx.rapidwright.device.Node;
 import com.xilinx.rapidwright.device.PIP;
-<<<<<<< HEAD
-=======
 import com.xilinx.rapidwright.device.Series;
-import com.xilinx.rapidwright.device.Tile;
->>>>>>> 080a9050
 import com.xilinx.rapidwright.router.UltraScaleClockRouting;
 import com.xilinx.rapidwright.tests.CodePerfTracker;
 import com.xilinx.rapidwright.timing.ClkRouteTiming;
@@ -240,13 +236,9 @@
         // if so, unpreserve that blocking net
         Set<Net> unpreserveNets = new HashSet<>();
         for (Connection connection : indirectConnections) {
-<<<<<<< HEAD
-            Net net = connection.getNet();
-=======
             Net net = connection.getNetWrapper().getNet();
             Net preservedNet;
             assert((preservedNet = routingGraph.getPreservedNet(connection.getSourceRnode())) == null || preservedNet == net);
->>>>>>> 080a9050
             RouteNode sinkRnode = connection.getSinkRnode();
             preservedNet = routingGraph.getPreservedNet(sinkRnode);
             if (preservedNet != null && preservedNet != net) {
