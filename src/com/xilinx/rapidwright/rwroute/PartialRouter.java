--- conflicted
+++ resolved
@@ -410,14 +410,6 @@
                     RouteNode rend = routingGraph.getOrCreate(end);
                     if (pip.isPIPFixed()) {
                         rend.setArcLocked(true);
-<<<<<<< HEAD
-                        if (lockedNodes == null) {
-                            lockedNodes = new HashSet<>();
-                            usedLockedNodes = new HashSet<>();
-                        }
-                        lockedNodes.add(rend);
-=======
->>>>>>> a734db91
                     }
                     assert(rend.getPrev() == null);
                     rend.setPrev(rstart);
