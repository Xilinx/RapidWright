/*
 *
 * Copyright (c) 2021 Ghent University.
 * Copyright (c) 2022, Advanced Micro Devices, Inc.
 * All rights reserved.
 *
 * Author: Yun Zhou, Ghent University.
 *
 * This file is part of RapidWright.
 *
 * Licensed under the Apache License, Version 2.0 (the "License");
 * you may not use this file except in compliance with the License.
 * You may obtain a copy of the License at
 *
 *     http://www.apache.org/licenses/LICENSE-2.0
 *
 * Unless required by applicable law or agreed to in writing, software
 * distributed under the License is distributed on an "AS IS" BASIS,
 * WITHOUT WARRANTIES OR CONDITIONS OF ANY KIND, either express or implied.
 * See the License for the specific language governing permissions and
 * limitations under the License.
 *
 */

package com.xilinx.rapidwright.rwroute;

import java.util.ArrayList;
import java.util.Collection;
import java.util.Collections;
import java.util.HashSet;
import java.util.List;
import java.util.Map;
import java.util.Set;
import java.util.stream.Collectors;

import com.xilinx.rapidwright.design.Design;
import com.xilinx.rapidwright.design.Net;
import com.xilinx.rapidwright.design.SitePinInst;
import com.xilinx.rapidwright.device.Node;
import com.xilinx.rapidwright.device.PIP;
import com.xilinx.rapidwright.timing.ClkRouteTiming;
import com.xilinx.rapidwright.timing.TimingManager;
import com.xilinx.rapidwright.timing.delayestimator.DelayEstimatorBase;
import com.xilinx.rapidwright.timing.delayestimator.InterconnectInfo;
import com.xilinx.rapidwright.util.RuntimeTracker;

/**
 * A class extending {@link RWRoute} for partial routing.
 * In partial routing mode, nets that are already fully- or partially- routed
 * will be preserved and only the unrouted connections (as specified by the
 * pinsToRoute parameter in the constructor) are tackled.
 * Enabling soft preserve allows preserved routing that may be the cause of any
 * unroutable connections to be ripped up and re-routed.
 */
public class PartialRouter extends RWRoute{

    final protected boolean softPreserve;

    protected Set<NetWrapper> partiallyPreservedNets;

    protected Map<Net, List<SitePinInst>> netToPins;

    protected class RouteNodeGraphPartial extends RouteNodeGraph {

        public RouteNodeGraphPartial(RuntimeTracker setChildrenTimer, Design design) {
            super(setChildrenTimer, design);
        }

        @Override
        protected boolean mustInclude(boolean forward, Node head, Node tail) {
            return isPartOfExistingRoute(forward, head, tail);
        }
    }

    protected class RouteNodeGraphPartialTimingDriven extends RouteNodeGraphTimingDriven {
        public RouteNodeGraphPartialTimingDriven(RuntimeTracker rnodesTimer, Design design, DelayEstimatorBase delayEstimator, boolean maskNodesCrossRCLK) {
            super(rnodesTimer, design, delayEstimator, maskNodesCrossRCLK);
        }

        @Override
        protected boolean mustInclude(boolean forward, Node head, Node tail) {
            return isPartOfExistingRoute(forward, head, tail);
        }
    }

    public PartialRouter(Design design, RWRouteConfig config, Collection<SitePinInst> pinsToRoute, boolean softPreserve) {
        super(design, config);
        this.softPreserve = softPreserve;
        partiallyPreservedNets = new HashSet<>();
        netToPins = pinsToRoute.stream()
                .filter((spi) -> !spi.isOutPin())
                .collect(Collectors.groupingBy(SitePinInst::getNet));
    }

    public PartialRouter(Design design, RWRouteConfig config, Collection<SitePinInst> pinsToRoute) {
        this(design, config, pinsToRoute, false);
    }

    /**
     * Checks whether this arc is part of an existing route.
     * For Nets containing at least one Connection to be routed, all fully routed
     * Connections and their associated Nodes (if any) are preserved. Any such
     * Nodes can (and are encouraged) to be used as part of routing such incomplete
     * Connections. In these cases, the RouteNode.prev member is used to restrict
     * incoming arcs to just the RouteNode already used by the Net; this method
     * detects this case and allows the preserved state to be masked.
     * @param start Start Node of arc.
     * @param end End Node of arc.
     * @return True if arc is part of an existing route.
     */
    private boolean isPartOfExistingRoute(boolean forward, Node start, Node end) {
        if (!forward) {
            // No existing routing from a different connection when going backwards
            return false;
        }

        // End node can only be part of existing route if it is in the graph already
        RouteNode endRnode = routingGraph.getNode(end);
        if (endRnode == null) {
            return false;
        }

        // If end node has been visited already
        if (endRnode.isVisited(forward)) {
<<<<<<< HEAD
            // Possibly from a different arc uphill of end, or possibly from the same
            // start -> end arc
=======
            // Visited possibly from a different arc uphill of end, or possibly from
            // the same start -> end arc during prepareRouteConnection()
>>>>>>> 390d16de
            return false;
        }

        // Presence of a prev pointer means that only that arc allowed to enter this end node
        RouteNode prevRnode = endRnode.getPrev();
        if (prevRnode != null) {
            assert((prevRnode.getNode() == start) == prevRnode.getNode().equals(start));
            if (prevRnode.getNode() == start) {
                return true;
            }
        }

        // No presence means that it is used by a fully preserved net which needs no routing
        return false;
    }

    @Override
    protected RouteNodeGraph createRouteNodeGraph() {
        if (config.isTimingDriven()) {
            /* An instantiated delay estimator that is used to calculate delay of routing resources */
            DelayEstimatorBase estimator = new DelayEstimatorBase(design.getDevice(), new InterconnectInfo(), config.isUseUTurnNodes(), 0);
            return new RouteNodeGraphPartialTimingDriven(rnodesTimer, design, estimator, config.isMaskNodesCrossRCLK());
        } else {
            return new RouteNodeGraphPartial(rnodesTimer, design);
        }
    }

    @Override
    protected TimingManager createTimingManager(ClkRouteTiming clkTiming, Collection<Net> timingNets) {
        final boolean isPartialRouting = true;
        return new TimingManager(design, routerTimer, config, clkTiming, timingNets, isPartialRouting);
    }

    @Override
    protected int getNumIndirectConnectionPins() {
        int totalSitePins = 0;
        for (Connection connection : indirectConnections) {
            totalSitePins += (connection.getSink().isRouted() && !connection.isCongested()) ? 0 : 1;
        }
        return totalSitePins;
    }

    @Override
    protected int getNumConnectionsCrossingSLRs() {
        int numCrossingSLRs = 0;
        for (Connection c : indirectConnections) {
            numCrossingSLRs += (!c.isCrossSLR() || (c.getSink().isRouted() && !c.isCongested())) ? 0 : 1;
        }
        return numCrossingSLRs;
    }

    @Override
    protected void routeStaticNets() {
        if (staticNetAndRoutingTargets.isEmpty())
            return;

        Net gnd = design.getGndNet();
        Net vcc = design.getVccNet();

        // Copy existing PIPs
        List<PIP> gndPips = (staticNetAndRoutingTargets.containsKey(gnd)) ? new ArrayList<>(gnd.getPIPs()) : Collections.emptyList();
        List<PIP> vccPips = (staticNetAndRoutingTargets.containsKey(vcc)) ? new ArrayList<>(vcc.getPIPs()) : Collections.emptyList();

        // Perform static net routing (which does no rip-up)
        super.routeStaticNets();

        // Since super.routeStaticNets() clobbers the PIPs list,
        // re-insert those existing PIPs
        gnd.getPIPs().addAll(gndPips);
        vcc.getPIPs().addAll(vccPips);
    }

    @Override
    protected void determineRoutingTargets() {
        super.determineRoutingTargets();

        // Go through all nets to be routed
        for (Map.Entry<Net, NetWrapper> e : nets.entrySet()) {
            Net net = e.getKey();
            NetWrapper netWrapper = e.getValue();

            // Create all nodes used by this net and set its previous pointer so that:
            // (a) the routing for each connection can be recovered by
            //      finishRouteConnection()
            // (b) RouteNode.setChildren() will know to only allow this incoming
            //     arc on these nodes
            for (PIP pip : net.getPIPs()) {
                Node start = (pip.isReversed()) ? pip.getEndNode() : pip.getStartNode();
                Node end = (pip.isReversed()) ? pip.getStartNode() : pip.getEndNode();

                // Do not include arcs that the router wouldn't explore
                // e.g. those that leave the INT tile, since we project pins to their INT tile
                if (routingGraph.isExcluded(true, start, end))
                    continue;

                RouteNode rstart = getOrCreateRouteNode(start, RouteNodeType.WIRE);
                RouteNode rend = getOrCreateRouteNode(end, RouteNodeType.WIRE);
                assert (rend.getPrev() == null);

                // Set the prev pointer directly instead of using RouteNode.getPrev() to avoid
                // marking the node as visited.
                // This causes a problem for stub nodes for which the visited state is not reset.
                // rend.prev = rstart;
                rend.setPrev(rstart);
            }

            // Use the prev pointers to update the routing for each connection
            for (Connection connection : netWrapper.getConnections()) {
                if (connection.getSink().isRouted()) {
                    // Temporarily visit (to avoid an assertion firing) and mark sink with a
                    // next pointer (to indicate sink) to themselves so that routing can be recovered
                    RouteNode sinkRnode = connection.getSinkRnode();
                    sinkRnode.setVisited(true);
                    sinkRnode.setVisited(false);
                    sinkRnode.setNext(sinkRnode);
                    finishRouteConnection(connection, sinkRnode);
                    connection.fitBoundingBoxToRouting();
                    assert(connection.getSink().isRouted());
                }
            }
        }

        routingGraph.resetExpansion();

        // Mark each static sink node -- if it exists -- as being used, unpreserving any nets
        // using those nodes (likely bounce points) as needed
        for (Map.Entry<Net,List<SitePinInst>> e : staticNetAndRoutingTargets.entrySet()) {
            Net staticNet = e.getKey();
            List<SitePinInst> netRouteTargetPins = e.getValue();
            for (SitePinInst sink : netRouteTargetPins) {
                Node node = sink.getConnectedNode();
                Net preservedNet = routingGraph.getPreservedNet(node);
                if (preservedNet != null && !preservedNet.equals(staticNet)) {
                    unpreserveNet(preservedNet);
                }

                RouteNode rnode = routingGraph.getNode(node);
                if (rnode != null) {
                    rnode.incrementUser(null);
                }
            }
        }
    }

    @Override
    protected void addGlobalClkRoutingTargets(Net clk) {
        if (!clk.hasPIPs()) {
            super.addGlobalClkRoutingTargets(clk);
        } else {
            preserveNet(clk);
            increaseNumPreservedClks();
        }
    }

    @Override
    protected void addStaticNetRoutingTargets(Net staticNet) {
        preserveNet(staticNet);

        List<SitePinInst> sinks = staticNet.getSinkPins();
        if (sinks.size() > 0) {
            sinks.removeIf(SitePinInst::isRouted);
            if (sinks.isEmpty()) {
                increaseNumPreservedStaticNets();
            } else {
                addStaticNetRoutingTargets(staticNet, sinks);
            }

        } else {// internally routed (sinks.size = 0)
            increaseNumNotNeedingRouting();
        }
    }

    @Override
    protected void addNetConnectionToRoutingTargets(Net net) {
        List<SitePinInst> sinkPins = net.getSinkPins();
        List<SitePinInst> pinsToRoute = netToPins.get(net);
        if (pinsToRoute != null) {
            assert(!pinsToRoute.isEmpty());

            boolean partiallyPreserved = (pinsToRoute.size() < sinkPins.size());
            if (partiallyPreserved) {
                // Mark all pins as being routed, then unmark those that need routing
                sinkPins.forEach((spi) -> spi.setRouted(true));
            }
            pinsToRoute.forEach((spi) -> spi.setRouted(false));

            NetWrapper netWrapper = createNetWrapperAndConnections(net);
            if (partiallyPreserved) {
                partiallyPreservedNets.add(netWrapper);
            }
        }

        if (net.hasPIPs()) {
            preserveNet(net);
            increaseNumPreservedWireNets();
        }
    }

    /**
     * Return preserved nets that are using resources immediately downhill of the source and
     * immediately uphill of the sink of the connection.
     * @param connection The connection in question.
     * @return Collection of nets.
     */
    protected Collection<Net> pickNetsToUnpreserve(Connection connection) {
        Set<Net> unpreserveNets = new HashSet<>();

        Node sourceNode = connection.getSourceRnode().getNode();
        Node sinkNode = connection.getSinkRnode().getNode();

        List<Node> candidateNodes = new ArrayList<>();
        // Consider the cases of [A-H](X|_I) site pins which are accessed through a bounce node,
        // meaning this connection may be unroutable because another net is preserving this node
        candidateNodes.add(sinkNode);
        // Find those reserved signals that are using uphill nodes of the target pin node
        candidateNodes.addAll(sinkNode.getAllUphillNodes());
        // Find those preserved nets that are using downhill nodes of the source pin node
        candidateNodes.addAll(sourceNode.getAllDownhillNodes());

        for(Node node : candidateNodes) {
            Net toRoute = routingGraph.getPreservedNet(node);
            if(toRoute == null) continue;
            if(toRoute.isClockNet() || toRoute.isStaticNet()) continue;
            unpreserveNets.add(toRoute);
        }

        unpreserveNets.removeIf((net) -> {
            NetWrapper netWrapper = nets.get(net);
            if (netWrapper == null)
                return false;
            if (partiallyPreservedNets.contains(netWrapper))
                return false;
            // Net already seen and is fully unpreserved
            return true;
        });

        return unpreserveNets;
    }

    /**
     * Unpreserves nets to release routing resource to resolve congestion that blocks the
     * routablity of a connection.
     * The {@link #pickNetsToUnpreserve} method is called to get which nets are to be
     * unpreserved and its resources released for consideration by others.
     * @param connection The connection in question.
     * @return The number of unrouted nets.
     */
    protected int unpreserveNetsAndReleaseResources(Connection connection) {
        Collection<Net> unpreserveNets = pickNetsToUnpreserve(connection);
        if (unpreserveNets.isEmpty()) {
            return 0;
        }

        System.out.println("INFO: Unpreserving " + unpreserveNets.size() + " nets due to unroutable connection");
        for (Net net : unpreserveNets) {
            System.out.println("\t" + net);
            unpreserveNet(net);
        }

        return unpreserveNets.size();
    }

    protected void unpreserveNet(Net net) {
        Set<RouteNode> rnodes = new HashSet<>();
        NetWrapper netWrapper = nets.get(net);
        if (netWrapper != null) {
            // Net already exists -- any unrouted connection will cause the
            // net to exist, but already routed connections will already have
            // been preserved

            boolean removed = partiallyPreservedNets.remove(netWrapper);
            assert(removed);

            // Collect all nodes used by this net
            for (PIP pip : net.getPIPs()) {
                Node start = (pip.isReversed()) ? pip.getEndNode() : pip.getStartNode();
                Node end = (pip.isReversed()) ? pip.getStartNode() : pip.getEndNode();

                // Do not include arcs that the router wouldn't explore
                // e.g. those that leave the INT tile, since we project pins to their INT tile
                if (routingGraph.isExcluded(true, start, end))
                    continue;

                // Since net already exists, all the nodes it uses must already
                // have been created
                RouteNode rstart = routingGraph.getNode(start);
                assert (rstart != null);
                boolean rstartAdded = rnodes.add(rstart);
                boolean startPreserved = routingGraph.unpreserve(start);
                assert(rstartAdded == startPreserved);

                RouteNode rend = routingGraph.getNode(end);
                assert (rend != null);
                boolean rendAdded = rnodes.add(rend);
                boolean endPreserved = routingGraph.unpreserve(end);
                assert(rendAdded == endPreserved);

                // Check the prev pointer is consistent with PIP
                // (do not use RouteNode.getPrev() since that masks prev if node wasn't visited)
                assert(rend.prev == rstart);
            }
        } else {
            // Net needs to be created
            netWrapper = createNetWrapperAndConnections(net);

            // Collect all nodes used by this net
            for (PIP pip : net.getPIPs()) {
                Node start = (pip.isReversed()) ? pip.getEndNode() : pip.getStartNode();
                Node end = (pip.isReversed()) ? pip.getStartNode() : pip.getEndNode();

                // Do not include arcs that the router wouldn't explore
                // e.g. those that leave the INT tile, since we project pins to their INT tile
                if (routingGraph.isExcluded(true, start, end))
                    continue;

                boolean startPreserved = routingGraph.unpreserve(start);
                boolean endPreserved = routingGraph.unpreserve(end);

                RouteNode rstart = getOrCreateRouteNode(start, RouteNodeType.WIRE);
                RouteNode rend = getOrCreateRouteNode(end, RouteNodeType.WIRE);
                boolean rstartAdded = rnodes.add(rstart);
                boolean rendAdded = rnodes.add(rend);
                assert(rstartAdded == startPreserved);
                assert(rendAdded == endPreserved);

                // Also set the prev pointer according to the PIP
                assert (rend.getPrev() == null);
                rend.setPrev(rstart);
            }

            // Use the prev pointers to update the routing for each connection
            for (Connection netnewConnection : netWrapper.getConnections()) {
                if (netnewConnection.getSink().isRouted()) {
                    // Temporarily visit (to avoid an assertion firing) and mark sink with a
                    // next pointer (to indicate sink) to themselves so that routing can be recovered
                    RouteNode sinkRnode = netnewConnection.getSinkRnode();
                    sinkRnode.setVisited(true);
                    sinkRnode.setVisited(false);
                    sinkRnode.setNext(sinkRnode);
                    finishRouteConnection(netnewConnection, sinkRnode);
                    netnewConnection.fitBoundingBoxToRouting();
                    assert(netnewConnection.getSink().isRouted());
                    netnewConnection.fitBoundingBoxToRouting();
                }
            }

            // Update the timing graph
            if (config.isTimingDriven()) {
                timingManager.getTimingGraph().addNetDelayEdges(net);
                timingManager.setTimingEdgesOfConnections(netWrapper.getConnections());
                for (Connection netnewConnection : netWrapper.getConnections()) {
                    netnewConnection.updateRouteDelay();
                }
            }
        }

        routingGraph.resetExpansion();

        // TODO: Avoid using a set by backtracking from sinks (and stubs) until an already-reset node is seen
        for (RouteNode rnode : rnodes) {
            Node toBuild = rnode.getNode();
            // Check already unpreserved above
            assert(!routingGraph.isPreserved(toBuild));

            // Each rnode should be added as a child to all of its parents
            // that already exist
            for (Node uphill : toBuild.getAllUphillNodes()) {
                RouteNode parent = routingGraph.getNode(uphill);
                if (parent == null)
                    continue;

                // Reset its list of children so that they may be regenerated to include the
                // newly unpreserved node
                parent.resetChildren();
            }

            for (Node downhill : toBuild.getAllDownhillNodes()) {
                RouteNode child = routingGraph.getNode(downhill);
                if (child == null)
                    continue;

                // Reset its list of children so that they may be regenerated to include the
                // newly unpreserved node
                child.resetParents();
            }

            assert(!rnode.isVisited(true) && !rnode.isVisited(false));
        }

        numPreservedWire--;
        numPreservedRoutableNets--;
    }

    @Override
    protected boolean handleUnroutableConnection(Connection connection) {
        boolean hasAltOutput = super.handleUnroutableConnection(connection);
        if (hasAltOutput)
            return true;
        if (softPreserve) {
            if (routeIteration == 2) {
                unpreserveNetsAndReleaseResources(connection);
                return true;
            }
        }
        return false;
    }

    private static Design routeDesign(Design design, RWRouteConfig config, Collection<SitePinInst> pinsToRoute) {
        if (config.isMaskNodesCrossRCLK()) {
            System.out.println("WARNING: Masking nodes across RCLK for partial routing could result in routability problems.");
        }

        return routeDesign(design, new PartialRouter(design, config, pinsToRoute));
    }

    /**
     * Routes a design in the partial non-timing-driven routing mode.
     * @param design The {@link Design} instance to be routed.
     * @param pinsToRoute Collection of {@link SitePinInst}-s to be routed.
     */
    public static Design routeDesignPartialNonTimingDriven(Design design, Collection<SitePinInst> pinsToRoute) {
        return routeDesign(design, new RWRouteConfig(new String[] {
                "--fixBoundingBox",
                // use U-turn nodes and no masking of nodes cross RCLK
                // Pros: maximum routability
                // Con: might result in delay optimism and a slight increase in runtime
                "--useUTurnNodes",
                "--nonTimingDriven",
                "--verbose"}),
                pinsToRoute);
    }

    /**
     * Routes a design in the partial timing-driven routing mode.
     * @param design The {@link Design} instance to be routed.
     * @param pinsToRoute Collection of {@link SitePinInst}-s to be routed.
     */
    public static Design routeDesignPartialTimingDriven(Design design, Collection<SitePinInst> pinsToRoute) {
        return routeDesign(design, new RWRouteConfig(new String[] {
                "--fixBoundingBox",
                // use U-turn nodes and no masking of nodes cross RCLK
                // Pros: maximum routability
                // Con: might result in delay optimism and a slight increase in runtime
                "--useUTurnNodes",
                "--verbose"}),
                pinsToRoute);
    }
}<|MERGE_RESOLUTION|>--- conflicted
+++ resolved
@@ -122,13 +122,8 @@
 
         // If end node has been visited already
         if (endRnode.isVisited(forward)) {
-<<<<<<< HEAD
-            // Possibly from a different arc uphill of end, or possibly from the same
-            // start -> end arc
-=======
             // Visited possibly from a different arc uphill of end, or possibly from
             // the same start -> end arc during prepareRouteConnection()
->>>>>>> 390d16de
             return false;
         }
 
