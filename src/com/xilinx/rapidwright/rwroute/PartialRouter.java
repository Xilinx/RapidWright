--- conflicted
+++ resolved
@@ -115,17 +115,10 @@
 
     @Override
     protected void preprocess() {
-<<<<<<< HEAD
-        // By default, preprocessing is expected to be performed manually and pinsToRoute
-        // determined ahead of calling this PartialRouter class.
-        // Preprocessing and inferring pinsToRoute can be invoked manually with preprocess(Design),
-        // as done by the routeDesign*() entrypoints when pinsToRoute == null.
-=======
         // By default, preprocessing is expected to be performed manually and added to pinsToRoute
         // ahead of constructing this PartialRouter class.
         // Preprocessing can be invoked manually with preprocess(Design), as done by
         // routeDesignWithUserDefinedArguments() which needs to infer pinsToRoute.
->>>>>>> 8d72fa28
     }
 
     @Override
@@ -772,18 +765,10 @@
      * @param softPreserve Allow routed nets to be unrouted and subsequently rerouted in order to improve routability.
      * @return Routed design.
      */
-<<<<<<< HEAD
-    public static Design routeDesignWithUserDefinedArguments(Design design, String[] args, boolean softPreserve) {
-        preprocess(design);
-
-        List<SitePinInst> pinsToRoute = getUnroutedPins(design);
-
-=======
     public static Design routeDesignWithUserDefinedArguments(Design design,
                                                              String[] args,
                                                              Collection<SitePinInst> pinsToRoute,
                                                              boolean softPreserve) {
->>>>>>> 8d72fa28
         // Instantiates a RWRouteConfig Object and parses the arguments.
         // Uses the default configuration if basic usage only.
         RWRouteConfig config = new RWRouteConfig(args);
@@ -850,16 +835,7 @@
      * @param softPreserve Allow routed nets to be unrouted and subsequently rerouted in order to improve routability.
      */
     public static Design routeDesignPartialNonTimingDriven(Design design, Collection<SitePinInst> pinsToRoute, boolean softPreserve) {
-<<<<<<< HEAD
-        if (pinsToRoute == null) {
-            preprocess(design);
-            pinsToRoute = getUnroutedPins(design);
-        }
-
-        return routeDesign(design, new RWRouteConfig(new String[] {
-=======
         return routeDesignWithUserDefinedArguments(design, new String[] {
->>>>>>> 8d72fa28
                 "--fixBoundingBox",
                 // use U-turn nodes and no masking of nodes cross RCLK
                 // Pros: maximum routability
@@ -877,16 +853,7 @@
      * @param softPreserve Allow routed nets to be unrouted and subsequently rerouted in order to improve routability.
      */
     public static Design routeDesignPartialTimingDriven(Design design, Collection<SitePinInst> pinsToRoute, boolean softPreserve) {
-<<<<<<< HEAD
-        if (pinsToRoute == null) {
-            preprocess(design);
-            pinsToRoute = getUnroutedPins(design);
-        }
-
-        return routeDesign(design, new RWRouteConfig(new String[] {
-=======
         return routeDesignWithUserDefinedArguments(design, new String[] {
->>>>>>> 8d72fa28
                 "--fixBoundingBox",
                 // use U-turn nodes and no masking of nodes cross RCLK
                 // Pros: maximum routability
