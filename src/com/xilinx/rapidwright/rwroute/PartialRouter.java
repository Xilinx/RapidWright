--- conflicted
+++ resolved
@@ -108,23 +108,13 @@
      * @param end End Node of arc.
      * @return True if arc is part of an existing route.
      */
-<<<<<<< HEAD
     private boolean isPartOfExistingRoute(boolean forward, Node start, Node end) {
         if (!forward) {
             // No existing routing from a different connection when going backwards
-=======
-    private boolean isPartOfExistingRoute(Node start, Node end) {
-        // End node must be preserved
-        if (!routingGraph.isPreserved(end))
->>>>>>> 417cab9a
             return false;
         }
 
-<<<<<<< HEAD
         // End node can only be part of existing route if it is in the graph already
-=======
-        // End node must have been created already
->>>>>>> 417cab9a
         RouteNode endRnode = routingGraph.getNode(end);
         if (endRnode == null) {
             return false;
@@ -136,27 +126,12 @@
             return false;
         }
 
-<<<<<<< HEAD
         // Presence of a prev pointer means that only that arc allowed to enter this end node
         RouteNode prevRnode = endRnode.getPrev();
         if (prevRnode != null) {
             assert((prevRnode.getNode() == start) == prevRnode.getNode().equals(start));
             if (prevRnode.getNode() == start) {
                 assert(!endRnode.isVisited(forward));
-=======
-        // Only check if end node has not been visited
-        if (endRnode.isVisited()) {
-            // Visited possibly from a different arc uphill of end, or possibly from
-            // the same start -> end arc during prepareRouteConnection()
-            return false;
-        }
-
-        // Presence means that the only arc allowed to enter this end node is if it came from prev
-        RouteNode prev = endRnode.getPrev();
-        if (prev != null) {
-            assert((prev.getNode() == start) == prev.getNode().equals(start));
-            if (prev.getNode() == start) {
->>>>>>> 417cab9a
                 return true;
             }
             return false;
