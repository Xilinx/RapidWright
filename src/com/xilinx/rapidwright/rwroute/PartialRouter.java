--- conflicted
+++ resolved
@@ -132,17 +132,7 @@
         // is if it came from prev
         if (prev != null) {
             assert((prev.getNode() == start) == prev.getNode().equals(start));
-<<<<<<< HEAD
             return prev.getNode() == start;
-=======
-            if (prev.getNode().equals(start)) {
-                // Now that we're allowing this node to be created, and only be
-                // reachable from prev, remove its 'visited' status so it can be
-                // added to the routing queue
-                endRnode.setVisited(false);
-                return true;
-            }
->>>>>>> 8d33eb42
         }
 
         return false;
