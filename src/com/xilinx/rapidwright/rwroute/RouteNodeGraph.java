--- conflicted
+++ resolved
@@ -144,9 +144,7 @@
         Series series = device.getSeries();
         boolean isUltraScale = series == Series.UltraScale;
         boolean isUltraScalePlus = series == Series.UltraScalePlus;
-<<<<<<< HEAD
         isVersal = series == Series.Versal;
-=======
         Pattern eastWestPattern;
 
         Tile intTile = device.getArbitraryTileOfType(TileTypeEnum.INT);
@@ -157,7 +155,6 @@
         BitSet wires = new BitSet();
         BitSet eastWires = new BitSet();
         BitSet westWires = new BitSet();
->>>>>>> a937982a
         if (isUltraScale || isUltraScalePlus) {
             ultraScalesNonLocalWires = new EnumMap<>(TileTypeEnum.class);
             ultraScalesNonLocalWires.put(intTile.getTileTypeEnum(), wires);
@@ -488,7 +485,6 @@
             }
         }
 
-<<<<<<< HEAD
         IntentCode ic = child.getIntentCode();
         if (isVersal) {
             assert(ic != IntentCode.NODE_PINFEED); // This intent code should have been projected away
@@ -501,13 +497,13 @@
         } else {
             assert(design.getSeries() == Series.UltraScale || design.getSeries() == Series.UltraScalePlus);
 
-            if (ic == IntentCode.NODE_PINFEED) {
+            if (child.getIntentCode() == IntentCode.NODE_PINFEED) {
                 // PINFEEDs can lead to a site pin, or into a Laguna tile
                 RouteNode childRnode = getNode(child);
                 if (childRnode != null) {
-                    assert(childRnode.getType() == RouteNodeType.EXCLUSIVE_SINK ||
-                           childRnode.getType() == RouteNodeType.LAGUNA_PINFEED ||
-                           (lutRoutethru && childRnode.getType() == RouteNodeType.LOCAL));
+                    assert(childRnode.getType().isExclusiveSink() ||
+                            childRnode.getType() == RouteNodeType.LAGUNA_PINFEED ||
+                            (lutRoutethru && childRnode.getType().isLocal()));
                 } else if (!lutRoutethru) {
                     // child does not already exist in our routing graph, meaning it's not a used site pin
                     // in our design, but it could be a LAGUNA_I
@@ -520,26 +516,6 @@
                         // Not a LAGUNA_I -- skip it
                         return true;
                     }
-=======
-        if (child.getIntentCode() == IntentCode.NODE_PINFEED) {
-            // PINFEEDs can lead to a site pin, or into a Laguna tile
-            RouteNode childRnode = getNode(child);
-            if (childRnode != null) {
-                assert(childRnode.getType().isExclusiveSink() ||
-                       childRnode.getType() == RouteNodeType.LAGUNA_PINFEED ||
-                       (lutRoutethru && childRnode.getType().isLocal()));
-            } else if (!lutRoutethru) {
-                // child does not already exist in our routing graph, meaning it's not a used site pin
-                // in our design, but it could be a LAGUNA_I
-                if (lagunaI == null) {
-                    // No LAGUNA_Is
-                    return true;
-                }
-                BitSet bs = lagunaI.get(child.getTile());
-                if (bs == null || !bs.get(child.getWireIndex())) {
-                    // Not a LAGUNA_I -- skip it
-                    return true;
->>>>>>> a937982a
                 }
             }
         }
@@ -661,13 +637,19 @@
         // (b) needs to cross an SLR and this is a Laguna column
         Tile childTile = childRnode.getTile();
         RouteNode sinkRnode = connection.getSinkRnode();
-<<<<<<< HEAD
+        int childX = childTile.getTileXCoordinate();
+        if (connection.isCrossSLR() &&
+                childRnode.getSLRIndex(this) != sinkRnode.getSLRIndex(this) &&
+                nextLagunaColumn[childX] == childX) {
+            return true;
+        }
+
         Tile sinkTile = sinkRnode.getTile();
-        if (childTile == sinkTile) {
-            return true;
-        }
-
         if (isVersal) {
+            if (childTile == sinkTile) {
+                return true;
+            }
+
             IntentCode childIntentCode = childRnode.getIntentCode();
             switch (childIntentCode) {
                 case NODE_INODE:
@@ -708,20 +690,8 @@
             throw new RuntimeException("ERROR: Unhandled IntentCode: " + childIntentCode);
         }
 
-        // (c) connection crosses SLR and this is a Laguna column
-        int childX = childTile.getTileXCoordinate();
-        if (connection.isCrossSLR() && nextLagunaColumn[childX] == childX) {
-=======
-        int childX = childTile.getTileXCoordinate();
-        if (connection.isCrossSLR() &&
-                childRnode.getSLRIndex(this) != sinkRnode.getSLRIndex(this) &&
-                nextLagunaColumn[childX] == childX) {
-            return true;
-        }
-
         // (c) on the same side as the sink
         RouteNodeType type = childRnode.getType();
-        Tile sinkTile = sinkRnode.getTile();
         switch (sinkRnode.getType()) {
             case EXCLUSIVE_SINK_EAST:
                 if (type == RouteNodeType.LOCAL_WEST) {
@@ -751,7 +721,6 @@
 
         // (d) in the sink tile
         if (childTile == sinkTile) {
->>>>>>> a937982a
             return true;
         }
 
