--- conflicted
+++ resolved
@@ -226,19 +226,7 @@
     }
 
     public void preserve(Net net, List<SitePinInst> pins) {
-<<<<<<< HEAD
-        boolean drivenByHierPort = DesignTools.isNetDrivenByHierPort(net);
         for (SitePinInst pin : pins) {
-            // Do not preserve if pin is not routed unless it's a hier port in which
-            // case do so otherwise Vivado will recognize it as a conflict.
-            // (SitePinInst.isRouted() is meaningless for output pins)
-            if (!pin.isOutPin() && !pin.isRouted() && !drivenByHierPort) {
-                continue;
-            }
-
-=======
-        for (SitePinInst pin : pins) {
->>>>>>> ce099bcb
             preserve(pin.getConnectedNode(), net);
         }
 
