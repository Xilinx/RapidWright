/*
 * Copyright (c) 2022, Xilinx, Inc.
 * Copyright (c) 2022, Advanced Micro Devices, Inc.
 * All rights reserved.
 *
 * Author: Eddie Hung, Xilinx Research Labs.
 *
 * This file is part of RapidWright.
 *
 * Licensed under the Apache License, Version 2.0 (the "License");
 * you may not use this file except in compliance with the License.
 * You may obtain a copy of the License at
 *
 *     http://www.apache.org/licenses/LICENSE-2.0
 *
 * Unless required by applicable law or agreed to in writing, software
 * distributed under the License is distributed on an "AS IS" BASIS,
 * WITHOUT WARRANTIES OR CONDITIONS OF ANY KIND, either express or implied.
 * See the License for the specific language governing permissions and
 * limitations under the License.
 *
 */

package com.xilinx.rapidwright.rwroute;

import com.xilinx.rapidwright.design.Design;
import com.xilinx.rapidwright.design.Net;
import com.xilinx.rapidwright.design.SitePinInst;
import com.xilinx.rapidwright.device.Device;
import com.xilinx.rapidwright.device.IntentCode;
import com.xilinx.rapidwright.device.Node;
import com.xilinx.rapidwright.device.PIP;
import com.xilinx.rapidwright.device.Series;
import com.xilinx.rapidwright.device.Tile;
import com.xilinx.rapidwright.device.TileTypeEnum;
import com.xilinx.rapidwright.device.Wire;
import com.xilinx.rapidwright.util.CountUpDownLatch;
import com.xilinx.rapidwright.util.ParallelismTools;
import com.xilinx.rapidwright.util.RuntimeTracker;

import java.util.ArrayList;
import java.util.Arrays;
import java.util.BitSet;
import java.util.Collection;
import java.util.HashMap;
import java.util.HashSet;
import java.util.List;
import java.util.Map;
import java.util.Set;
import java.util.concurrent.ConcurrentHashMap;
import java.util.concurrent.atomic.AtomicInteger;

/**
 * Encapsulation of RWRoute's routing resource graph.
 */
public class RouteNodeGraph {

    /**
     * A map of nodes to created rnodes
     */
    final protected Map<Tile, RouteNode[]> nodesMap;
    private int nodesMapSize;

    /**
     * A map of preserved nodes to their nets
     */
    private final Map<Tile, Net[]> preservedMap;
    private final AtomicInteger preservedMapSize;

    /**
     * A synchronization object tracking the number of outstanding calls to
     * asyncPreserve()
     */
    final private CountUpDownLatch asyncPreserveOutstanding;

    /**
     * Visited rnodes data during connection routing
     */
<<<<<<< HEAD
    final protected Collection<RouteNode> visited;
    final protected Collection<RouteNode> visitedBack;
=======
    final protected Collection<RouteNode> targets;
>>>>>>> 08ba3403

    final protected RuntimeTracker setChildrenTimer;
    final protected RuntimeTracker setParentsTimer;

    final Design design;

    public static final short SUPER_LONG_LINE_LENGTH_IN_TILES = 60;

    /** Array mapping an INT tile's Y coordinate, to its SLR index */
    final int[] intYToSLRIndex;
    public final int[] nextLagunaColumn;
    public final int[] prevLagunaColumn;
    public Set<Integer> lagunaWireIsVcc;

    BitSet visited;

    protected class RouteNodeImpl extends RouteNode {

<<<<<<< HEAD
        protected RouteNodeImpl(Node node, RouteNodeType type) {
=======
        final private int index;

        public RouteNodeImpl(Node node, RouteNodeType type) {
>>>>>>> 08ba3403
            super(node, type);
            index = numNodes();
            assert(!isVisited());
        }

        @Override
        protected RouteNode getOrCreate(Node node, RouteNodeType type) {
            return RouteNodeGraph.this.getOrCreate(node, type);
        }

        @Override
        public boolean mustInclude(boolean forward, Node parent, Node child) {
            return RouteNodeGraph.this.mustInclude(forward, parent, child);
        }

        @Override
        public boolean isPreserved(boolean forward, Node node) {
            boolean preserved = RouteNodeGraph.this.isPreserved(node);
            if (forward) {
                return preserved;
            }

            // When building the routing graph backwards, we can't tell if a preserved node
            // belongs to our net or not, however, we can tell if it belongs to any net that
            // needs routing by checking to see if a rnode exists.
            // Defer to routing expansion to check for the correct net before pushing it onto
            // the queue.
            return RouteNodeGraph.this.isPreserved(node) && RouteNodeGraph.this.getNode(node) == null;
       }

        @Override
        public boolean isExcluded(boolean forward, Node head, Node tail) {
            return RouteNodeGraph.this.isExcluded(forward, head, tail);
        }

        @Override
<<<<<<< HEAD
        public RouteNode[] getChildrenParents(boolean forward) {
            setChildrenParents(forward, (forward) ? setChildrenTimer : setParentsTimer);
            return super.getChildrenParents(forward);
=======
        public boolean isVisited() {
            return visited.get(index);
        }

        @Override
        public void setVisited() {
            assert(!visited.get(index));
            visited.set(index);
        }

        @Override
        public void setTarget(boolean isTarget) {
            if (isTarget) {
                targets.add(this);
            }
            super.setTarget(isTarget);
        }

        @Override
        public RouteNode[] getChildren() {
            setChildren(setChildrenTimer);
            return super.getChildren();
>>>>>>> 08ba3403
        }

        @Override
        public int getSLRIndex() {
             return intYToSLRIndex[getEndTileYCoordinate()];
        }
    }

    // Class to hold methods common to RouteNodeLagLagImpl and RouteNodeLagunaImpl
    protected abstract class RouteNodeLagunaBase extends RouteNodeImpl {

        protected RouteNodeLagunaBase(Node node, RouteNodeType type) {
            super(node, type);
        }

        protected void setLength() {
            length = (type == RouteNodeType.SUPER_LONG_LINE) ? SUPER_LONG_LINE_LENGTH_IN_TILES : 0;
        }

        @Override
        protected void setEndTileXYCoordinates() {
            setLength();

            Tile baseTile = node.getTile();
            // Correct the X coordinate of all Laguna nodes since they are accessed by the INT
            // tile to its right, yet has the LAG tile has a tile X coordinate one less
            endTileXCoordinate = (short) (baseTile.getTileXCoordinate() + 1);

            if (type == RouteNodeType.SUPER_LONG_LINE) {
                Wire[] wires = node.getAllWiresInNode();
                if (wires.length == 2) {
                    Tile endTile = wires[1].getTile();
                    assert(endTile.getTileTypeEnum() == baseTile.getTileTypeEnum() && endTile != baseTile);
                    endTileYCoordinate = (short) endTile.getTileYCoordinate();
                    length = SUPER_LONG_LINE_LENGTH_IN_TILES;
                    assert(Math.abs(endTileYCoordinate - baseTile.getTileYCoordinate()) == length);
                } else {
                    // A dummy SLL at the top or bottom edge of device
                    assert(wires.length == 1);
                    endTileYCoordinate = (short) baseTile.getTileYCoordinate();
                    length = 0;
                }
            } else {
                endTileYCoordinate = (short) baseTile.getTileYCoordinate();
                length = 0;
            }
        }

        @Override
        protected void setBaseCost(RouteNodeType type) {
            assert(type == RouteNodeType.WIRE);
            switch(this.type) {
                case LAGUNA_I:
                case LAGUNA_O:
                    // Make all approaches to SLLs zero-cost to encourage exploration.
                    // These approaches are only taken if a SLR crossing is needed.
                    // Assigning a base cost of zero would normally break congestion resolution
                    // (since RWroute.getNodeCost() would return zero) but doing it here should be
                    // okay because this node only leads to a SLL which will have a non-zero base cost
                    baseCost = 0.0f;
                    break;

                case SUPER_LONG_LINE:
                    // Do not allow the cost of SLLs to be scaled with length
                    baseCost = 0.4f;
                    break;

                default:
                    throw new RuntimeException();
            }
        }

        @Override
        public short getBeginTileYCoordinate() {
            boolean reverseSLL = (next != null &&
                    getType() == RouteNodeType.SUPER_LONG_LINE &&
                    next.getBeginTileYCoordinate() == super.getBeginTileYCoordinate());
            return reverseSLL ? super.getEndTileYCoordinate() : super.getBeginTileYCoordinate();
        }

        @Override
        public short getEndTileYCoordinate() {
            boolean reverseSLL = (prev != null &&
                    getType() == RouteNodeType.SUPER_LONG_LINE &&
                    prev.getEndTileYCoordinate() == super.getEndTileYCoordinate());
            return reverseSLL ? super.getBeginTileYCoordinate() : super.getEndTileYCoordinate();
        }
    }

    // TileTypeEnum.LAG_LAG only present in UltraScale+
    protected class RouteNodeLagLagImpl extends RouteNodeLagunaBase {

        protected RouteNodeLagLagImpl(Node node, RouteNodeType type) {
            super(node, type);
            assert(node.getTile().getTileTypeEnum() == TileTypeEnum.LAG_LAG);
        }

        @Override
        protected void setType(RouteNodeType type) {
            assert(type == RouteNodeType.WIRE);
            // NOTE: IntentCode is device-dependent
            IntentCode ic = node.getIntentCode();
            String wireName;
            switch (ic) {
                case NODE_LAGUNA_OUTPUT:
                    // TODO: Collect wire indices to save on string comparison
                    wireName = node.getWireName();
                    if (wireName.endsWith("_TXOUT")) {
                        // This is the inner LAGUNA_I, mark it so it gets a base cost discount
                        this.type = RouteNodeType.LAGUNA_I;
                    } else if (wireName.startsWith("RXD")) {
                        this.type = RouteNodeType.LAGUNA_O;
                    } else {
                        throw new RuntimeException();
                    }
                    break;

                case NODE_LAGUNA_DATA:
                    assert (node.getTile().getTileTypeEnum() == TileTypeEnum.LAG_LAG);
                    this.type = RouteNodeType.SUPER_LONG_LINE;
                    break;

                case INTENT_DEFAULT:
                    // TODO: Collect wire indices to save on string comparison
                    wireName = node.getWireName();
                    if (wireName.contains("_RXD")) {
                        // This is the inner LAGUNA_O, mark it so it gets a base cost discount
                        this.type = RouteNodeType.LAGUNA_O;
                    } else {
                        throw new RuntimeException();
                    }
                    break;

                default:
                    throw new RuntimeException();
            }
        }

        @Override
        public short getBeginTileXCoordinate() {
            // Use end tile coordinate as that's already been correct (see setEndTileXYCoordinates())
            return getEndTileXCoordinate();
        }
    }

    // TileTypeEnum.LAGUNA_TILE only present in UltraScale
    protected class RouteNodeLagunaImpl extends RouteNodeLagunaBase {

        protected RouteNodeLagunaImpl(Node node, RouteNodeType type) {
            super(node, type);
            assert(node.getTile().getTileTypeEnum() == TileTypeEnum.LAGUNA_TILE);
        }

        @Override
        protected void setType(RouteNodeType type) {
            assert(type == RouteNodeType.WIRE);
            // NOTE: IntentCode is device-dependent
            IntentCode ic = node.getIntentCode();
            String wireName;
            switch (ic) {
                case INTENT_DEFAULT:
                    // TODO: Collect wire indices to save on string comparison
                    wireName = node.getWireName();
                    if (wireName.startsWith("UBUMP")) {
                        this.type = RouteNodeType.SUPER_LONG_LINE;
                    } else if (wireName.endsWith("_TXOUT")) {
                        // This is the inner LAGUNA_I, mark it so it gets a base cost discount
                        this.type = RouteNodeType.LAGUNA_I;
                    } else if (wireName.startsWith("RXD")) {
                        this.type = RouteNodeType.LAGUNA_O;
                    } else if (wireName.contains("_RXD")) {
                        // This is the inner LAGUNA_O, mark it so it gets a base cost discount
                        this.type = RouteNodeType.LAGUNA_O;
                    } else {
                        throw new RuntimeException();
                    }
                    break;

                default:
                    throw new RuntimeException();
            }
        }
    }

    public RouteNodeGraph(RuntimeTracker setChildrenTimer, /*RuntimeTracker setParentsTimer,*/ Design design) {
        nodesMap = new HashMap<>();
        nodesMapSize = 0;
        preservedMap = new ConcurrentHashMap<>();
        preservedMapSize = new AtomicInteger();
        asyncPreserveOutstanding = new CountUpDownLatch();
<<<<<<< HEAD
        visited = new ArrayList<>();
        visitedBack = new ArrayList<>();
=======
        targets = new ArrayList<>();
        visited = new BitSet();
>>>>>>> 08ba3403
        this.setChildrenTimer = setChildrenTimer;
        this.setParentsTimer = setChildrenTimer;
        this.design = design;

        Device device = design.getDevice();
        intYToSLRIndex = new int[device.getRows()];
        Tile[][] intTiles = device.getTilesByNameRoot("INT");
        for (int y = 0; y < intTiles.length; y++) {
            Tile[] intTilesAtY = intTiles[y];
            for (int x = 0; x < intTilesAtY.length; x++) {
                Tile tile = intTilesAtY[x];
                if (tile != null) {
                    intYToSLRIndex[y] = tile.getSLR().getId();
                    break;
                }
            }
        }

        Tile[][] lagunaTiles;
        int tileXCorrection = 0;
        if (device.getSeries() == Series.UltraScalePlus) {
            // Looks like on UltraScale+ only Laguna tiles are always on the left side of an INT tile,
            // with the Laguna tile X coordinate one smaller than the INT. Correct this.
            lagunaTiles = device.getTilesByNameRoot("LAG_LAG");
            tileXCorrection = 1;
        } else if (device.getSeries() == Series.UltraScale) {
            lagunaTiles = device.getTilesByNameRoot("LAGUNA_TILE");
        } else {
            lagunaTiles = null;
        }

        if (lagunaTiles != null) {
            final int maxTileColumns = device.getColumns(); // An over-approximation since this isn't in tiles
            nextLagunaColumn = new int[maxTileColumns];
            prevLagunaColumn = new int[maxTileColumns];
            Arrays.fill(nextLagunaColumn, Integer.MAX_VALUE);
            Arrays.fill(prevLagunaColumn, Integer.MIN_VALUE);
            lagunaWireIsVcc = new HashSet<>();
            Tile[] lagunaTilesAtY = lagunaTiles[0];
            for (int x = 0; x < lagunaTilesAtY.length; x++) {
                Tile tile = lagunaTilesAtY[x];
                if (tile != null) {
                    assert(x == tile.getTileXCoordinate());
                    final int intTileXCoordinate = x + tileXCorrection;

                    // Go backwards til beginning
                    for (int i = intTileXCoordinate; i >= 0; i--) {
                        if (nextLagunaColumn[i] != Integer.MAX_VALUE)
                            break;
                        nextLagunaColumn[i] = intTileXCoordinate;
                    }
                    // Go forwards til end
                    for (int i = intTileXCoordinate; i < prevLagunaColumn.length; i++) {
                        prevLagunaColumn[i] = intTileXCoordinate;
                    }

                    for (int wireIndex = 0; wireIndex < tile.getWireCount(); wireIndex++) {
                        String wireName = tile.getWireName(wireIndex);
                        if (wireName.startsWith(Net.VCC_WIRE_NAME)) {
                            lagunaWireIsVcc.add(wireIndex);
                        }
                    }
                }
            }
        } else {
            nextLagunaColumn = null;
            prevLagunaColumn = null;
        }
    }

    public void initialize() {
        targets.clear();
    }

    protected Net preserve(Node node, Net net) {
        Net oldNet = preserve(node.getTile(), node.getWire(), net);
        if (oldNet == null) {
            preservedMapSize.incrementAndGet();
        }
        return oldNet;
    }

    private Net preserve(Tile tile, int wireIndex, Net net) {
        // Assumes that tile/wireIndex describes the base wire on the node
        // No need to synchronize access to 'nets' since collisions are not expected
        Net[] nets = preservedMap.computeIfAbsent(tile, (t) -> new Net[t.getWireCount()]);
        Net oldNet = nets[wireIndex];
        nets[wireIndex] = net;
        return oldNet;
    }

    public void asyncPreserve(Collection<Node> nodes, Net net) {
        asyncPreserveOutstanding.countUp();
        ParallelismTools.submit(() -> {
            try {
                nodes.forEach((node) -> preserve(node, net));
            } catch (Throwable t) {
                t.printStackTrace();
            } finally {
                asyncPreserveOutstanding.countDown();
            }
        });
    }

    public void asyncPreserve(Net net) {
        asyncPreserveOutstanding.countUp();
        ParallelismTools.submit(() -> {
            try {
                List<SitePinInst> pins = net.getPins();
                SitePinInst sourcePin = net.getSource();
                assert (sourcePin == null || pins.contains(sourcePin));
                SitePinInst altSourcePin = net.getAlternateSource();
                assert (altSourcePin == null || pins.contains(altSourcePin));
                for (SitePinInst pin : net.getPins()) {
                    // SitePinInst.isRouted() is meaningless for output pins
                    if (!pin.isRouted() && !pin.isOutPin()) {
                        continue;
                    }

                    preserve(pin.getConnectedNode(), net);
                }

                for (PIP pip : net.getPIPs()) {
                    preserve(pip.getStartNode(), net);
                    preserve(pip.getEndNode(), net);
                }
            } catch (Throwable t) {
                t.printStackTrace();
            } finally {
                asyncPreserveOutstanding.countDown();
            }
        });
    }

    public void awaitPreserve() {
        asyncPreserveOutstanding.await();
    }

    public boolean unpreserve(Node node) {
        boolean unpreserved = unpreserve(node.getTile(), node.getWire());
        if (unpreserved) {
            preservedMapSize.decrementAndGet();
        }
        return unpreserved;
    }

    private boolean unpreserve(Tile tile, int wireIndex) {
        // Assumes that tile/wireIndex describes the base wire on its node
        Net[] nets = preservedMap.get(tile);
        if (nets == null || nets[wireIndex] == null)
            return false;
        nets[wireIndex] = null;
        return true;
    }

    public boolean isPreserved(Node node) {
        Tile tile = node.getTile();
        int wireIndex = node.getWire();
        Net[] nets = preservedMap.get(tile);
        return nets != null && nets[wireIndex] != null;
    }

    protected final static Set<TileTypeEnum> allowedTileEnums;
    static {
        allowedTileEnums = new HashSet<>();
        allowedTileEnums.add(TileTypeEnum.INT);
        for (TileTypeEnum e : TileTypeEnum.values()) {
            if (e.toString().startsWith("LAG")) {
                allowedTileEnums.add(e);
            }
        }
    }

    protected boolean mustInclude(boolean forward, Node parent, Node child) {
        return false;
    }

    protected boolean isExcluded(boolean forward, Node head, Node tail) {
        Tile tile = tail.getTile();
        TileTypeEnum tileType = tile.getTileTypeEnum();
        if (allowedTileEnums.contains(tileType)) {
            if (forward)
                return false;
            // Backward router: exclude non-CLE outputs (like Laguna) and VCC_WIRE-s
            if (tail.getIntentCode() != IntentCode.NODE_OUTPUT &&
                    /*!tail.isTiedToVcc() &&*/ (!RouteNode.lagunaTileTypes.contains(tileType) || !lagunaWireIsVcc.contains(tail.getWire())))
                return false;
        }
        return true;
    }

    public List<Node> getPreservedNodes() {
        awaitPreserve();
        // TODO: Return a custom Interable to save on creating a new List
        int size = preservedMapSize.get();
        List<Node> nodes = new ArrayList<>(size);
        for (Map.Entry<Tile,Net[]> e : preservedMap.entrySet()) {
            Tile tile = e.getKey();
            Net[] nets = e.getValue();
            for (int wireIndex = 0; wireIndex < nets.length; wireIndex++) {
                if (nets[wireIndex] != null) {
                    nodes.add(Node.getNode(tile, wireIndex));
                }
            }
        }
        assert(nodes.size() == size);
        return nodes;
    }

    public Net getPreservedNet(Node node) {
        return getPreservedNet(node.getTile(), node.getWire());
    }

    private Net getPreservedNet(Tile tile, int wireIndex) {
        // Assumes that tile/wireIndex describes the base wire on its node
        Net[] nets = preservedMap.get(tile);
        return nets != null ? nets[wireIndex] : null;
    }

    public RouteNode getNode(Node node) {
        Tile tile = node.getTile();
        int wireIndex = node.getWire();
        return getNode(tile, wireIndex);
    }

    private RouteNode getNode(Tile tile, int wireIndex) {
        // Assumes that tile/wireIndex describes the base wire on its node
        RouteNode[] rnodes = nodesMap.get(tile);
        return rnodes != null ? rnodes[wireIndex] : null;
    }

    public List<Node> getNodes() {
        // TODO: Return a custom Interable to save on creating a new List
        List<Node> nodes = new ArrayList<>(nodesMapSize);
        for (Map.Entry<Tile,RouteNode[]> e : nodesMap.entrySet()) {
            Tile tile = e.getKey();
            RouteNode[] rnodes = e.getValue();
            for (int wireIndex = 0; wireIndex < rnodes.length; wireIndex++) {
                RouteNode rnode = rnodes[wireIndex];
                if (rnode != null) {
                    nodes.add(Node.getNode(tile, wireIndex));
                }
            }
        }
        assert(nodes.size() == nodesMapSize);
        return nodes;
    }

    public List<RouteNode> getRnodes() {
        // TODO: Return a custom Interable to save on creating a new List
        List<RouteNode> rnodes = new ArrayList<>(nodesMapSize);
        for (Map.Entry<?,RouteNode[]> e : nodesMap.entrySet()) {
            RouteNode[] array = e.getValue();
            for (int wireIndex = 0; wireIndex < array.length; wireIndex++) {
                RouteNode rnode = array[wireIndex];
                if (rnode != null) {
                    rnodes.add(rnode);
                }
            }
        }
        assert(rnodes.size() == nodesMapSize);
        return rnodes;
    }

    public int numNodes() {
        return nodesMapSize;
    }

    protected RouteNode create(Node node, RouteNodeType type) {
        TileTypeEnum tileType = node.getTile().getTileTypeEnum();
        switch (tileType) {
            case LAG_LAG: // UltraScale+
                return new RouteNodeLagLagImpl(node, type);

            case LAGUNA_TILE: // UltraScale
                return new RouteNodeLagunaImpl(node, type);
        }
        return new RouteNodeImpl(node, type);
    }

    public RouteNode getOrCreate(Node node, RouteNodeType type) {
        Tile tile = node.getTile();
        int wireIndex = node.getWire();
        RouteNode[] rnodes = nodesMap.computeIfAbsent(tile, (t) -> new RouteNode[t.getWireCount()]);
        RouteNode rnode = rnodes[wireIndex];
        if (rnode == null) {
            rnode = create(node, type);
            rnodes[wireIndex] = rnode;
            nodesMapSize++;
        }
        return rnode;
    }

<<<<<<< HEAD
    // TODO: Just keep track of child-free nodes popped from the queue and walk backwards from those
    public void visit(boolean forward, RouteNode rnode) {
        if (forward) {
            visited.add(rnode);
        } else {
            visitedBack.add(rnode);
        }
    }

=======
>>>>>>> 08ba3403
    /**
     * Resets the expansion history.
     */
    public void resetExpansion() {
<<<<<<< HEAD
        for (Collection<RouteNode> c : Arrays.asList(visited, visitedBack)) {
            for (RouteNode rn : c) {
                rn.reset();
            }
            totalVisited += c.size();
            c.clear();
        }
    }

    public long getTotalVisited() {
        return totalVisited;
=======
        visited.clear();
        for (RouteNode node : targets) {
            assert(node.isTarget());
            node.setTarget(false);
        }
        targets.clear();
>>>>>>> 08ba3403
    }

    public int averageChildren() {
        int sum = 0;
        for (RouteNode rnode : getRnodes()) {
            sum += rnode.everExpanded() ? rnode.getChildrenParents(true).length : 0;
        }
        return Math.round((float) sum / numNodes());
    }
}<|MERGE_RESOLUTION|>--- conflicted
+++ resolved
@@ -76,12 +76,8 @@
     /**
      * Visited rnodes data during connection routing
      */
-<<<<<<< HEAD
-    final protected Collection<RouteNode> visited;
-    final protected Collection<RouteNode> visitedBack;
-=======
-    final protected Collection<RouteNode> targets;
->>>>>>> 08ba3403
+    protected final BitSet visited;
+    protected final BitSet visitedBack;
 
     final protected RuntimeTracker setChildrenTimer;
     final protected RuntimeTracker setParentsTimer;
@@ -96,20 +92,17 @@
     public final int[] prevLagunaColumn;
     public Set<Integer> lagunaWireIsVcc;
 
-    BitSet visited;
+
 
     protected class RouteNodeImpl extends RouteNode {
 
-<<<<<<< HEAD
+        final private int index;
+
         protected RouteNodeImpl(Node node, RouteNodeType type) {
-=======
-        final private int index;
-
-        public RouteNodeImpl(Node node, RouteNodeType type) {
->>>>>>> 08ba3403
             super(node, type);
             index = numNodes();
-            assert(!isVisited());
+            assert(!isVisited(true));
+            assert(!isVisited(false));
         }
 
         @Override
@@ -143,34 +136,21 @@
         }
 
         @Override
-<<<<<<< HEAD
         public RouteNode[] getChildrenParents(boolean forward) {
             setChildrenParents(forward, (forward) ? setChildrenTimer : setParentsTimer);
             return super.getChildrenParents(forward);
-=======
-        public boolean isVisited() {
-            return visited.get(index);
-        }
-
-        @Override
-        public void setVisited() {
-            assert(!visited.get(index));
-            visited.set(index);
-        }
-
-        @Override
-        public void setTarget(boolean isTarget) {
-            if (isTarget) {
-                targets.add(this);
-            }
-            super.setTarget(isTarget);
-        }
-
-        @Override
-        public RouteNode[] getChildren() {
-            setChildren(setChildrenTimer);
-            return super.getChildren();
->>>>>>> 08ba3403
+        }
+
+        @Override
+        public boolean isVisited(boolean forward) {
+            return (forward ? visited : visitedBack).get(index);
+        }
+
+        @Override
+        public void setVisited(boolean forward) {
+            BitSet v = (forward) ? visited : visitedBack;
+            assert(!v.get(index));
+            v.set(index);
         }
 
         @Override
@@ -361,13 +341,8 @@
         preservedMap = new ConcurrentHashMap<>();
         preservedMapSize = new AtomicInteger();
         asyncPreserveOutstanding = new CountUpDownLatch();
-<<<<<<< HEAD
-        visited = new ArrayList<>();
-        visitedBack = new ArrayList<>();
-=======
-        targets = new ArrayList<>();
         visited = new BitSet();
->>>>>>> 08ba3403
+        visitedBack = new BitSet();
         this.setChildrenTimer = setChildrenTimer;
         this.setParentsTimer = setChildrenTimer;
         this.design = design;
@@ -439,7 +414,6 @@
     }
 
     public void initialize() {
-        targets.clear();
     }
 
     protected Net preserve(Node node, Net net) {
@@ -661,42 +635,12 @@
         return rnode;
     }
 
-<<<<<<< HEAD
-    // TODO: Just keep track of child-free nodes popped from the queue and walk backwards from those
-    public void visit(boolean forward, RouteNode rnode) {
-        if (forward) {
-            visited.add(rnode);
-        } else {
-            visitedBack.add(rnode);
-        }
-    }
-
-=======
->>>>>>> 08ba3403
     /**
      * Resets the expansion history.
      */
     public void resetExpansion() {
-<<<<<<< HEAD
-        for (Collection<RouteNode> c : Arrays.asList(visited, visitedBack)) {
-            for (RouteNode rn : c) {
-                rn.reset();
-            }
-            totalVisited += c.size();
-            c.clear();
-        }
-    }
-
-    public long getTotalVisited() {
-        return totalVisited;
-=======
         visited.clear();
-        for (RouteNode node : targets) {
-            assert(node.isTarget());
-            node.setTarget(false);
-        }
-        targets.clear();
->>>>>>> 08ba3403
+        visitedBack.clear();
     }
 
     public int averageChildren() {
