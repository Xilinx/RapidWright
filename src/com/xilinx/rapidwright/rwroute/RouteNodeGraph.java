--- conflicted
+++ resolved
@@ -329,11 +329,7 @@
                 } else if (pinName.endsWith("_O")) {
                     otherPinName = lutLetter + "MUX";
                 } else {
-<<<<<<< HEAD
-                    throw new RuntimeException(pinName);
-=======
                     throw new RuntimeException("ERROR: Unsupported site pin " + pin);
->>>>>>> 1229ff32
                 }
 
                 Node otherNode = si.getSite().getConnectedNode(otherPinName);
