/*
 * Copyright (c) 2022, Xilinx, Inc.
 * Copyright (c) 2022-2024, Advanced Micro Devices, Inc.
 * All rights reserved.
 *
 * Author: Eddie Hung, Xilinx Research Labs.
 *
 * This file is part of RapidWright.
 *
 * Licensed under the Apache License, Version 2.0 (the "License");
 * you may not use this file except in compliance with the License.
 * You may obtain a copy of the License at
 *
 *     http://www.apache.org/licenses/LICENSE-2.0
 *
 * Unless required by applicable law or agreed to in writing, software
 * distributed under the License is distributed on an "AS IS" BASIS,
 * WITHOUT WARRANTIES OR CONDITIONS OF ANY KIND, either express or implied.
 * See the License for the specific language governing permissions and
 * limitations under the License.
 *
 */

package com.xilinx.rapidwright.rwroute;

import java.util.Arrays;
import java.util.BitSet;
import java.util.EnumMap;
import java.util.EnumSet;
import java.util.HashMap;
import java.util.IdentityHashMap;
import java.util.Iterator;
import java.util.List;
import java.util.Map;
import java.util.Set;
import java.util.concurrent.ConcurrentHashMap;
import java.util.concurrent.atomic.AtomicInteger;

import com.xilinx.rapidwright.design.Design;
import com.xilinx.rapidwright.design.Net;
import com.xilinx.rapidwright.design.SiteInst;
import com.xilinx.rapidwright.design.SitePinInst;
import com.xilinx.rapidwright.device.Device;
import com.xilinx.rapidwright.device.IntentCode;
import com.xilinx.rapidwright.device.Node;
import com.xilinx.rapidwright.device.PIP;
import com.xilinx.rapidwright.device.Series;
import com.xilinx.rapidwright.device.Tile;
import com.xilinx.rapidwright.device.TileTypeEnum;
import com.xilinx.rapidwright.router.RouteThruHelper;
import com.xilinx.rapidwright.util.CountUpDownLatch;
import com.xilinx.rapidwright.util.ParallelismTools;
import com.xilinx.rapidwright.util.Utils;

/**
 * Encapsulation of RWRoute's routing resource graph.
 */
public class RouteNodeGraph {

    protected final Design design;

    /**
     * A map of nodes to created rnodes
     */
    protected final Map<Tile, RouteNode[]> nodesMap;
    private final AtomicInteger nodesMapSize;

    /**
     * A map of preserved nodes to their nets
     */
    private final Map<Tile, Net[]> preservedMap;
    private final AtomicInteger preservedMapSize;

    /**
     * A synchronization object tracking the number of outstanding calls to
     * asyncPreserve()
     */
    private final CountUpDownLatch asyncPreserveOutstanding;

    private long createRnodeTime;

    public static final short SUPER_LONG_LINE_LENGTH_IN_TILES = 60;

    /** Array mapping an INT tile's Y coordinate, to its SLR index */
    public final int[] intYToSLRIndex;
    public final int[] nextLagunaColumn;
    public final int[] prevLagunaColumn;

    /** 
     * Map indicating which wire indices within a Laguna-adjacent INT tile have
     * IntentCode.NODE_PINFEED that lead into the Laguna tile.
     */
    protected final Map<Tile, BitSet> lagunaI;

    /** Map indicating the wire indices corresponding to the [A-H]MUX output */
    protected final Map<TileTypeEnum, BitSet> muxWires;

    /** Flag for whether LUT routethrus are to be considered */
    protected final boolean lutRoutethru;

    /** Map indicating the wire indices that have a local intent code, but is what RWRoute considers to be non-local */
<<<<<<< HEAD
    protected final Map<TileTypeEnum, BitSet> nonLocalWires;

    /** Flag for whether design targets the Versal series */
    protected final boolean isVersal;
=======
    protected final Map<TileTypeEnum, BitSet> ultraScaleNonLocalWires;
>>>>>>> 5cdf329c

    public RouteNodeGraph(Design design, RWRouteConfig config) {
        this(design, config, new HashMap<>());
    }

    protected RouteNodeGraph(Design design, RWRouteConfig config, Map<Tile, RouteNode[]> nodesMap) {
        this.design = design;
        lutRoutethru = config.isLutRoutethru();

        this.nodesMap = nodesMap;
        nodesMapSize = new AtomicInteger();
        preservedMap = new ConcurrentHashMap<>();
        preservedMapSize = new AtomicInteger();
        asyncPreserveOutstanding = new CountUpDownLatch();
        createRnodeTime = 0;

        Device device = design.getDevice();
        intYToSLRIndex = new int[device.getRows()];
        Tile[][] intTiles = device.getTilesByRootName("INT");
        for (int y = 0; y < intTiles.length; y++) {
            Tile[] intTilesAtY = intTiles[y];
            for (Tile tile : intTilesAtY) {
                if (tile != null) {
                    intYToSLRIndex[y] = tile.getSLR().getId();
                    break;
                }
            }
        }

<<<<<<< HEAD
        nonLocalWires = new EnumMap<>(TileTypeEnum.class);
        BitSet wires = new BitSet();
        Tile intTile = device.getArbitraryTileOfType(TileTypeEnum.INT);
        // Device.getArbitraryTileOfType() typically gives you the North-Western-most
        // tile (with minimum X, maximum Y). Analyze the tile just below that.
        intTile = intTile.getTileXYNeighbor(0, -1);
        nonLocalWires.put(intTile.getTileTypeEnum(), wires);
        Series series = device.getSeries();
        boolean isUltraScale = series == Series.UltraScale;
        boolean isUltraScalePlus = series == Series.UltraScalePlus;
        isVersal = series == Series.Versal;
        for (int wireIndex = 0; wireIndex < intTile.getWireCount(); wireIndex++) {
            Node baseNode = Node.getNode(intTile, wireIndex);
            if (baseNode == null) {
                continue;
            }
            if (baseNode.getIntentCode() != IntentCode.NODE_LOCAL) {
                continue;
            }
            Tile baseTile = baseNode.getTile();
            String wireName = baseNode.getWireName();
            if (isUltraScalePlus) {
                if (!wireName.startsWith("INT_NODE_SDQ_") && !wireName.startsWith("SDQNODE_")) {
                    continue;
                }
                if (baseTile != intTile) {
                    if (wireName.endsWith("_FT0")) {
                        assert(baseTile.getTileYCoordinate() == intTile.getTileYCoordinate() - 1);
                    } else {
                        assert(wireName.endsWith("_FT1"));
                        assert(baseTile.getTileYCoordinate() == intTile.getTileYCoordinate() + 1);
                    }
                }
            } else if (isUltraScale) {
                if (!wireName.startsWith("INT_NODE_SINGLE_DOUBLE_") && !wireName.startsWith("SDND") &&
                        !wireName.startsWith("INT_NODE_QUAD_LONG") && !wireName.startsWith("QLND")) {
                    continue;
                }
                if (baseTile != intTile) {
                    if (wireName.endsWith("_FTN")) {
                        assert(baseTile.getTileYCoordinate() == intTile.getTileYCoordinate() - 1);
                    } else {
                        assert(wireName.endsWith("_FTS"));
                        assert(baseTile.getTileYCoordinate() == intTile.getTileYCoordinate() + 1);
                    }
                }
            } else {
                assert(isVersal);
                continue;
            }
            wires.set(baseNode.getWireIndex());
=======
        Series series = device.getSeries();
        boolean isUltraScale = series == Series.UltraScale;
        boolean isUltraScalePlus = series == Series.UltraScalePlus;
        if (isUltraScale || isUltraScalePlus) {
            ultraScaleNonLocalWires = new EnumMap<>(TileTypeEnum.class);
            BitSet wires = new BitSet();
            Tile intTile = device.getArbitraryTileOfType(TileTypeEnum.INT);
            // Device.getArbitraryTileOfType() typically gives you the North-Western-most
            // tile (with minimum X, maximum Y). Analyze the tile just below that.
            intTile = intTile.getTileXYNeighbor(0, -1);
            ultraScaleNonLocalWires.put(intTile.getTileTypeEnum(), wires);
            for (int wireIndex = 0; wireIndex < intTile.getWireCount(); wireIndex++) {
                Node baseNode = Node.getNode(intTile, wireIndex);
                if (baseNode == null) {
                    continue;
                }
                if (baseNode.getIntentCode() != IntentCode.NODE_LOCAL) {
                    continue;
                }

                Tile baseTile = baseNode.getTile();
                String wireName = baseNode.getWireName();
                if (isUltraScalePlus) {
                    if (!wireName.startsWith("INT_NODE_SDQ_") && !wireName.startsWith("SDQNODE_")) {
                        continue;
                    }
                    if (baseTile != intTile) {
                        if (wireName.endsWith("_FT0")) {
                            assert(baseTile.getTileYCoordinate() == intTile.getTileYCoordinate() - 1);
                        } else {
                            assert(wireName.endsWith("_FT1"));
                            assert(baseTile.getTileYCoordinate() == intTile.getTileYCoordinate() + 1);
                        }
                    }
                } else {
                    assert(isUltraScale);

                    if (!wireName.startsWith("INT_NODE_SINGLE_DOUBLE_") && !wireName.startsWith("SDND") &&
                            !wireName.startsWith("INT_NODE_QUAD_LONG") && !wireName.startsWith("QLND")) {
                        continue;
                    }
                    if (baseTile != intTile) {
                        if (wireName.endsWith("_FTN")) {
                            assert(baseTile.getTileYCoordinate() == intTile.getTileYCoordinate() - 1);
                        } else {
                            assert(wireName.endsWith("_FTS"));
                            assert(baseTile.getTileYCoordinate() == intTile.getTileYCoordinate() + 1);
                        }
                    }
                }
                wires.set(baseNode.getWireIndex());
            }
        } else {
            ultraScaleNonLocalWires = null;
>>>>>>> 5cdf329c
        }

        if (lutRoutethru) {
            assert(isUltraScalePlus || isUltraScale);

            muxWires = new EnumMap<>(TileTypeEnum.class);
            for (TileTypeEnum tileTypeEnum : Utils.getCLBTileTypes()) {
                Tile clbTile = device.getArbitraryTileOfType(tileTypeEnum);
                if (clbTile == null) {
                    continue;
                }
                BitSet wires = new BitSet();
                for (int wireIndex = 0; wireIndex < clbTile.getWireCount(); wireIndex++) {
                    String wireName = clbTile.getWireName(wireIndex);
                    if (wireName.endsWith("MUX")) {
                        assert(Node.getNode(clbTile, wireIndex).getTile() == clbTile &&
                               Node.getNode(clbTile, wireIndex).getWireIndex() == wireIndex);
                        wires.set(wireIndex);
                    }
                }
                if (wires.isEmpty()) {
                    continue;
                }
                muxWires.put(tileTypeEnum, wires);
            }
        } else {
            muxWires = null;
        }

        Tile[][] lagunaTiles;
        if (isUltraScalePlus) {
            lagunaTiles = device.getTilesByRootName("LAG_LAG");
        } else if (isUltraScale) {
            lagunaTiles = device.getTilesByRootName("LAGUNA_TILE");
        } else {
            lagunaTiles = null;
        }

        if (lagunaTiles != null) {
            final int maxTileColumns = device.getColumns(); // An over-approximation since this isn't in tiles
            nextLagunaColumn = new int[maxTileColumns];
            prevLagunaColumn = new int[maxTileColumns];
            lagunaI = new IdentityHashMap<>();
            Arrays.fill(nextLagunaColumn, Integer.MAX_VALUE);
            Arrays.fill(prevLagunaColumn, Integer.MIN_VALUE);
            for (int y = 0; y < lagunaTiles.length; y++) {
                Tile[] lagunaTilesAtY = lagunaTiles[y];
                for (int x = 0; x < lagunaTilesAtY.length; x++) {
                    Tile tile = lagunaTilesAtY[x];
                    if (tile != null) {
                        // For LAGUNA tiles on the first SLR boundary
                        if (nextLagunaColumn[x] == Integer.MAX_VALUE) {
                            assert(x == tile.getTileXCoordinate());
                            // Looks like (on US+) LAGUNA tiles are always on the left side of an INT tile,
                            // with tile X coordinate one smaller
                            final int intTileXCoordinate = x + 1;

                            // Go backwards til beginning
                            for (int i = intTileXCoordinate; i >= 0; i--) {
                                if (nextLagunaColumn[i] != Integer.MAX_VALUE)
                                    break;
                                nextLagunaColumn[i] = intTileXCoordinate;
                            }
                            // Go forwards til end
                            for (int i = intTileXCoordinate; i < prevLagunaColumn.length; i++) {
                                prevLagunaColumn[i] = intTileXCoordinate;
                            }
                        }

                        // Examine all wires in Laguna tile. Record those uphill of a Super Long Line
                        // that originates in an INT tile (and thus must be a NODE_PINFEED).
                        for (int wireIndex = 0; wireIndex < tile.getWireCount(); wireIndex++) {
                            if (!tile.getWireName(wireIndex).startsWith("UBUMP")) {
                                continue;
                            }
                            Node sllNode = Node.getNode(tile, wireIndex);
                            for (Node uphill1 : sllNode.getAllUphillNodes()) {
                                for (Node uphill2 : uphill1.getAllUphillNodes()) {
                                    Tile uphill2Tile = uphill2.getTile();
                                    if (!Utils.isInterConnect(uphill2Tile.getTileTypeEnum())) {
                                        continue;
                                    }
                                    assert(uphill2.getIntentCode() == IntentCode.NODE_PINFEED);
                                    lagunaI.computeIfAbsent(uphill2Tile, k -> new BitSet())
                                            .set(uphill2.getWireIndex());
                                }
                            }
                        }
                    }
                }
            }
        } else {
            nextLagunaColumn = null;
            prevLagunaColumn = null;
            lagunaI = null;
        }
    }

    public void initialize() {
    }

    protected Net preserve(Node node, Net net) {
        Net oldNet = preserve(node.getTile(), node.getWireIndex(), net);
        if (oldNet == null) {
            preservedMapSize.incrementAndGet();
        }
        return oldNet;
    }

    private Net preserve(Tile tile, int wireIndex, Net net) {
        // Assumes that tile/wireIndex describes the base wire on the node
        // No need to synchronize access to 'nets' since collisions are not expected
        Net[] nets = preservedMap.computeIfAbsent(tile, (t) -> new Net[t.getWireCount()]);
        Net oldNet = nets[wireIndex];
        // Do not clobber the old value
        if (oldNet == null) {
            nets[wireIndex] = net;
        }
        return oldNet;
    }

    public void preserve(Net net, List<SitePinInst> pins) {
        boolean isStaticNet = net.isStaticNet();
        for (SitePinInst pin : pins) {
            preserve(pin.getConnectedNode(), net);

            if (isStaticNet && pin.isOutPin()) {
                // When a LUT output is used as a static source, also preserve the other pin
                // ([A-H]_O <-> [A-H]MUX) so that it can't be used by any other nets
                SiteInst si = pin.getSiteInst();
                if (!Utils.isSLICE(si)) {
                    continue;
                }

                String pinName = pin.getName();
                char lutLetter = pinName.charAt(0);
                String otherPinName = null;
                String otherPinNameSuffix = isVersal ? "Q" : "MUX";
                if (pinName.endsWith(otherPinNameSuffix)) {
                    otherPinName = lutLetter + "_O";
                } else if (pinName.endsWith("_O")) {
                    otherPinName = lutLetter + otherPinNameSuffix;
                } else {
                    throw new RuntimeException("ERROR: Unsupported site pin " + pin);
                }

                Node otherNode = si.getSite().getConnectedNode(otherPinName);
                preserve(otherNode, net);
            }
        }

        for (PIP pip : net.getPIPs()) {
            preserve(pip.getStartNode(), net);
            preserve(pip.getEndNode(), net);
        }
    }

    public void preserveAsync(Net net, List<SitePinInst> pins) {
        asyncPreserveOutstanding.countUp();
        ParallelismTools.submit(() -> {
            try {
                preserve(net, pins);
            } catch (Throwable t) {
                t.printStackTrace();
            } finally {
                asyncPreserveOutstanding.countDown();
            }
        });
    }

    public void preserve(Net net) {
        preserve(net, net.getPins());
    }

    public void preserveAsync(Net net) {
        preserveAsync(net, net.getPins());
    }

    public void awaitPreserve() {
        // TODO: Calling thread to do useful work when waiting
        asyncPreserveOutstanding.await();
    }

    public boolean unpreserve(Node node) {
        boolean unpreserved = unpreserve(node.getTile(), node.getWireIndex());
        if (unpreserved) {
            preservedMapSize.decrementAndGet();
        }
        return unpreserved;
    }

    private boolean unpreserve(Tile tile, int wireIndex) {
        // Assumes that tile/wireIndex describes the base wire on its node
        Net[] nets = preservedMap.get(tile);
        if (nets == null || nets[wireIndex] == null)
            return false;
        nets[wireIndex] = null;
        return true;
    }

    public boolean isPreserved(Node node) {
        Tile tile = node.getTile();
        int wireIndex = node.getWireIndex();
        Net[] nets = preservedMap.get(tile);
        return nets != null && nets[wireIndex] != null;
    }

    private static final Set<TileTypeEnum> allowedTileEnums;
    static {
        allowedTileEnums = EnumSet.noneOf(TileTypeEnum.class);
        allowedTileEnums.add(TileTypeEnum.INT);
        allowedTileEnums.addAll(Utils.getLagunaTileTypes());

        // Versal only: include tiles hosting BNODE/CNODEs
        allowedTileEnums.add(TileTypeEnum.CLE_BC_CORE);
        allowedTileEnums.add(TileTypeEnum.INTF_LOCF_TL_TILE);
        allowedTileEnums.add(TileTypeEnum.INTF_LOCF_TR_TILE);
        allowedTileEnums.add(TileTypeEnum.INTF_LOCF_BL_TILE);
        allowedTileEnums.add(TileTypeEnum.INTF_LOCF_BR_TILE);
        allowedTileEnums.add(TileTypeEnum.INTF_ROCF_TL_TILE);
        allowedTileEnums.add(TileTypeEnum.INTF_ROCF_TR_TILE);
        allowedTileEnums.add(TileTypeEnum.INTF_ROCF_BL_TILE);
        allowedTileEnums.add(TileTypeEnum.INTF_ROCF_BR_TILE);
    }

    public static boolean isExcludedTile(Node child) {
        Tile tile = child.getTile();
        TileTypeEnum tileType = tile.getTileTypeEnum();
        return !allowedTileEnums.contains(tileType);
    }

    protected boolean isExcluded(RouteNode parent, Node child) {
        if (isPreserved(child)) {
            return true;
        }

        if (isExcludedTile(child)) {
            if (!allowRoutethru(parent, child)) {
                return true;
            }
        }

<<<<<<< HEAD
        IntentCode ic = child.getIntentCode();
        if (isVersal) {
            assert(ic != IntentCode.NODE_PINFEED); // This intent code should have been projected away

            if ((!lutRoutethru && ic == IntentCode.NODE_IMUX) || ic == IntentCode.NODE_CLE_CTRL || ic == IntentCode.NODE_INTF_CTRL) {
                // Disallow these site pin projections if they aren't already in the routing graph (as a potential sink)
                RouteNode childRnode = getNode(child);
                return childRnode == null;
            }
        } else {
            assert(design.getSeries() == Series.UltraScale || design.getSeries() == Series.UltraScalePlus);

            if (ic == IntentCode.NODE_PINFEED) {
                // PINFEEDs can lead to a site pin, or into a Laguna tile
                RouteNode childRnode = getNode(child);
                if (childRnode != null) {
                    assert(childRnode.getType() == RouteNodeType.EXCLUSIVE_SINK ||
                           childRnode.getType() == RouteNodeType.LAGUNA_PINFEED ||
                           (lutRoutethru && childRnode.getType() == RouteNodeType.LOCAL));
                } else if (!lutRoutethru) {
                    // child does not already exist in our routing graph, meaning it's not a used site pin
                    // in our design, but it could be a LAGUNA_I
                    if (lagunaI == null) {
                        // No LAGUNA_Is
                        return true;
                    }
                    BitSet bs = lagunaI.get(child.getTile());
                    if (bs == null || !bs.get(child.getWireIndex())) {
                        // Not a LAGUNA_I -- skip it
                        return true;
                    }
=======
        if (child.getIntentCode() == IntentCode.NODE_PINFEED) {
            // PINFEEDs can lead to a site pin, or into a Laguna tile
            RouteNode childRnode = getNode(child);
            if (childRnode != null) {
                assert(childRnode.getType() == RouteNodeType.EXCLUSIVE_SINK ||
                       childRnode.getType() == RouteNodeType.LAGUNA_PINFEED ||
                       (lutRoutethru && childRnode.getType() == RouteNodeType.LOCAL));
            } else if (!lutRoutethru) {
                // child does not already exist in our routing graph, meaning it's not a used site pin
                // in our design, but it could be a LAGUNA_I
                if (lagunaI == null) {
                    // No LAGUNA_Is
                    return true;
                }
                BitSet bs = lagunaI.get(child.getTile());
                if (bs == null || !bs.get(child.getWireIndex())) {
                    // Not a LAGUNA_I -- skip it
                    return true;
>>>>>>> 5cdf329c
                }
            }
        }

        return false;
    }

    protected void addCreateRnodeTime(long time) {
        createRnodeTime += time;
    }

    protected long getCreateRnodeTime() {
        return createRnodeTime;
    }

    public Net getPreservedNet(Node node) {
        return getPreservedNet(node.getTile(), node.getWireIndex());
    }

    private Net getPreservedNet(Tile tile, int wireIndex) {
        // Assumes that tile/wireIndex describes the base wire on its node
        Net[] nets = preservedMap.get(tile);
        return nets != null ? nets[wireIndex] : null;
    }

    public RouteNode getNode(Node node) {
        Tile tile = node.getTile();
        int wireIndex = node.getWireIndex();
        return getNode(tile, wireIndex);
    }

    private RouteNode getNode(Tile tile, int wireIndex) {
        // Assumes that tile/wireIndex describes the base wire on its node
        RouteNode[] rnodes = nodesMap.get(tile);
        return rnodes != null ? rnodes[wireIndex] : null;
    }

    public Iterable<RouteNode> getRnodes() {
        return new Iterable<RouteNode>() {
            final Iterator<Map.Entry<Tile, RouteNode[]>> it = nodesMap.entrySet().iterator();
            RouteNode[] curr = it.hasNext() ? it.next().getValue() : null;
            int index = 0;

            @Override
            public Iterator<RouteNode> iterator() {
                return new Iterator<RouteNode>() {
                    @Override
                    public boolean hasNext() {
                        if (curr == null) {
                            return false;
                        }
                        while(true) {
                            while (index < curr.length) {
                                if (curr[index] != null) {
                                    return true;
                                }
                                index++;
                            }
                            if (!it.hasNext()) {
                                return false;
                            }
                            curr = it.next().getValue();
                            assert(curr != null);
                            index = 0;
                        }
                    }

                    @Override
                    public RouteNode next() {
                        hasNext();
                        assert(curr[index] != null);
                        return curr[index++];
                    }
                };
            }
        };
    }

    public int numNodes() {
        return nodesMapSize.get();
    }

    protected RouteNode create(Node node, RouteNodeType type) {
        return new RouteNode(this, node, type);
    }

    public RouteNode getOrCreate(Node node) {
        return getOrCreate(node, null);
    }

    public RouteNode getOrCreate(Node node, RouteNodeType type) {
        Tile tile = node.getTile();
        int wireIndex = node.getWireIndex();
        RouteNode[] rnodes = nodesMap.computeIfAbsent(tile, (t) -> new RouteNode[t.getWireCount()]);
        RouteNode rnode = rnodes[wireIndex];
        if (rnode == null) {
            rnode = create(node, type);
            rnodes[wireIndex] = rnode;
            nodesMapSize.incrementAndGet();
        }
        return rnode;
    }

    public int averageChildren() {
        int sum = 0;
        for (RouteNode rnode : getRnodes()) {
            sum += rnode.numChildren();
        }
        return Math.round((float) sum / numNodes());
    }

    public boolean isAccessible(RouteNode childRnode, Connection connection) {
        // Only consider LOCAL nodes when:
        // (a) considering LUT routethrus
        if (childRnode.getType() != RouteNodeType.LOCAL || lutRoutethru) {
<<<<<<< HEAD
            return true;
        }

        // (b) in the sink tile
        Tile childTile = childRnode.getTile();
        RouteNode sinkRnode = connection.getSinkRnode();
        Tile sinkTile = sinkRnode.getTile();
        if (childTile == sinkTile) {
            return true;
        }

        if (isVersal) {
            if (childTile.getTileYCoordinate() == sinkTile.getTileYCoordinate()) {
                boolean childInInt = childTile.getTileTypeEnum() == TileTypeEnum.INT;
                boolean sinkInInt = sinkTile.getTileTypeEnum() == TileTypeEnum.INT;
                if (!childInInt && sinkInInt) {
                    // Allow CLE CNODE/BNODEs that reach into the sink INT tile
                    assert(EnumSet.of(IntentCode.NODE_CLE_BNODE, IntentCode.NODE_CLE_CNODE, IntentCode.NODE_INTF_BNODE, IntentCode.NODE_INTF_CNODE)
                            .contains(childRnode.getIntentCode()));
                    return childRnode.getEndTileXCoordinate() == sinkTile.getTileXCoordinate();
                }

                if (childInInt && !sinkInInt) {
                    // Allow use of LOCALs inside the INT tile that (by way of being at most one X coordinate away) services the CLE_BC_CORE
                    return Math.abs(childRnode.getEndTileXCoordinate() - sinkTile.getTileXCoordinate()) <= 1;
                }
            }

            return false;
        }

        // (c) connection crosses SLR and this is a Laguna column
        int childX = childTile.getTileXCoordinate();
        if (connection.isCrossSLR() && nextLagunaColumn[childX] == childX) {
            return true;
        }

=======
            return true;
        }

        // (b) in the sink tile
        Tile childTile = childRnode.getTile();
        Tile sinkTile = connection.getSinkRnode().getTile();
        if (childTile == sinkTile) {
            return true;
        }

        // (c) connection crosses SLR and this is a Laguna column
        int childX = childTile.getTileXCoordinate();
        if (connection.isCrossSLR() && nextLagunaColumn[childX] == childX) {

            return true;
        }

>>>>>>> 5cdf329c
        // (d) when in X as the sink tile, but Y +/- 1
        return childX == sinkTile.getTileXCoordinate() &&
               Math.abs(childTile.getTileYCoordinate() - sinkTile.getTileYCoordinate()) <= 1;
    }

    protected boolean allowRoutethru(Node head, Node tail) {
        if (!Utils.isCLB(tail.getTile().getTileTypeEnum())) {
            return false;
        }

        if (!RouteThruHelper.isRouteThruPIPAvailable(design, head, tail)) {
            return false;
        }
        assert(PIP.getArbitraryPIP(head, tail).isRouteThru());

        BitSet bs = muxWires.get(tail.getTile().getTileTypeEnum());
        if (bs != null && bs.get(tail.getWireIndex())) {
            // Disallow * -> [A-H]MUX routethrus since Vivado does not support the LUT
            // being fractured to support more than one routethru net
            return false;
        }
        return true;
    }
}<|MERGE_RESOLUTION|>--- conflicted
+++ resolved
@@ -99,14 +99,10 @@
     protected final boolean lutRoutethru;
 
     /** Map indicating the wire indices that have a local intent code, but is what RWRoute considers to be non-local */
-<<<<<<< HEAD
-    protected final Map<TileTypeEnum, BitSet> nonLocalWires;
+    protected final Map<TileTypeEnum, BitSet> ultraScaleNonLocalWires;
 
     /** Flag for whether design targets the Versal series */
     protected final boolean isVersal;
-=======
-    protected final Map<TileTypeEnum, BitSet> ultraScaleNonLocalWires;
->>>>>>> 5cdf329c
 
     public RouteNodeGraph(Design design, RWRouteConfig config) {
         this(design, config, new HashMap<>());
@@ -136,62 +132,10 @@
             }
         }
 
-<<<<<<< HEAD
-        nonLocalWires = new EnumMap<>(TileTypeEnum.class);
-        BitSet wires = new BitSet();
-        Tile intTile = device.getArbitraryTileOfType(TileTypeEnum.INT);
-        // Device.getArbitraryTileOfType() typically gives you the North-Western-most
-        // tile (with minimum X, maximum Y). Analyze the tile just below that.
-        intTile = intTile.getTileXYNeighbor(0, -1);
-        nonLocalWires.put(intTile.getTileTypeEnum(), wires);
         Series series = device.getSeries();
         boolean isUltraScale = series == Series.UltraScale;
         boolean isUltraScalePlus = series == Series.UltraScalePlus;
         isVersal = series == Series.Versal;
-        for (int wireIndex = 0; wireIndex < intTile.getWireCount(); wireIndex++) {
-            Node baseNode = Node.getNode(intTile, wireIndex);
-            if (baseNode == null) {
-                continue;
-            }
-            if (baseNode.getIntentCode() != IntentCode.NODE_LOCAL) {
-                continue;
-            }
-            Tile baseTile = baseNode.getTile();
-            String wireName = baseNode.getWireName();
-            if (isUltraScalePlus) {
-                if (!wireName.startsWith("INT_NODE_SDQ_") && !wireName.startsWith("SDQNODE_")) {
-                    continue;
-                }
-                if (baseTile != intTile) {
-                    if (wireName.endsWith("_FT0")) {
-                        assert(baseTile.getTileYCoordinate() == intTile.getTileYCoordinate() - 1);
-                    } else {
-                        assert(wireName.endsWith("_FT1"));
-                        assert(baseTile.getTileYCoordinate() == intTile.getTileYCoordinate() + 1);
-                    }
-                }
-            } else if (isUltraScale) {
-                if (!wireName.startsWith("INT_NODE_SINGLE_DOUBLE_") && !wireName.startsWith("SDND") &&
-                        !wireName.startsWith("INT_NODE_QUAD_LONG") && !wireName.startsWith("QLND")) {
-                    continue;
-                }
-                if (baseTile != intTile) {
-                    if (wireName.endsWith("_FTN")) {
-                        assert(baseTile.getTileYCoordinate() == intTile.getTileYCoordinate() - 1);
-                    } else {
-                        assert(wireName.endsWith("_FTS"));
-                        assert(baseTile.getTileYCoordinate() == intTile.getTileYCoordinate() + 1);
-                    }
-                }
-            } else {
-                assert(isVersal);
-                continue;
-            }
-            wires.set(baseNode.getWireIndex());
-=======
-        Series series = device.getSeries();
-        boolean isUltraScale = series == Series.UltraScale;
-        boolean isUltraScalePlus = series == Series.UltraScalePlus;
         if (isUltraScale || isUltraScalePlus) {
             ultraScaleNonLocalWires = new EnumMap<>(TileTypeEnum.class);
             BitSet wires = new BitSet();
@@ -243,7 +187,6 @@
             }
         } else {
             ultraScaleNonLocalWires = null;
->>>>>>> 5cdf329c
         }
 
         if (lutRoutethru) {
@@ -486,7 +429,6 @@
             }
         }
 
-<<<<<<< HEAD
         IntentCode ic = child.getIntentCode();
         if (isVersal) {
             assert(ic != IntentCode.NODE_PINFEED); // This intent code should have been projected away
@@ -518,26 +460,6 @@
                         // Not a LAGUNA_I -- skip it
                         return true;
                     }
-=======
-        if (child.getIntentCode() == IntentCode.NODE_PINFEED) {
-            // PINFEEDs can lead to a site pin, or into a Laguna tile
-            RouteNode childRnode = getNode(child);
-            if (childRnode != null) {
-                assert(childRnode.getType() == RouteNodeType.EXCLUSIVE_SINK ||
-                       childRnode.getType() == RouteNodeType.LAGUNA_PINFEED ||
-                       (lutRoutethru && childRnode.getType() == RouteNodeType.LOCAL));
-            } else if (!lutRoutethru) {
-                // child does not already exist in our routing graph, meaning it's not a used site pin
-                // in our design, but it could be a LAGUNA_I
-                if (lagunaI == null) {
-                    // No LAGUNA_Is
-                    return true;
-                }
-                BitSet bs = lagunaI.get(child.getTile());
-                if (bs == null || !bs.get(child.getWireIndex())) {
-                    // Not a LAGUNA_I -- skip it
-                    return true;
->>>>>>> 5cdf329c
                 }
             }
         }
@@ -653,7 +575,6 @@
         // Only consider LOCAL nodes when:
         // (a) considering LUT routethrus
         if (childRnode.getType() != RouteNodeType.LOCAL || lutRoutethru) {
-<<<<<<< HEAD
             return true;
         }
 
@@ -691,25 +612,6 @@
             return true;
         }
 
-=======
-            return true;
-        }
-
-        // (b) in the sink tile
-        Tile childTile = childRnode.getTile();
-        Tile sinkTile = connection.getSinkRnode().getTile();
-        if (childTile == sinkTile) {
-            return true;
-        }
-
-        // (c) connection crosses SLR and this is a Laguna column
-        int childX = childTile.getTileXCoordinate();
-        if (connection.isCrossSLR() && nextLagunaColumn[childX] == childX) {
-
-            return true;
-        }
-
->>>>>>> 5cdf329c
         // (d) when in X as the sink tile, but Y +/- 1
         return childX == sinkTile.getTileXCoordinate() &&
                Math.abs(childTile.getTileYCoordinate() - sinkTile.getTileYCoordinate()) <= 1;
