--- conflicted
+++ resolved
@@ -91,12 +91,8 @@
     public final int[] nextLagunaColumn;
     public final int[] prevLagunaColumn;
 
-<<<<<<< HEAD
-    /** Map indicating which wire indices within a Laguna-adjacent INT tile have
-=======
-    /** 
+    /**
      * Map indicating which wire indices within a Laguna-adjacent INT tile have
->>>>>>> 5fc02a7f
      * IntentCode.NODE_PINFEED that lead into the Laguna tile.
      */
     protected final Map<Tile, BitSet> lagunaI;
