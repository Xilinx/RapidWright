/*
 * Copyright (c) 2022, Xilinx, Inc.
 * Copyright (c) 2022, Advanced Micro Devices, Inc.
 * All rights reserved.
 *
 * Author: Eddie Hung, Xilinx Research Labs.
 *
 * This file is part of RapidWright.
 *
 * Licensed under the Apache License, Version 2.0 (the "License");
 * you may not use this file except in compliance with the License.
 * You may obtain a copy of the License at
 *
 *     http://www.apache.org/licenses/LICENSE-2.0
 *
 * Unless required by applicable law or agreed to in writing, software
 * distributed under the License is distributed on an "AS IS" BASIS,
 * WITHOUT WARRANTIES OR CONDITIONS OF ANY KIND, either express or implied.
 * See the License for the specific language governing permissions and
 * limitations under the License.
 *
 */

package com.xilinx.rapidwright.rwroute;

import com.xilinx.rapidwright.design.Design;
import com.xilinx.rapidwright.design.Net;
import com.xilinx.rapidwright.design.SitePinInst;
import com.xilinx.rapidwright.device.Device;
import com.xilinx.rapidwright.device.IntentCode;
import com.xilinx.rapidwright.device.Node;
import com.xilinx.rapidwright.device.PIP;
import com.xilinx.rapidwright.device.Series;
import com.xilinx.rapidwright.device.Tile;
import com.xilinx.rapidwright.device.TileTypeEnum;
import com.xilinx.rapidwright.device.Wire;
import com.xilinx.rapidwright.util.CountUpDownLatch;
import com.xilinx.rapidwright.util.ParallelismTools;
import com.xilinx.rapidwright.util.RuntimeTracker;

import java.util.ArrayList;
import java.util.Arrays;
import java.util.Collection;
<<<<<<< HEAD
import java.util.Collections;
=======
import java.util.HashMap;
>>>>>>> 2861aefe
import java.util.HashSet;
import java.util.List;
import java.util.Map;
import java.util.Set;
import java.util.concurrent.ConcurrentHashMap;
import java.util.concurrent.atomic.AtomicInteger;

/**
 * Encapsulation of RWRoute's routing resource graph.
 */
public class RouteNodeGraph {

    /**
     * A map of nodes to created rnodes
     */
    final protected Map<Tile, RouteNode[]> nodesMap;
    private int nodesMapSize;

    /**
     * A map of preserved nodes to their nets
     */
    private final Map<Tile, Net[]> preservedMap;
    private final AtomicInteger preservedMapSize;

    /**
     * A synchronization object tracking the number of outstanding calls to
     * asyncPreserve()
     */
    final private CountUpDownLatch asyncPreserveOutstanding;

    /**
     * Visited rnodes data during connection routing
     */
    final protected Collection<RouteNode> visited;
    final protected Collection<RouteNode> visitedBack;

    final protected RuntimeTracker setChildrenTimer;
    final protected RuntimeTracker setParentsTimer;

    private long totalVisited;

    final Design design;

    public static final short SUPER_LONG_LINE_LENGTH_IN_TILES = 60;

    /** Array mapping an INT tile's Y coordinate, to its SLR index */
    final int[] intYToSLRIndex;
    public final int[] nextLagunaColumn;
    public final int[] prevLagunaColumn;
    public Set<Integer> lagunaWireIsVcc;

    protected class RouteNodeImpl extends RouteNode {

        protected RouteNodeImpl(Node node, RouteNodeType type) {
            super(node, type);
        }

        @Override
        protected RouteNode getOrCreate(Node node, RouteNodeType type) {
            return RouteNodeGraph.this.getOrCreate(node, type);
        }

        @Override
        public boolean mustInclude(boolean forward, Node parent, Node child) {
            return RouteNodeGraph.this.mustInclude(forward, parent, child);
        }

        @Override
        public boolean isPreserved(boolean forward, Node node) {
            if (!forward) {
                // When building the routing graph backwards, we can't tell if
                // a preserved node belongs to our net or not; pretend it doesn't
                // (expansion will check this before it gets pushed onto the queue)
                return false;
            }
            return RouteNodeGraph.this.isPreserved(node);
        }

        @Override
        public boolean isExcluded(boolean forward, Node head, Node tail) {
            return RouteNodeGraph.this.isExcluded(forward, head, tail);
        }

        @Override
        public RouteNode[] getChildrenParents(boolean forward) {
            setChildrenParents(forward, (forward) ? setChildrenTimer : setParentsTimer);
            return super.getChildrenParents(forward);
        }

        @Override
        public int getSLRIndex() {
             return intYToSLRIndex[getEndTileYCoordinate()];
        }
    }

<<<<<<< HEAD
    // Class to hold methods common to RouteNodeLagLagImpl and RouteNodeLagunaImpl
    protected abstract class RouteNodeLagunaBase extends RouteNodeImpl {

        protected RouteNodeLagunaBase(Node node, RouteNodeType type) {
            super(node, type);
        }

        @Override
        protected void setBaseCost(RouteNodeType type) {
            assert(type == RouteNodeType.WIRE);
            switch(this.type) {
                case LAGUNA_I:
                case LAGUNA_O:
                    // Make all approaches to SLLs zero-cost to encourage exploration
                    // Assigning a base cost of zero would break congestion resolution for most nodes
                    // (since RWroute.getNodeCost() would return zero) but doing it here should be
                    // okay because this node only leads to a SLL which will have a non-zero base cost
                    baseCost = 0.0f;
                    break;

                case SUPER_LONG_LINE:
                    // Do not allow the cost of SLLs to be scaled with length
                    baseCost = 0.4f;
                    break;

                default:
                    throw new RuntimeException();
            }
        }

        @Override
        public short getBeginTileYCoordinate() {
            boolean reverseSLL = (next != null &&
                    getType() == RouteNodeType.SUPER_LONG_LINE &&
                    next.getBeginTileYCoordinate() == super.getBeginTileYCoordinate());
            return reverseSLL ? super.getEndTileYCoordinate() : super.getBeginTileYCoordinate();
        }

        @Override
        public short getEndTileYCoordinate() {
            boolean reverseSLL = (prev != null &&
                    getType() == RouteNodeType.SUPER_LONG_LINE &&
                    prev.getEndTileYCoordinate() == super.getEndTileYCoordinate());
            return reverseSLL ? super.getBeginTileYCoordinate() : super.getEndTileYCoordinate();
        }
    }

    // TileTypeEnum.LAG_LAG only present in UltraScale+
    protected class RouteNodeLagLagImpl extends RouteNodeLagunaBase {

        protected RouteNodeLagLagImpl(Node node, RouteNodeType type) {
            super(node, type);
            assert(node.getTile().getTileTypeEnum() == TileTypeEnum.LAG_LAG);
        }

        @Override
        protected void setType(RouteNodeType type) {
            assert(type == RouteNodeType.WIRE);
            // NOTE: IntentCode is device-dependent
            IntentCode ic = node.getIntentCode();
            String wireName;
            switch (ic) {
                case NODE_LAGUNA_OUTPUT:
                    // TODO: Collect wire indices to save on string comparison
                    wireName = node.getWireName();
                    if (wireName.endsWith("_TXOUT")) {
                        // This is the inner LAGUNA_I, mark it so it gets a base cost discount
                        this.type = RouteNodeType.LAGUNA_I;
                    } else if (wireName.startsWith("RXD")) {
                        this.type = RouteNodeType.LAGUNA_O;
                    } else {
                        throw new RuntimeException();
                    }
                    break;

                case NODE_LAGUNA_DATA:
                    assert (node.getTile().getTileTypeEnum() == TileTypeEnum.LAG_LAG);
                    this.type = RouteNodeType.SUPER_LONG_LINE;
                    break;

                case INTENT_DEFAULT:
                    // TODO: Collect wire indices to save on string comparison
                    wireName = node.getWireName();
                    if (wireName.contains("_RXD")) {
                        // This is the inner LAGUNA_O, mark it so it gets a base cost discount
                        this.type = RouteNodeType.LAGUNA_O;
                    } else {
                        throw new RuntimeException();
                    }
                    break;

                default:
                    throw new RuntimeException();
            }
        }

        protected void setLength() {
            length = (type == RouteNodeType.SUPER_LONG_LINE) ? SUPER_LONG_LINE_LENGTH_IN_TILES : 0;
        }

        @Override
        protected void setEndTileXYCoordinates() {
            setLength();

            Tile baseTile = node.getTile();
            // Correct the X coordinate of all Laguna nodes since they are accessed by the INT
            // tile to its right, yet has the LAG tile has a tile X coordinate one less
            endTileXCoordinate = (short) (baseTile.getTileXCoordinate() + 1);

            if (type == RouteNodeType.SUPER_LONG_LINE) {
                Wire[] wires = node.getAllWiresInNode();
                if (wires.length == 2) {
                    Tile endTile = wires[1].getTile();
                    assert(endTile.getTileTypeEnum() == TileTypeEnum.LAG_LAG && endTile != baseTile);
                    endTileYCoordinate = (short) endTile.getTileYCoordinate();
                    length = SUPER_LONG_LINE_LENGTH_IN_TILES;
                    assert(Math.abs(endTileYCoordinate - baseTile.getTileYCoordinate()) == length);
                } else {
                    // A dummy SLL at the top or bottom edge of device
                    assert(wires.length == 1);
                    endTileYCoordinate = (short) baseTile.getTileYCoordinate();
                    length = 0;
                }
            } else {
                endTileYCoordinate = (short) baseTile.getTileYCoordinate();
                length = 0;
            }
        }

        @Override
        public short getBeginTileXCoordinate() {
            // Use end tile coordinate as that's already been correct (see setEndTileXYCoordinates())
            return getEndTileXCoordinate();
        }
    }

    // TileTypeEnum.LAGUNA_TILE only present in UltraScale
    protected class RouteNodeLagunaImpl extends RouteNodeLagunaBase {

        protected RouteNodeLagunaImpl(Node node, RouteNodeType type) {
            super(node, type);
            assert(node.getTile().getTileTypeEnum() == TileTypeEnum.LAGUNA_TILE);
        }

        @Override
        protected void setType(RouteNodeType type) {
            assert(type == RouteNodeType.WIRE);
            // NOTE: IntentCode is device-dependent
            IntentCode ic = node.getIntentCode();
            String wireName;
            switch (ic) {
                case INTENT_DEFAULT:
                    // TODO: Collect wire indices to save on string comparison
                    wireName = node.getWireName();
                    if (wireName.startsWith("UBUMP")) {
                        this.type = RouteNodeType.SUPER_LONG_LINE;
                    } else if (wireName.endsWith("_TXOUT")) {
                        // This is the inner LAGUNA_I, mark it so it gets a base cost discount
                        this.type = RouteNodeType.LAGUNA_I;
                    } else if (wireName.startsWith("RXD")) {
                        this.type = RouteNodeType.LAGUNA_O;
                    } else if (wireName.contains("_RXD")) {
                        // This is the inner LAGUNA_O, mark it so it gets a base cost discount
                        this.type = RouteNodeType.LAGUNA_O;
                    } else {
                        throw new RuntimeException();
                    }
                    break;

                default:
                    throw new RuntimeException();
            }
        }
    }

    public RouteNodeGraph(RuntimeTracker setChildrenTimer, /*RuntimeTracker setParentsTimer,*/ Design design) {
        nodesMap = new ConcurrentHashMap<>();
=======
    public RouteNodeGraph(RuntimeTracker setChildrenTimer, Design design) {
        nodesMap = new HashMap<>();
        nodesMapSize = 0;
>>>>>>> 2861aefe
        preservedMap = new ConcurrentHashMap<>();
        preservedMapSize = new AtomicInteger();
        asyncPreserveOutstanding = new CountUpDownLatch();
        visited = new ArrayList<>();
        visitedBack = new ArrayList<>();
        this.setChildrenTimer = setChildrenTimer;
        this.setParentsTimer = setChildrenTimer;
        this.design = design;

        Device device = design.getDevice();
        intYToSLRIndex = new int[device.getRows()];
        Tile[][] intTiles = device.getTilesByNameRoot("INT");
        for (int y = 0; y < intTiles.length; y++) {
            Tile[] intTilesAtY = intTiles[y];
            for (int x = 0; x < intTilesAtY.length; x++) {
                Tile tile = intTilesAtY[x];
                if (tile != null) {
                    intYToSLRIndex[y] = tile.getSLR().getId();
                    break;
                }
            }
        }

        Tile[][] lagunaTiles;
        int tileXCorrection = 0;
        if (device.getSeries() == Series.UltraScalePlus) {
            // Looks like on UltraScale+ only Laguna tiles are always on the left side of an INT tile,
            // with the Laguna tile X coordinate one smaller than the INT. Correct this.
            lagunaTiles = device.getTilesByNameRoot("LAG_LAG");
            tileXCorrection = 1;
        } else if (device.getSeries() == Series.UltraScale) {
            lagunaTiles = device.getTilesByNameRoot("LAGUNA_TILE");
        } else {
            lagunaTiles = null;
        }

        if (lagunaTiles != null) {
            final int maxTileColumns = device.getColumns(); // An over-approximation since this isn't in tiles
            nextLagunaColumn = new int[maxTileColumns];
            prevLagunaColumn = new int[maxTileColumns];
            Arrays.fill(nextLagunaColumn, Integer.MAX_VALUE);
            Arrays.fill(prevLagunaColumn, Integer.MIN_VALUE);
            lagunaWireIsVcc = new HashSet<>();
            Tile[] lagunaTilesAtY = lagunaTiles[0];
            for (int x = 0; x < lagunaTilesAtY.length; x++) {
                Tile tile = lagunaTilesAtY[x];
                if (tile != null) {
                    assert(x == tile.getTileXCoordinate());
                    final int intTileXCoordinate = x + tileXCorrection;

                    // Go backwards til beginning
                    for (int i = intTileXCoordinate; i >= 0; i--) {
                        if (nextLagunaColumn[i] != Integer.MAX_VALUE)
                            break;
                        nextLagunaColumn[i] = intTileXCoordinate;
                    }
                    // Go forwards til end
                    for (int i = intTileXCoordinate; i < prevLagunaColumn.length; i++) {
                        prevLagunaColumn[i] = intTileXCoordinate;
                    }

                    for (int wireIndex = 0; wireIndex < tile.getWireCount(); wireIndex++) {
                        String wireName = tile.getWireName(wireIndex);
                        if (wireName.startsWith(Net.VCC_WIRE_NAME)) {
                            lagunaWireIsVcc.add(wireIndex);
                        }
                    }
                }
            }
        } else {
            nextLagunaColumn = null;
            prevLagunaColumn = null;
        }
    }

    public void initialize() {
        totalVisited = 0;
        visited.clear();
    }

    protected Net preserve(Node node, Net net) {
        Net oldNet = preserve(node.getTile(), node.getWire(), net);
        if (oldNet == null) {
            preservedMapSize.incrementAndGet();
        }
        return oldNet;
    }

    private Net preserve(Tile tile, int wireIndex, Net net) {
        // Assumes that tile/wireIndex describes the base wire on the node
        // No need to synchronize access to 'nets' since collisions are not expected
        Net[] nets = preservedMap.computeIfAbsent(tile, (t) -> new Net[t.getWireCount()]);
        Net oldNet = nets[wireIndex];
        nets[wireIndex] = net;
        return oldNet;
    }

    public void asyncPreserve(Collection<Node> nodes, Net net) {
        asyncPreserveOutstanding.countUp();
        ParallelismTools.submit(() -> {
            try {
                nodes.forEach((node) -> preserve(node, net));
            } catch (Throwable t) {
                t.printStackTrace();
            } finally {
                asyncPreserveOutstanding.countDown();
            }
        });
    }

    public void asyncPreserve(Net net) {
        asyncPreserveOutstanding.countUp();
        ParallelismTools.submit(() -> {
            try {
                List<SitePinInst> pins = net.getPins();
                SitePinInst sourcePin = net.getSource();
                assert (sourcePin == null || pins.contains(sourcePin));
                SitePinInst altSourcePin = net.getAlternateSource();
                assert (altSourcePin == null || pins.contains(altSourcePin));
                for (SitePinInst pin : net.getPins()) {
                    // SitePinInst.isRouted() is meaningless for output pins
                    if (!pin.isRouted() && !pin.isOutPin()) {
                        continue;
                    }

                    preserve(pin.getConnectedNode(), net);
                }

                for (PIP pip : net.getPIPs()) {
                    preserve(pip.getStartNode(), net);
                    preserve(pip.getEndNode(), net);
                }
            } catch (Throwable t) {
                t.printStackTrace();
            } finally {
                asyncPreserveOutstanding.countDown();
            }
        });
    }

    public void awaitPreserve() {
        asyncPreserveOutstanding.await();
    }

    public boolean unpreserve(Node node) {
        boolean unpreserved = unpreserve(node.getTile(), node.getWire());
        if (unpreserved) {
            preservedMapSize.decrementAndGet();
        }
        return unpreserved;
    }

    private boolean unpreserve(Tile tile, int wireIndex) {
        // Assumes that tile/wireIndex describes the base wire on its node
        Net[] nets = preservedMap.get(tile);
        if (nets == null || nets[wireIndex] == null)
            return false;
        nets[wireIndex] = null;
        return true;
    }

    public boolean isPreserved(Node node) {
        Tile tile = node.getTile();
        int wireIndex = node.getWire();
        Net[] nets = preservedMap.get(tile);
        return nets != null && nets[wireIndex] != null;
    }

    protected final static Set<TileTypeEnum> allowedTileEnums;
    static {
        allowedTileEnums = new HashSet<>();
        allowedTileEnums.add(TileTypeEnum.INT);
        for (TileTypeEnum e : TileTypeEnum.values()) {
            if (e.toString().startsWith("LAG")) {
                allowedTileEnums.add(e);
            }
        }
    }

    protected boolean mustInclude(boolean forward, Node parent, Node child) {
        return false;
    }

    protected boolean isExcluded(boolean forward, Node head, Node tail) {
        Tile tile = tail.getTile();
        TileTypeEnum tileType = tile.getTileTypeEnum();
        if (allowedTileEnums.contains(tileType)) {
            if (forward)
                return false;
            // Backward router: exclude non-CLE outputs (like Laguna) and VCC_WIRE-s
            if (tail.getIntentCode() != IntentCode.NODE_OUTPUT &&
                    /*!tail.isTiedToVcc() &&*/ (!RouteNode.lagunaTileTypes.contains(tileType) || !lagunaWireIsVcc.contains(tail.getWire())))
                return false;
        }
        return true;
    }

    public List<Node> getPreservedNodes() {
        awaitPreserve();
        // TODO: Return a custom Interable to save on creating a new List
        int size = preservedMapSize.get();
        List<Node> nodes = new ArrayList<>(size);
        for (Map.Entry<Tile,Net[]> e : preservedMap.entrySet()) {
            Tile tile = e.getKey();
            Net[] nets = e.getValue();
            for (int wireIndex = 0; wireIndex < nets.length; wireIndex++) {
                if (nets[wireIndex] != null) {
                    nodes.add(Node.getNode(tile, wireIndex));
                }
            }
        }
        assert(nodes.size() == size);
        return nodes;
    }

    public Net getPreservedNet(Node node) {
        return getPreservedNet(node.getTile(), node.getWire());
    }

    private Net getPreservedNet(Tile tile, int wireIndex) {
        // Assumes that tile/wireIndex describes the base wire on its node
        Net[] nets = preservedMap.get(tile);
        return nets != null ? nets[wireIndex] : null;
    }

    public RouteNode getNode(Node node) {
        Tile tile = node.getTile();
        int wireIndex = node.getWire();
        return getNode(tile, wireIndex);
    }

    private RouteNode getNode(Tile tile, int wireIndex) {
        // Assumes that tile/wireIndex describes the base wire on its node
        RouteNode[] rnodes = nodesMap.get(tile);
        return rnodes != null ? rnodes[wireIndex] : null;
    }

    public List<Node> getNodes() {
        // TODO: Return a custom Interable to save on creating a new List
        List<Node> nodes = new ArrayList<>(nodesMapSize);
        for (Map.Entry<Tile,RouteNode[]> e : nodesMap.entrySet()) {
            Tile tile = e.getKey();
            RouteNode[] rnodes = e.getValue();
            for (int wireIndex = 0; wireIndex < rnodes.length; wireIndex++) {
                RouteNode rnode = rnodes[wireIndex];
                if (rnode != null) {
                    nodes.add(Node.getNode(tile, wireIndex));
                }
            }
        }
        assert(nodes.size() == nodesMapSize);
        return nodes;
    }

    public List<RouteNode> getRnodes() {
        // TODO: Return a custom Interable to save on creating a new List
        List<RouteNode> rnodes = new ArrayList<>(nodesMapSize);
        for (Map.Entry<?,RouteNode[]> e : nodesMap.entrySet()) {
            RouteNode[] array = e.getValue();
            for (int wireIndex = 0; wireIndex < array.length; wireIndex++) {
                RouteNode rnode = array[wireIndex];
                if (rnode != null) {
                    rnodes.add(rnode);
                }
            }
        }
        assert(rnodes.size() == nodesMapSize);
        return rnodes;
    }

    public int numNodes() {
        return nodesMapSize;
    }

    protected RouteNode create(Node node, RouteNodeType type) {
        TileTypeEnum tileType = node.getTile().getTileTypeEnum();
        switch (tileType) {
            case LAG_LAG: // UltraScale+
                return new RouteNodeLagLagImpl(node, type);

            case LAGUNA_TILE: // UltraScale
                return new RouteNodeLagunaImpl(node, type);
        }
        return new RouteNodeImpl(node, type);
    }

    public RouteNode getOrCreate(Node node, RouteNodeType type) {
        Tile tile = node.getTile();
        int wireIndex = node.getWire();
        RouteNode[] rnodes = nodesMap.computeIfAbsent(tile, (t) -> new RouteNode[t.getWireCount()]);
        RouteNode rnode = rnodes[wireIndex];
        if (rnode == null) {
            nodesMapSize++;
            rnode = create(node, type);
            rnodes[wireIndex] = rnode;
        }
        return rnode;
    }

    public void visit(boolean forward, RouteNode rnode) {
        if (forward) {
            visited.add(rnode);
        } else {
            visitedBack.add(rnode);
        }
    }

    /**
     * Resets the expansion history.
     */
    public void resetExpansion() {
        for (Collection<RouteNode> c : Arrays.asList(visited, visitedBack)) {
            for (RouteNode rn : c) {
                rn.reset(isPreserved(rn.getNode()));
            }
            totalVisited += c.size();
            c.clear();
        }
    }

    public long getTotalVisited() {
        return totalVisited;
    }

    public int averageChildren() {
        int sum = 0;
<<<<<<< HEAD
        for (Map.Entry<Node, RouteNode> e : getNodeEntries()) {
            RouteNodeImpl rnode = (RouteNodeImpl) e.getValue();
            sum += rnode.everExpanded() ? rnode.getChildrenParents(true).length : 0;
=======
        for (RouteNode rnode : getRnodes()) {
            sum += rnode.everExpanded() ? rnode.getChildren().length : 0;
>>>>>>> 2861aefe
        }
        return Math.round((float) sum / numNodes());
    }
}<|MERGE_RESOLUTION|>--- conflicted
+++ resolved
@@ -41,11 +41,7 @@
 import java.util.ArrayList;
 import java.util.Arrays;
 import java.util.Collection;
-<<<<<<< HEAD
-import java.util.Collections;
-=======
 import java.util.HashMap;
->>>>>>> 2861aefe
 import java.util.HashSet;
 import java.util.List;
 import java.util.Map;
@@ -141,7 +137,6 @@
         }
     }
 
-<<<<<<< HEAD
     // Class to hold methods common to RouteNodeLagLagImpl and RouteNodeLagunaImpl
     protected abstract class RouteNodeLagunaBase extends RouteNodeImpl {
 
@@ -318,12 +313,8 @@
     }
 
     public RouteNodeGraph(RuntimeTracker setChildrenTimer, /*RuntimeTracker setParentsTimer,*/ Design design) {
-        nodesMap = new ConcurrentHashMap<>();
-=======
-    public RouteNodeGraph(RuntimeTracker setChildrenTimer, Design design) {
         nodesMap = new HashMap<>();
         nodesMapSize = 0;
->>>>>>> 2861aefe
         preservedMap = new ConcurrentHashMap<>();
         preservedMapSize = new AtomicInteger();
         asyncPreserveOutstanding = new CountUpDownLatch();
@@ -650,14 +641,8 @@
 
     public int averageChildren() {
         int sum = 0;
-<<<<<<< HEAD
-        for (Map.Entry<Node, RouteNode> e : getNodeEntries()) {
-            RouteNodeImpl rnode = (RouteNodeImpl) e.getValue();
+        for (RouteNode rnode : getRnodes()) {
             sum += rnode.everExpanded() ? rnode.getChildrenParents(true).length : 0;
-=======
-        for (RouteNode rnode : getRnodes()) {
-            sum += rnode.everExpanded() ? rnode.getChildren().length : 0;
->>>>>>> 2861aefe
         }
         return Math.round((float) sum / numNodes());
     }
