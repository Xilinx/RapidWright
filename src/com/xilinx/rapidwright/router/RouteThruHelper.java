/*
 * Copyright (c) 2020-2022, Xilinx, Inc.
 * Copyright (c) 2022-2023, Advanced Micro Devices, Inc.
 * All rights reserved.
 *
 * Author: Chris Lavin, Xilinx Research Labs.
 *
 * This file is part of RapidWright.
 *
 * Licensed under the Apache License, Version 2.0 (the "License");
 * you may not use this file except in compliance with the License.
 * You may obtain a copy of the License at
 *
 *     http://www.apache.org/licenses/LICENSE-2.0
 *
 * Unless required by applicable law or agreed to in writing, software
 * distributed under the License is distributed on an "AS IS" BASIS,
 * WITHOUT WARRANTIES OR CONDITIONS OF ANY KIND, either express or implied.
 * See the License for the specific language governing permissions and
 * limitations under the License.
 *
 */

package com.xilinx.rapidwright.router;

import java.io.File;
import java.nio.file.Paths;
import java.util.HashMap;
import java.util.HashSet;
import java.util.Map.Entry;

import com.esotericsoftware.kryo.io.Input;
import com.esotericsoftware.kryo.io.Output;
import com.xilinx.rapidwright.design.Cell;
import com.xilinx.rapidwright.design.Design;
import com.xilinx.rapidwright.design.Net;
import com.xilinx.rapidwright.design.SiteInst;
import com.xilinx.rapidwright.device.BEL;
import com.xilinx.rapidwright.device.BELPin;
import com.xilinx.rapidwright.device.Device;
import com.xilinx.rapidwright.device.Node;
import com.xilinx.rapidwright.device.PIP;
import com.xilinx.rapidwright.device.SitePin;
import com.xilinx.rapidwright.device.Tile;
import com.xilinx.rapidwright.device.TileTypeEnum;
import com.xilinx.rapidwright.device.Wire;
import com.xilinx.rapidwright.device.WireInterface;
import com.xilinx.rapidwright.util.FileTools;

/**
 * Example of how to check if a node to node connection is a routethru
 */
public class RouteThruHelper {

    private HashMap<TileTypeEnum,HashSet<Integer>> routeThrus;

    private Device device;

    public static String getSerializedFileName(String deviceName) {
        String fileName = FileTools.getRapidWrightResourceFileName(FileTools.getRouteThruFileName(deviceName));
        FileTools.makeDirs(Paths.get(fileName).getParent().toString());
        return fileName;
    }

    public RouteThruHelper(Device device) {
        this.device = device;
        init();
    }

    private void writeFile() {
        try (Output out = FileTools.getKryoZstdOutputStream(getSerializedFileName(device.getName()))) {
            out.writeInt(routeThrus.size());
            for (Entry<TileTypeEnum, HashSet<Integer>> e : routeThrus.entrySet()) {
                out.writeString(e.getKey().toString());
                out.writeInt(e.getValue().size());
                for (Integer i : e.getValue()) {
                    out.writeInt(i);
                }
            }
        }
    }

    private void readFile() {
        routeThrus = new HashMap<TileTypeEnum, HashSet<Integer>>();
        try (Input in = FileTools.getKryoZstdInputStream(getSerializedFileName(device.getName()))) {
            int count = in.readInt();
            for (int i=0; i < count; i++) {
                TileTypeEnum type = TileTypeEnum.valueOf(in.readString());
                int count2 = in.readInt();
                HashSet<Integer> pips = new HashSet<Integer>(count2);
                for (int j=0; j < count2; j++) {
                    pips.add(in.readInt());
                }
                routeThrus.put(type, pips);
            }
        }
    }

    private void init() {
        String serializedFileName = getSerializedFileName(device.getName());
        routeThrus = new HashMap<TileTypeEnum,HashSet<Integer>>();
        if (new File(serializedFileName).exists() && !FileTools.isFileGzipped(Paths.get(serializedFileName))) {
            readFile();
            return;
        }
        for (Tile tile : device.getAllTiles()) {
            if (routeThrus.containsKey(tile.getTileTypeEnum())) continue;
            HashSet<Integer> rtPIPs = new HashSet<Integer>();
            for (PIP p : tile.getPIPs()) {
                if (p.isRouteThru()) {
                    int startEndWirePair = (p.getStartWireIndex() << 16) | p.getEndWireIndex();
                    rtPIPs.add(startEndWirePair);
                }
            }
            if (rtPIPs.size() > 0) routeThrus.put(tile.getTileTypeEnum(), rtPIPs);
        }
        writeFile();
    }

    public boolean isRouteThru(Tile tile, int startWire, int endWire) {
        HashSet<Integer> rtPairs = routeThrus.get(tile.getTileTypeEnum());
        if (rtPairs == null) return false;
        return rtPairs.contains(startWire << 16 | endWire);
    }

    public boolean isRouteThru(Node start, Node end) {
        Tile tile = end.getTile();
        int endWire = end.getWire();
        Wire[] wiresInStartNode = start.getAllWiresInNode();
        HashSet<Integer> rtPairs = routeThrus.get(tile.getTileTypeEnum());
        if (rtPairs == null) return false;
        for (Wire w : wiresInStartNode) {
            if (w.getTile().equals(tile)) {
                if (rtPairs.contains((w.getWireIndex() << 16) | endWire)) {
                    return true;
                }
            }
        }
        return false;
    }

    private void printRouteThrusByTileType() {
        HashSet<TileTypeEnum> visited = new HashSet<>();
        for (Tile tile : device.getAllTiles()) {
            if (visited.contains(tile.getTileTypeEnum())) continue;
            visited.add(tile.getTileTypeEnum());
            HashSet<Integer> rtPairs = routeThrus.get(tile.getTileTypeEnum());
            if (rtPairs == null) continue;
            System.out.println(tile.getTileTypeEnum() + "(" + tile.getName() + "):");
            for (Integer i : rtPairs) {
                int startWire = i >>> 16;
                int endWire = i & 0xffff;
                System.out.println("  " + tile.getWireName(startWire) + " -> " + tile.getWireName(endWire));
            }
        }
    }

    /**
     * Given a routethru PIP check that it is available for use by checking for net and cell
     * collisions on the site it is routing through.
     */
    public static boolean isRouteThruPIPAvailable(Design design, PIP routethru) {
        if (!routethru.isRouteThru()) return false;
        return isRouteThruPIPAvailable(design, routethru.getStartWire(), routethru.getEndWire());
    }

    /**
     * Given a SitePin object, check that it is available for use as part of a route-through.
     */
    public static boolean isRouteThruSitePinAvailable(Design design, SitePin sitePin) {
        if (sitePin == null) {
            return false;
        }
        SiteInst siteInst = design.getSiteInstFromSite(sitePin.getSite());
        if (siteInst == null) {
            return true;
        }
        Net netCollision = siteInst.getNetFromSiteWire(sitePin.getBELPin().getSiteWireName());
        if (netCollision != null) {
            return false;
        }
        return true;
    }

    /**
     * Given two WireInterface objects (assumed to make up a routethru PIP) check that this
     * PIP is available for use by checking for net and cell collisions within the site
     * it is routing through.
     */
<<<<<<< HEAD
    public static boolean isRouteThruPIPAvailable(Design design, WireInterface start, WireInterface end) {
=======
    public static boolean isRouteThruPIPAvailable(Design design, Wire start, Wire end) {
        SitePin outPin = end.getSitePin();
        if (!isRouteThruSitePinAvailable(design, outPin)) {
            return false;
        }
        SitePin inPin = start.getSitePin();
        if (!isRouteThruSitePinAvailable(design, inPin)) {
            return false;
        }
        assert(inPin.getSite() == outPin.getSite());

        SiteInst siteInst = design.getSiteInstFromSite(inPin.getSite());
        if (siteInst != null) {
            for (BELPin sink : inPin.getBELPin().getSiteConns()) {
                BEL sinkBEL = sink.getBEL();
                if (sinkBEL.getName().charAt(0) != inPin.getPinName().charAt(0)) {
                    continue;
                }
                Cell cellCollision = siteInst.getCell(sinkBEL);
                if (cellCollision != null) {
                    // Ignore BELs that don't share the same LUT letter
                    // Specifically, this is to prevent H[1-6] inputs on SLICEM sites
                    // -- which also drive [A-G].WA[1-6] -- from considering [A-G]LUT[56]
                    return false;
                }
            }
        }
        return true;
    }

    /**
     * Given two Node objects (assumed to make up a routethru PIP) check that this
     * PIP is available for use by checking for net and cell collisions within the site
     * it is routing through.
     * Note that this method is identical to the {@link #isRouteThruPIPAvailable(Design, Wire, Wire)}
     * overload, kept separate to minimize unnecessary calling Node.getSitePin().
     */
    public static boolean isRouteThruPIPAvailable(Design design, Node start, Node end) {
>>>>>>> 1f0fcce4
        SitePin outPin = end.getSitePin();
        if (!isRouteThruSitePinAvailable(design, outPin)) {
            return false;
        }
        SitePin inPin = start.getSitePin();
        if (!isRouteThruSitePinAvailable(design, inPin)) {
            return false;
        }
        assert(inPin.getSite() == outPin.getSite());

        SiteInst siteInst = design.getSiteInstFromSite(inPin.getSite());
        if (siteInst != null) {
            for (BELPin sink : inPin.getBELPin().getSiteConns()) {
                BEL sinkBEL = sink.getBEL();
                if (sinkBEL.getName().charAt(0) != inPin.getPinName().charAt(0)) {
                    // Ignore BELs that don't share the same LUT letter
                    // Specifically, this is to prevent H[1-6] inputs on SLICEM sites
                    // -- which also drive [A-G].WA[1-6] -- from considering [A-G]LUT[56]
                    continue;
                }
                Cell cellCollision = siteInst.getCell(sinkBEL);
                if (cellCollision != null) {
                    return false;
                }
            }
        }
        return true;
    }

    public static void main(String[] args) {
        RouteThruHelper rtHelper = new RouteThruHelper(Device.getDevice(Device.AWS_F1));

        //rtHelper.printRouteThrusByTileType();

        for (Tile tile : rtHelper.device.getAllTiles()) {
            if (tile.getTileTypeEnum() == TileTypeEnum.INT) {
                for (String wireName : tile.getWireNames()) {
                    Node node = Node.getNode(tile, wireName);
                    for (Node downhill : node.getAllDownhillNodes()) {
                        if (rtHelper.isRouteThru(node, downhill)) {
                            System.out.println(node + " " + downhill);
                        }
                    }
                }
                break;
            }
        }

    }
}<|MERGE_RESOLUTION|>--- conflicted
+++ resolved
@@ -187,48 +187,7 @@
      * PIP is available for use by checking for net and cell collisions within the site
      * it is routing through.
      */
-<<<<<<< HEAD
     public static boolean isRouteThruPIPAvailable(Design design, WireInterface start, WireInterface end) {
-=======
-    public static boolean isRouteThruPIPAvailable(Design design, Wire start, Wire end) {
-        SitePin outPin = end.getSitePin();
-        if (!isRouteThruSitePinAvailable(design, outPin)) {
-            return false;
-        }
-        SitePin inPin = start.getSitePin();
-        if (!isRouteThruSitePinAvailable(design, inPin)) {
-            return false;
-        }
-        assert(inPin.getSite() == outPin.getSite());
-
-        SiteInst siteInst = design.getSiteInstFromSite(inPin.getSite());
-        if (siteInst != null) {
-            for (BELPin sink : inPin.getBELPin().getSiteConns()) {
-                BEL sinkBEL = sink.getBEL();
-                if (sinkBEL.getName().charAt(0) != inPin.getPinName().charAt(0)) {
-                    continue;
-                }
-                Cell cellCollision = siteInst.getCell(sinkBEL);
-                if (cellCollision != null) {
-                    // Ignore BELs that don't share the same LUT letter
-                    // Specifically, this is to prevent H[1-6] inputs on SLICEM sites
-                    // -- which also drive [A-G].WA[1-6] -- from considering [A-G]LUT[56]
-                    return false;
-                }
-            }
-        }
-        return true;
-    }
-
-    /**
-     * Given two Node objects (assumed to make up a routethru PIP) check that this
-     * PIP is available for use by checking for net and cell collisions within the site
-     * it is routing through.
-     * Note that this method is identical to the {@link #isRouteThruPIPAvailable(Design, Wire, Wire)}
-     * overload, kept separate to minimize unnecessary calling Node.getSitePin().
-     */
-    public static boolean isRouteThruPIPAvailable(Design design, Node start, Node end) {
->>>>>>> 1f0fcce4
         SitePin outPin = end.getSitePin();
         if (!isRouteThruSitePinAvailable(design, outPin)) {
             return false;
