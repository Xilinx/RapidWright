--- conflicted
+++ resolved
@@ -258,11 +258,7 @@
                 IntentCode.NODE_GLOBAL_VDISTR_LVL1, 
                 IntentCode.NODE_GLOBAL_VDISTR_LVL2,
                 IntentCode.NODE_GLOBAL_VDISTR_LVL21,
-<<<<<<< HEAD
-                IntentCode.NODE_GLOBAL_VDISTR_LVL3,
-=======
                 IntentCode.NODE_GLOBAL_VDISTR_LVL3, 
->>>>>>> 14fffd12
                 IntentCode.NODE_GLOBAL_VDISTR_SHARED,
                 IntentCode.NODE_GLOBAL_GCLK);
 
